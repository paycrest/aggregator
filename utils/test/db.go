--- conflicted
+++ resolved
@@ -1,4 +1,3 @@
-<<<<<<< HEAD
 package test
 
 import (
@@ -132,7 +131,7 @@
 	return token, err
 }
 
-// CreateERC20Token creates a test token with default or custom values
+// CreateTRC20Token creates a test token with default or custom values
 func CreateTRC20Token(client types.RPCClient, overrides map[string]interface{}) (*ent.Token, error) {
 
 	// Default payload
@@ -549,7 +548,7 @@
 	return orderToken, err
 }
 
-// CreateTestProviderProfile creates a test ProviderProfile with defaults or custom values
+// CreateTestProvisionBucket creates a test ProvisionBucket with defaults or custom values
 func CreateTestProvisionBucket(overrides map[string]interface{}) (*ent.ProvisionBucket, error) {
 	ctx := context.Background()
 
@@ -742,749 +741,4 @@
 func CreateMessageHash(orderRequestData map[string]interface{}) common.Hash {
 	prefix := fmt.Sprintf("\x19Ethereum Signed Message:\n%d%s", len(orderRequestData), orderRequestData)
 	return crypto.Keccak256Hash([]byte(prefix))
-}
-=======
-package test
-
-import (
-	"bufio"
-	"context"
-	"fmt"
-	"os"
-	"strings"
-	"testing"
-	"time"
-
-	"github.com/ethereum/go-ethereum/common"
-	"github.com/ethereum/go-ethereum/crypto"
-	"github.com/google/uuid"
-	"github.com/paycrest/aggregator/ent"
-	"github.com/paycrest/aggregator/ent/institution"
-	"github.com/paycrest/aggregator/ent/lockorderfulfillment"
-	"github.com/paycrest/aggregator/ent/lockpaymentorder"
-	"github.com/paycrest/aggregator/ent/paymentorder"
-	"github.com/paycrest/aggregator/ent/providerordertoken"
-	"github.com/paycrest/aggregator/ent/providerprofile"
-	"github.com/paycrest/aggregator/ent/receiveaddress"
-	"github.com/paycrest/aggregator/ent/senderordertoken"
-	"github.com/paycrest/aggregator/ent/senderprofile"
-	"github.com/paycrest/aggregator/ent/token"
-	db "github.com/paycrest/aggregator/storage"
-	"github.com/paycrest/aggregator/types"
-	"github.com/shopspring/decimal"
-	"github.com/stretchr/testify/assert"
-)
-
-// CreateTestUser creates a test user with default or custom values
-func CreateTestUser(overrides map[string]interface{}) (*ent.User, error) {
-
-	// Default payload
-	payload := map[string]interface{}{
-		"firstName":       "John",
-		"lastName":        "Doe",
-		"email":           "johndoe@test.com",
-		"password":        "password",
-		"scope":           "sender",
-		"isEmailVerified": false,
-	}
-
-	// Apply overrides
-	for key, value := range overrides {
-		payload[key] = value
-	}
-
-	// Create user
-	user, err := db.Client.User.
-		Create().
-		SetFirstName(payload["firstName"].(string)).
-		SetLastName(payload["lastName"].(string)).
-		SetEmail(strings.ToLower(payload["email"].(string))).
-		SetPassword(payload["password"].(string)).
-		SetScope(payload["scope"].(string)).
-		SetIsEmailVerified(payload["isEmailVerified"].(bool)).
-		Save(context.Background())
-
-	return user, err
-}
-
-// CreateERC20Token creates a test token with default or custom values
-func CreateERC20Token(client types.RPCClient, overrides map[string]interface{}) (*ent.Token, error) {
-
-	// Default payload
-	payload := map[string]interface{}{
-		"symbol":         "TST",
-		"decimals":       6,
-		"networkRPC":     "ws://localhost:8545",
-		"is_enabled":     true,
-		"identifier":     "localhost",
-		"chainID":        int64(1337),
-		"deployContract": true,
-	}
-
-	var contractAddress string
-
-	// Apply overrides
-	for key, value := range overrides {
-		payload[key] = value
-	}
-
-	if payload["deployContract"].(bool) {
-		// Deploy ERC20 token contract
-		deployedTokenAddress, err := DeployERC20Contract(client)
-		if err != nil {
-			return nil, err
-		}
-		contractAddress = deployedTokenAddress.Hex()
-	} else {
-		contractAddress = "0xd4E96eF8eee8678dBFf4d535E033Ed1a4F7605b7"
-	}
-
-	// Create Network
-	networkId, err := db.Client.Network.
-		Create().
-		SetIdentifier(payload["identifier"].(string)).
-		SetChainID(payload["chainID"].(int64)).
-		SetRPCEndpoint(payload["networkRPC"].(string)).
-		SetFee(decimal.NewFromFloat(0.1)).
-		SetBlockTime(decimal.NewFromFloat(2)).
-		SetIsTestnet(true).
-		OnConflict().
-		UpdateNewValues().
-		ID(context.Background())
-
-	if err != nil {
-		return nil, fmt.Errorf("CreateERC20Token.networkId: %w", err)
-	}
-	// Create token
-	tokenId := db.Client.Token.
-		Create().
-		SetSymbol(payload["symbol"].(string)).
-		SetContractAddress(contractAddress).
-		SetDecimals(int8(payload["decimals"].(int))).
-		SetNetworkID(networkId).
-		SetIsEnabled(payload["is_enabled"].(bool)).
-		OnConflict().
-		// Use the new values that were set on create.
-		UpdateNewValues().
-		IDX(context.Background())
-
-	token, err := db.Client.Token.
-		Query().
-		Where(token.IDEQ(tokenId)).
-		WithNetwork().
-		Only(context.Background())
-
-	return token, err
-}
-
-// CreateERC20Token creates a test token with default or custom values
-func CreateTRC20Token(client types.RPCClient, overrides map[string]interface{}) (*ent.Token, error) {
-
-	// Default payload
-	payload := map[string]interface{}{
-		"symbol":     "TRON_ST",
-		"decimals":   6,
-		"networkRPC": "ws://localhost:8544",
-		"is_enabled": true,
-		"identifier": "tron",
-		"chainID":    int64(13378),
-	}
-
-	contractAddress := "TFRKiHrHCeSyWL67CEwydFvUMYJ6CbYYX6"
-
-	// Apply overrides
-	for key, value := range overrides {
-		payload[key] = value
-	}
-
-	// Create Network
-	networkId, err := db.Client.Network.
-		Create().
-		SetIdentifier(payload["identifier"].(string)).
-		SetChainID(payload["chainID"].(int64)).
-		SetRPCEndpoint(payload["networkRPC"].(string)).
-		SetFee(decimal.NewFromFloat(0.1)).
-		SetIsTestnet(true).
-		OnConflict().
-		UpdateNewValues().
-		ID(context.Background())
-	if err != nil {
-		return nil, fmt.Errorf("CreateTRC20Token.networkId: %w", err)
-	}
-
-	// Create token
-	tokenId := db.Client.Token.
-		Create().
-		SetSymbol(payload["symbol"].(string)).
-		SetContractAddress(contractAddress).
-		SetDecimals(int8(payload["decimals"].(int))).
-		SetNetworkID(networkId).
-		SetIsEnabled(payload["is_enabled"].(bool)).
-		OnConflict().
-		UpdateNewValues().
-		IDX(context.Background())
-
-	token, err := db.Client.Token.
-		Query().
-		Where(token.IDEQ(tokenId)).
-		WithNetwork().
-		Only(context.Background())
-
-	return token, err
-}
-
-// CreateTestLockPaymentOrder creates a test LockPaymentOrder with default or custom values
-func CreateTestLockPaymentOrder(overrides map[string]interface{}) (*ent.LockPaymentOrder, error) {
-
-	// Default payload
-	payload := map[string]interface{}{
-		"gateway_id":           "order-123",
-		"amount":               100.50,
-		"rate":                 750.0,
-		"status":               "pending",
-		"block_number":         12345,
-		"institution":          "ABNGNGLA",
-		"account_identifier":   "1234567890",
-		"account_name":         "Test Account",
-		"updatedAt":            time.Now(),
-		"token_id":             0,
-		"cancellation_reasons": []string{},
-	}
-
-	// Create provider profile
-	var providerProfile *ent.ProviderProfile
-	if overrides["provider"] == nil {
-		providerProfile = nil
-	} else {
-		providerProfile = overrides["provider"].(*ent.ProviderProfile)
-	}
-
-	// Apply overrides
-	for key, value := range overrides {
-		payload[key] = value
-	}
-
-	if payload["token_id"].(int) == 0 {
-		// Create test token
-		backend, _ := SetUpTestBlockchain()
-		token, err := CreateERC20Token(backend, map[string]interface{}{
-			"deployContract": false,
-		})
-		if err != nil {
-			return nil, err
-		}
-		payload["token_id"] = token.ID
-	}
-
-	// Create LockPaymentOrder
-	order, err := db.Client.LockPaymentOrder.
-		Create().
-		SetGatewayID(payload["gateway_id"].(string)).
-		SetAmount(decimal.NewFromFloat(payload["amount"].(float64))).
-		SetRate(decimal.NewFromFloat(payload["rate"].(float64))).
-		SetStatus(lockpaymentorder.Status(payload["status"].(string))).
-		SetOrderPercent(decimal.NewFromFloat(100.0)).
-		SetBlockNumber(int64(payload["block_number"].(int))).
-		SetInstitution(payload["institution"].(string)).
-		SetAccountIdentifier(payload["account_identifier"].(string)).
-		SetAccountName(payload["account_name"].(string)).
-		SetTokenID(payload["token_id"].(int)).
-		SetProvider(providerProfile).
-		SetUpdatedAt(payload["updatedAt"].(time.Time)).
-		SetCancellationReasons(payload["cancellation_reasons"].([]string)).
-		Save(context.Background())
-	if err != nil {
-		return nil, err
-	}
-
-	// Push provider ID to order exclude list
-	// orderKey := fmt.Sprintf("order_exclude_list_%s", order.ID)
-	// _, err = db.RedisClient.RPush(context.Background(), orderKey, providerProfile.ID).Result()
-	// if err != nil {
-	// 	return nil, fmt.Errorf("error pushing provider %s to order %s exclude_list on Redis: %v", providerProfile.ID, order.ID, err)
-	// }
-
-	return order, err
-}
-
-// CreateTestPaymentOrder creates a test PaymentOrder with default or custom values for sender
-func CreateTestPaymentOrder(client types.RPCClient, token *ent.Token, overrides map[string]interface{}) (*ent.PaymentOrder, error) {
-	// Default payload
-	payload := map[string]interface{}{
-		"amount":             100.50,
-		"rate":               750.0,
-		"status":             "pending",
-		"fee_percent":        0.0,
-		"fee_address":        "0x1234567890123456789012345678901234567890",
-		"return_address":     "0x0987654321098765432109876543210987654321",
-		"institution":        "ABNGNGLA",
-		"account_identifier": "1234567890",
-		"account_name":       "Test Account",
-		"memo":               "Shola Kehinde - rent for May 2021",
-		"providerId":         "",
-	}
-
-	// Apply overrides
-	for key, value := range overrides {
-		payload[key] = value
-	}
-
-	// Create smart address
-	address, salt, err := CreateSmartAddress(
-		context.Background(), client)
-	if err != nil {
-		return nil, err
-	}
-
-	// Create receive address
-	receiveAddress, err := db.Client.ReceiveAddress.
-		Create().
-		SetAddress(address).
-		SetSalt(salt).
-		SetStatus(receiveaddress.StatusUnused).
-		SetValidUntil(time.Now().Add(time.Millisecond * 5)).
-		Save(context.Background())
-	if err != nil {
-		return nil, err
-	}
-
-	time.Sleep(time.Second)
-
-	// Create payment order
-	paymentOrder, err := db.Client.PaymentOrder.
-		Create().
-		SetSenderProfile(overrides["sender"].(*ent.SenderProfile)).
-		SetAmount(decimal.NewFromFloat(payload["amount"].(float64))).
-		SetAmountPaid(decimal.NewFromInt(0)).
-		SetAmountReturned(decimal.NewFromInt(0)).
-		SetPercentSettled(decimal.NewFromInt(0)).
-		SetNetworkFee(token.Edges.Network.Fee).
-		SetProtocolFee(decimal.NewFromFloat(payload["amount"].(float64)).Mul(decimal.NewFromFloat(0))).
-		SetSenderFee(decimal.NewFromFloat(payload["fee_percent"].(float64)).Mul(decimal.NewFromFloat(payload["amount"].(float64))).Div(decimal.NewFromFloat(payload["rate"].(float64))).Round(int32(token.Decimals))).
-		SetToken(token).
-		SetRate(decimal.NewFromFloat(payload["rate"].(float64))).
-		SetReceiveAddress(receiveAddress).
-		SetReceiveAddressText(receiveAddress.Address).
-		SetFeePercent(decimal.NewFromFloat(payload["fee_percent"].(float64))).
-		SetFeeAddress(payload["fee_address"].(string)).
-		SetReturnAddress(payload["return_address"].(string)).
-		SetStatus(paymentorder.Status(payload["status"].(string))).
-		Save(context.Background())
-	if err != nil {
-		return nil, err
-	}
-
-	// Create payment order recipient
-	_, err = db.Client.PaymentOrderRecipient.
-		Create().
-		SetInstitution(payload["institution"].(string)).
-		SetAccountIdentifier(payload["account_identifier"].(string)).
-		SetAccountName(payload["account_name"].(string)).
-		SetProviderID(payload["providerId"].(string)).
-		SetMemo(payload["memo"].(string)).
-		SetPaymentOrder(paymentOrder).
-		Save(context.Background())
-
-	return paymentOrder, err
-}
-
-// CreateTestLockOrderFulfillment creates a test LockOrderFulfillment with defaults or custom values
-func CreateTestLockOrderFulfillment(overrides map[string]interface{}) (*ent.LockOrderFulfillment, error) {
-
-	// Default payload
-	payload := map[string]interface{}{
-		"tx_id":             "0x123...",
-		"validation_status": "pending",
-		"validation_errors": []string{},
-		"orderId":           nil,
-	}
-
-	// Apply overrides
-	for key, value := range overrides {
-		payload[key] = value
-	}
-
-	// Create lock order
-	if payload["orderId"] == nil {
-		order, _ := CreateTestLockPaymentOrder(nil)
-		payload["orderId"] = order.ID.String()
-	}
-
-	// Create LockOrderFulfillment
-	fulfillment, err := db.Client.LockOrderFulfillment.
-		Create().
-		SetTxID(payload["tx_id"].(string)).
-		SetOrderID(payload["orderId"].(uuid.UUID)).
-		SetValidationStatus(lockorderfulfillment.ValidationStatus(payload["validation_status"].(string))).
-		Save(context.Background())
-
-	return fulfillment, err
-}
-
-// CreateTestSenderProfile creates a test SenderProfile with defaults or custom values
-func CreateTestSenderProfile(overrides map[string]interface{}) (*ent.SenderProfile, error) {
-
-	// Default payload
-	payload := map[string]interface{}{
-		"fee_percent":      "0.0",
-		"webhook_url":      "https://example.com/hook",
-		"domain_whitelist": []string{"example.com"},
-		"fee_address":      "0x1234567890123456789012345678901234567890",
-		"refund_address":   "0x0987654321098765432109876543210987654321",
-		"user_id":          nil,
-		"token":            "TST",
-	}
-
-	// Apply overrides
-	for key, value := range overrides {
-		payload[key] = value
-	}
-
-	_token, err := db.Client.Token.
-		Query().
-		Where(
-			token.SymbolEQ(payload["token"].(string)),
-		).
-		Only(context.Background())
-	if err != nil {
-		return nil, err
-	}
-
-	feePercent, _ := decimal.NewFromString(payload["fee_percent"].(string))
-
-	// Create SenderProfile
-	profile, err := db.Client.SenderProfile.
-		Create().
-		SetWebhookURL(payload["webhook_url"].(string)).
-		SetDomainWhitelist(payload["domain_whitelist"].([]string)).
-		SetUserID(payload["user_id"].(uuid.UUID)).
-		Save(context.Background())
-	if err != nil {
-		return nil, err
-	}
-
-	_, err = db.Client.SenderOrderToken.
-		Query().
-		Where(
-			senderordertoken.And(
-				senderordertoken.HasTokenWith(token.IDEQ(_token.ID)),
-				senderordertoken.HasSenderWith(senderprofile.IDEQ(profile.ID)),
-			),
-		).Only(context.Background())
-	if err != nil {
-		if ent.IsNotFound(err) {
-			_, err := db.Client.SenderOrderToken.
-				Create().
-				SetSenderID(profile.ID).
-				SetTokenID(_token.ID).
-				SetRefundAddress(payload["refund_address"].(string)).
-				SetFeePercent(feePercent).
-				SetFeeAddress(payload["fee_address"].(string)).
-				Save(context.Background())
-			if err != nil {
-				return nil, fmt.Errorf("CreateTestSenderProfile: %w", err)
-			}
-			return profile, nil
-		} else {
-			return nil, fmt.Errorf("CreateTestSenderProfile: %w", err)
-		}
-	}
-	return profile, err
-}
-
-// CreateTestProviderProfile creates a test ProviderProfile with defaults or custom values
-func CreateTestProviderProfile(overrides map[string]interface{}) (*ent.ProviderProfile, error) {
-
-	// Default payload
-	payload := map[string]interface{}{
-		"user_id":         uuid.New(),
-		"trading_name":    "Elon Musk Trading Co.",
-		"currency_id":     uuid.New(),
-		"host_identifier": "https://example.com",
-		"provision_mode":  "auto",
-		"is_partner":      false,
-		"visibility_mode": "public",
-		"is_available":    true,
-	}
-
-	// Apply overrides
-	for key, value := range overrides {
-		payload[key] = value
-	}
-
-	// Create ProviderProfile
-	profile, err := db.Client.ProviderProfile.
-		Create().
-		SetTradingName(payload["trading_name"].(string)).
-		SetHostIdentifier(payload["host_identifier"].(string)).
-		SetProvisionMode(providerprofile.ProvisionMode(payload["provision_mode"].(string))).
-		SetUserID(payload["user_id"].(uuid.UUID)).
-		AddCurrencyIDs(payload["currency_id"].(uuid.UUID)).
-		SetVisibilityMode(providerprofile.VisibilityMode(payload["visibility_mode"].(string))).
-		SetIsAvailable(payload["is_available"].(bool)).
-		Save(context.Background())
-
-	return profile, err
-}
-
-func AddProvisionBucketToLockPaymentOrder(order *ent.LockPaymentOrder, bucketId int) (*ent.LockPaymentOrder, error) {
-	order, err := order.
-		Update().
-		SetProvisionBucketID(bucketId).
-		Save(context.Background())
-	return order, err
-}
-
-func AddProviderOrderTokenToProvider(overrides map[string]interface{}) (*ent.ProviderOrderToken, error) {
-	// Default payload
-	payload := map[string]interface{}{
-		"currency_id":              uuid.New(),
-		"fixed_conversion_rate":    decimal.NewFromFloat(1.0),
-		"conversion_rate_type":     "fixed",
-		"floating_conversion_rate": decimal.NewFromFloat(1.0),
-		"max_order_amount":         decimal.NewFromFloat(1.0),
-		"min_order_amount":         decimal.NewFromFloat(1.0),
-		"provider":                 nil,
-		"token_id":                 0,
-		"address":                  "0x1234567890123456789012345678901234567890",
-		"network":                  "localhost",
-	}
-
-	// Apply overrides
-	for key, value := range overrides {
-		payload[key] = value
-	}
-
-	if payload["token_id"].(int) == 0 {
-		// Create test token
-		backend, _ := SetUpTestBlockchain()
-		token, err := CreateERC20Token(backend, map[string]interface{}{
-			"deployContract": false,
-		})
-		if err != nil {
-			return nil, err
-		}
-		payload["token_id"] = token.ID
-	}
-
-	orderToken, err := db.Client.ProviderOrderToken.
-		Create().
-		SetProvider(payload["provider"].(*ent.ProviderProfile)).
-		SetMaxOrderAmount(payload["max_order_amount"].(decimal.Decimal)).
-		SetMinOrderAmount(payload["min_order_amount"].(decimal.Decimal)).
-		SetConversionRateType(providerordertoken.ConversionRateType(payload["conversion_rate_type"].(string))).
-		SetFixedConversionRate(payload["fixed_conversion_rate"].(decimal.Decimal)).
-		SetFloatingConversionRate(payload["floating_conversion_rate"].(decimal.Decimal)).
-		SetAddress(payload["address"].(string)).
-		SetNetwork(payload["network"].(string)).
-		SetTokenID(payload["token_id"].(int)).
-		SetCurrencyID(payload["currency_id"].(uuid.UUID)).
-		SetRateSlippage(decimal.NewFromFloat(0.1)).
-		Save(context.Background())
-
-	orderToken, err = db.Client.ProviderOrderToken.
-		Query().
-		Where(providerordertoken.IDEQ(orderToken.ID)).
-		WithCurrency().
-		WithToken().
-		WithProvider().
-		Only(context.Background())
-
-	return orderToken, err
-}
-
-// CreateTestProviderProfile creates a test ProviderProfile with defaults or custom values
-func CreateTestProvisionBucket(overrides map[string]interface{}) (*ent.ProvisionBucket, error) {
-	ctx := context.Background()
-
-	// Default payload
-	payload := map[string]interface{}{
-		"currency_id": 1,
-		"max_amount":  decimal.NewFromFloat(1.0),
-		"min_amount":  decimal.NewFromFloat(1.0),
-		"provider_id": nil,
-	}
-
-	// Apply overrides
-	for key, value := range overrides {
-		payload[key] = value
-	}
-
-	bucket, err := db.Client.ProvisionBucket.Create().
-		SetMinAmount(payload["min_amount"].(decimal.Decimal)).
-		SetMaxAmount(payload["max_amount"].(decimal.Decimal)).
-		SetCurrencyID(payload["currency_id"].(uuid.UUID)).
-		Save(ctx)
-	if err != nil {
-		return nil, err
-	}
-
-	_, err = db.Client.ProviderProfile.
-		UpdateOneID(payload["provider_id"].(string)).
-		AddProvisionBucketIDs(bucket.ID).
-		Save(ctx)
-	if err != nil {
-		return nil, err
-	}
-
-	return bucket, nil
-}
-
-// CreateTestFiatCurrency creates a test FiatCurrency with defaults or custom values
-func CreateTestFiatCurrency(overrides map[string]interface{}) (*ent.FiatCurrency, error) {
-
-	// Default payload.
-	payload := map[string]interface{}{
-		"code":        "NGN",
-		"short_name":  "Naira",
-		"decimals":    2,
-		"symbol":      "₦",
-		"name":        "Nigerian Naira",
-		"market_rate": 950.0,
-	}
-	// Apply overrides.
-	for key, value := range overrides {
-		payload[key] = value
-	}
-
-	var institutions []*ent.Institution
-	var err error
-	if payload["code"] == "KES" {
-		institutions, err = db.Client.Institution.CreateBulk(
-			db.Client.Institution.
-				Create().
-				SetName("M-Pesa").
-				SetCode("MPESAKES").
-				SetType(institution.TypeMobileMoney),
-			db.Client.Institution.
-				Create().
-				SetName("Equity Bank").
-				SetCode("EQTYKES"),
-		).Save(context.Background())
-
-		if err != nil {
-			return nil, err
-		}
-	} else {
-		institutions, err = db.Client.Institution.CreateBulk(
-			db.Client.Institution.
-				Create().
-				SetName("MTN Momo").
-				SetCode("MOMONGPC").
-				SetType(institution.TypeMobileMoney),
-			db.Client.Institution.
-				Create().
-				SetName("Access Bank").
-				SetCode("ABNGNGLA"),
-		).Save(context.Background())
-
-		if err != nil {
-			return nil, err
-		}
-	}
-
-	currency, err := db.Client.FiatCurrency.
-		Create().
-		SetCode(payload["code"].(string)).
-		SetShortName(payload["short_name"].(string)).
-		SetDecimals(payload["decimals"].(int)).
-		SetSymbol(payload["symbol"].(string)).
-		SetName(payload["name"].(string)).
-		SetMarketRate(decimal.NewFromFloat(payload["market_rate"].(float64))).
-		SetIsEnabled(true).
-		AddInstitutions(institutions...).
-		Save(context.Background())
-	return currency, err
-
-}
-
-// Helper function to create test networks and tokens
-func CreateTestTokenData(t *testing.T, client *ent.Client) ([]*ent.Network, []*ent.Token) {
-	ctx := context.Background()
-
-	// Create test networks
-	network1, err := client.Network.Create().
-		SetIdentifier("arbitrum-one").
-		SetChainID(42161).
-		SetRPCEndpoint("https://arb1.arbitrum.io/rpc").
-		SetGatewayContractAddress("0x123").
-		SetIsTestnet(false).
-		SetFee(decimal.NewFromFloat(0.01)).
-		SetBlockTime(decimal.NewFromFloat(2)).
-		Save(ctx)
-	assert.NoError(t, err)
-
-	network2, err := client.Network.Create().
-		SetIdentifier("polygon").
-		SetChainID(137).
-		SetRPCEndpoint("https://polygon-rpc.com").
-		SetGatewayContractAddress("0x456").
-		SetIsTestnet(false).
-		SetFee(decimal.NewFromFloat(0.02)).
-		SetBlockTime(decimal.NewFromFloat(2)).
-		Save(ctx)
-	assert.NoError(t, err)
-
-	// Create test tokens
-	token1, err := client.Token.Create().
-		SetSymbol("USDC").
-		SetContractAddress("0xA0b86991c6218b36c1d19D4a2e9Eb0cE3606eB48").
-		SetDecimals(6).
-		SetBaseCurrency("USD").
-		SetIsEnabled(true).
-		SetNetwork(network1).
-		Save(ctx)
-	assert.NoError(t, err)
-
-	token2, err := client.Token.Create().
-		SetSymbol("USDT").
-		SetContractAddress("0xdAC17F958D2ee523a2206206994597C13D831ec7").
-		SetDecimals(6).
-		SetBaseCurrency("USD").
-		SetIsEnabled(true).
-		SetNetwork(network2).
-		Save(ctx)
-	assert.NoError(t, err)
-
-	// Disabled token (should not appear in results)
-	_, err = client.Token.Create().
-		SetSymbol("DAI").
-		SetContractAddress("0x6B175474E89094C44Da98b954EedeAC495271d0F").
-		SetDecimals(18).
-		SetBaseCurrency("USD").
-		SetIsEnabled(false).
-		SetNetwork(network1).
-		Save(ctx)
-	assert.NoError(t, err)
-
-	return []*ent.Network{network1, network2}, []*ent.Token{token1, token2}
-}
-
-// CreateEnvFile creates a new file with Key=Value format.
-func CreateEnvFile(filePath string, data map[string]string) (string, error) {
-	// Open the file for writing
-	file, err := os.Create(filePath)
-	if err != nil {
-		return "", err
-	}
-	defer file.Close()
-
-	writer := bufio.NewWriter(file)
-	defer writer.Flush()
-
-	// Iterate over the map entries and write each key-value pair to the file
-	for key, value := range data {
-		_, err := writer.WriteString(fmt.Sprintf("%s='%s'\n", key, value))
-		if err != nil {
-			return "", err
-		}
-	}
-
-	return filePath, nil
-}
-
-func CreateMessageHash(orderRequestData map[string]interface{}) common.Hash {
-	prefix := fmt.Sprintf("\x19Ethereum Signed Message:\n%d%s", len(orderRequestData), orderRequestData)
-	return crypto.Keccak256Hash([]byte(prefix))
-}
->>>>>>> 8d039d2a
+}