package utils

import (
	"context"
	"encoding/json"
	"fmt"
	"math/big"
	"net/http"
	"strconv"
	"strings"
	"time"

	"encoding/hex"

	"github.com/ethereum/go-ethereum/accounts/abi"
	"github.com/ethereum/go-ethereum/accounts/abi/bind"
	"github.com/ethereum/go-ethereum/common"
	"github.com/ethereum/go-ethereum/common/hexutil"
	"github.com/ethereum/go-ethereum/rpc"
	"github.com/shopspring/decimal"

	"github.com/paycrest/aggregator/config"
	"github.com/paycrest/aggregator/ent/network"
	"github.com/paycrest/aggregator/services/contracts"
	"github.com/paycrest/aggregator/storage"
	"github.com/paycrest/aggregator/types"
	cryptoUtils "github.com/paycrest/aggregator/utils/crypto"
	"github.com/paycrest/aggregator/utils/logger"
	"github.com/stackup-wallet/stackup-bundler/pkg/userop"
)

var (
	fromAddress, privateKey, _ = cryptoUtils.GenerateAccountFromIndex(0)
	orderConf                  = config.OrderConfig()
)

// Initialize user operation with defaults
func InitializeUserOperation(ctx context.Context, client types.RPCClient, rpcUrl, sender, salt string) (*userop.UserOperation, error) {
	var err error

	// Connect to RPC endpoint
	if client == nil {
		retryErr := Retry(3, 5*time.Second, func() error {
			client, err = types.NewEthClient(rpcUrl)
			return err
		})
		if retryErr != nil {
			return nil, fmt.Errorf("failed to connect to RPC client: %w", err)
		}
	}

	// Build user operation
	userOperation := &userop.UserOperation{
		Sender:               common.HexToAddress(sender),
		Nonce:                big.NewInt(0),
		InitCode:             common.FromHex("0x"),
		CallData:             common.FromHex("0x"),
		CallGasLimit:         big.NewInt(350000),
		VerificationGasLimit: big.NewInt(300000),
		PreVerificationGas:   big.NewInt(100000),
		MaxFeePerGas:         big.NewInt(50000),
		MaxPriorityFeePerGas: big.NewInt(1000),
		PaymasterAndData:     common.FromHex("0x"),
		Signature:            common.FromHex("0xa925dcc5e5131636e244d4405334c25f034ebdd85c0cb12e8cdb13c15249c2d466d0bade18e2cafd3513497f7f968dcbb63e519acd9b76dcae7acd61f11aa8421b"),
	}

	// Get nonce
	nonce, err := getNonce(client, userOperation.Sender)
	if err != nil {
		return nil, fmt.Errorf("failed to get nonce: %w", err)
	}
	userOperation.Nonce = nonce

	// Create initcode
	code, err := client.CodeAt(ctx, userOperation.Sender, nil)
	if err != nil {
		return nil, err
	}

	if len(code) == 0 {
		// address does not exist yet
		salt, _ := new(big.Int).SetString(salt, 10)

		createAccountCallData, err := createAccountCallData(*fromAddress, salt)
		if err != nil {
			return nil, fmt.Errorf("failed to create init code: %w", err)
		}

		var factoryAddress [20]byte
		copy(factoryAddress[:], common.HexToAddress("0x9406Cc6185a346906296840746125a0E44976454").Bytes())

		userOperation.InitCode = append(factoryAddress[:], createAccountCallData...)
	}

	// Set gas fees
	maxFeePerGas, maxPriorityFeePerGas, err := eip1559GasPrice(ctx, client)
	if err != nil {
		return nil, fmt.Errorf("failed to get gas price: %w", err)
	}

	userOperation.MaxFeePerGas = maxFeePerGas
	userOperation.MaxPriorityFeePerGas = maxPriorityFeePerGas

	return userOperation, nil
}

// SponsorUserOperation sponsors the user operation with different AA services
func SponsorUserOperation(userOp *userop.UserOperation, mode string, token string, chainId int64) error {

	_, paymasterUrl, err := getEndpoints(chainId)
	if err != nil {
		return fmt.Errorf("failed to get endpoints for chain ID %d: %w", chainId, err)
	}

	client, err := rpc.Dial(paymasterUrl)
	if err != nil {
		return fmt.Errorf("failed to connect to RPC client: %w", err)
	}

	aaService, err := detectAAService(paymasterUrl)
	if err != nil {
		return fmt.Errorf("invalid AA service URL pattern: %w", err)
	}

	var payload map[string]interface{}
	var requestParams []interface{}
	method := "pm_sponsorUserOperation"
	userOpExpanded := map[string]interface{}{
		"sender":               userOp.Sender.Hex(),
		"nonce":                userOp.Nonce.String(),
		"initCode":             hexutil.Encode(userOp.InitCode),
		"callData":             hexutil.Encode(userOp.CallData),
		"callGasLimit":         userOp.CallGasLimit.String(),
		"verificationGasLimit": userOp.VerificationGasLimit.String(),
		"preVerificationGas":   userOp.PreVerificationGas.String(),
		"maxFeePerGas":         userOp.MaxFeePerGas.String(),
		"maxPriorityFeePerGas": userOp.MaxPriorityFeePerGas.String(),
		"paymasterAndData":     hexutil.Encode(userOp.PaymasterAndData),
		"signature":            hexutil.Encode(userOp.Signature),
	}

	switch aaService {
	case "biconomy":
		switch mode {
		case "sponsored":
			payload = map[string]interface{}{
				"mode": "SPONSORED",
				"sponsorshipInfo": map[string]interface{}{
					"webhookData": map[string]interface{}{},
					"smartAccountInfo": map[string]string{
						"name":    "INFINITISM",
						"version": "1.0.0",
					},
				},
				"expiryDuration":     300,
				"calculateGasLimits": true,
			}
		case "erc20":
			if token == "" {
				return fmt.Errorf("token address is required")
			}
			payload = map[string]interface{}{
				"mode": "ERC20",
				"tokenInfo": map[string]string{
					"feeTokenAddress": token,
				},
				"calculateGasLimits": true,
			}
		default:
			return fmt.Errorf("invalid mode")
		}

		requestParams = []interface{}{
			userOpExpanded,
			payload,
		}
<<<<<<< HEAD
	case "pimlico":
	case "thirdweb":
		requestParams = []interface{}{
			userOpExpanded,
			map[string]interface{}{
				"entryPoint": orderConf.EntryPointContractAddress.Hex(),
			},
		}

		if mode == "erc20" {
			if token == "" {
				return fmt.Errorf("token address is required")
			}
			requestParams = append(requestParams, map[string]interface{}{
				"sponsorPaymaster": "erc20",
				"feeToken":         token,
			})
		} else if mode == "sponsored" {
			requestParams = append(requestParams, map[string]interface{}{
				"sponsorPaymaster": "verifying",
			})
		} else {
			return fmt.Errorf("invalid mode")
=======
	case "thirdweb":
		httpClient := &http.Client{
			Transport: &http.Transport{},
		}
		header := http.Header{}
		header.Set("x-secret-key", orderConf.ThirdwebSecretKey)

		client, err = rpc.DialOptions(
			context.Background(),
			paymasterUrl,
			rpc.WithHTTPClient(httpClient),
			rpc.WithHeaders(header),
		)
		if err != nil {
			return fmt.Errorf("failed to connect to RPC client: %w", err)
		}

		requestParams = []interface{}{
			userOp,
			orderConf.EntryPointContractAddress.Hex(),
>>>>>>> 3a7eef30
		}
	default:
		return fmt.Errorf("unsupported AA service: %s", aaService)
	}

	var result json.RawMessage
	err = client.Call(&result, method, requestParams...)
	if err != nil {
		op, _ := userOp.MarshalJSON()
		return fmt.Errorf("RPC error: %w\nUser Operation: %s", err, string(op))
	}

	var response map[string]interface{}
	err = json.Unmarshal(result, &response)
	if err != nil {
		return fmt.Errorf("failed to unmarshal response: %w", err)
	}

	switch aaService {
	case "biconomy":
		userOp.PaymasterAndData = common.FromHex(response["paymasterAndData"].(string))
		userOp.PreVerificationGas, _ = new(big.Int).SetString(response["preVerificationGas"].(string), 0)
		userOp.VerificationGasLimit = decimal.NewFromFloat(response["verificationGasLimit"].(float64)).BigInt()
		userOp.CallGasLimit = decimal.NewFromFloat(response["callGasLimit"].(float64)).BigInt()

<<<<<<< HEAD
	case "pimlico":
	case "thirdweb":
=======
	case "thirdweb":
		userOp.CallGasLimit, _ = new(big.Int).SetString(response["callGasLimit"].(string), 0)
		userOp.VerificationGasLimit, _ = new(big.Int).SetString(response["verificationGasLimit"].(string), 0)
		userOp.PreVerificationGas, _ = new(big.Int).SetString(response["preVerificationGas"].(string), 0)
>>>>>>> 3a7eef30
		userOp.PaymasterAndData = common.FromHex(response["paymasterAndData"].(string))

	}

	return nil
}

// SignUserOperation signs the user operation
func SignUserOperation(userOperation *userop.UserOperation, chainId int64) error {
	// Sign user operation
	userOpHash := userOperation.GetUserOpHash(
		orderConf.EntryPointContractAddress,
		big.NewInt(chainId),
	)

	signature, err := PersonalSign(string(userOpHash[:]), privateKey)
	if err != nil {
		return err
	}
	userOperation.Signature = signature

	return nil
}

// SendUserOperation sends the user operation
func SendUserOperation(userOp *userop.UserOperation, chainId int64) (string, string, int64, error) {

	bundlerUrl, _, err := getEndpoints(chainId)
	if err != nil {
		return "", "", 0, fmt.Errorf("failed to get endpoints for chain ID %d: %w", chainId, err)
	}

	client, err := rpc.Dial(bundlerUrl)
	if err != nil {
		return "", "", 0, fmt.Errorf("failed to connect to RPC client: %w", err)
	}

	aaService, err := detectAAService(bundlerUrl)
	if err != nil {
		return "", "", 0, fmt.Errorf("invalid AA service URL pattern: %w", err)
	}

	var requestParams []interface{}
	method := "eth_sendUserOperation"
	switch aaService {
	case "biconomy":
		requestParams = []interface{}{
			userOp,
			orderConf.EntryPointContractAddress.Hex(),
			map[string]string{
				"simulation_type": "validation_and_execution",
			},
		}
<<<<<<< HEAD
	case "pimlico":
	case "thirdweb":
=======
	case "thirdweb":
		maxFeePerGas, maxPriorityFeePerGas, err := getStandardGasPrices(chainId)
		if err == nil {
			userOp.MaxFeePerGas = maxFeePerGas
			userOp.MaxPriorityFeePerGas = maxPriorityFeePerGas
		} else if chainId == 137 {
			// increase maxFeePerGas and maxPriorityFeePerGas by 50%
			userOp.MaxFeePerGas = new(big.Int).Div(
				new(big.Int).Mul(userOp.MaxFeePerGas, big.NewInt(150)),
				big.NewInt(100),
			)
			userOp.MaxPriorityFeePerGas = new(big.Int).Div(
				new(big.Int).Mul(userOp.MaxPriorityFeePerGas, big.NewInt(150)),
				big.NewInt(100),
			)
		} else {
			logger.Errorf("Failed to get bundler gas prices, falling back to network prices: %v", err)
		}

		httpClient := &http.Client{
			Transport: &http.Transport{},
		}
		header := http.Header{}
		header.Set("x-secret-key", orderConf.ThirdwebSecretKey)

		client, err = rpc.DialOptions(
			context.Background(),
			bundlerUrl,
			rpc.WithHTTPClient(httpClient),
			rpc.WithHeaders(header),
		)
		if err != nil {
			return "", "", 0, fmt.Errorf("failed to connect to RPC client: %w", err)
		}

>>>>>>> 3a7eef30
		requestParams = []interface{}{
			userOp,
			orderConf.EntryPointContractAddress.Hex(),
		}
	default:
		return "", "", 0, fmt.Errorf("unsupported AA service: %s", aaService)
	}

	var result json.RawMessage
	err = client.Call(&result, method, requestParams...)
	if err != nil {
		op, _ := userOp.MarshalJSON()
		return "", "", 0, fmt.Errorf("RPC error: %w\nUser Operation: %s", err, string(op))
	}

	var userOpHash string
	err = json.Unmarshal(result, &userOpHash)
	if err != nil {
		return "", "", 0, fmt.Errorf("failed to unmarshal response: %w", err)
	}

	response, err := GetUserOperationByReceipt(userOpHash, chainId)
	if err != nil {
		return "", "", 0, fmt.Errorf("failed to get user operation by hash: %w", err)
	}

	transactionHash, ok := response["transactionHash"].(string)
	if !ok {
		return "", "", 0, fmt.Errorf("failed to get transaction hash")
	}
	orderId, ok := response["orderId"].(string)
	if !ok {
		return "", "", 0, fmt.Errorf("failed to get order ID")
	}

	blockNumberStr, ok := response["blockNumber"].(string)
	if !ok {
		return "", "", 0, fmt.Errorf("failed to get block number")
	}

	blockNumberHex := blockNumberStr[2:]

	blockNumberInt, err := strconv.ParseInt(blockNumberHex, 16, 64)
	if err != nil {
		return "", "", 0, fmt.Errorf("failed to parse block number: %w", err)
	}

	return transactionHash, orderId, blockNumberInt, nil
}

// GetUserOperationByReceipt fetches the user operation by hash
func GetUserOperationByReceipt(userOpHash string, chainId int64) (map[string]interface{}, error) {
	bundlerUrl, _, err := getEndpoints(chainId)
	if err != nil {
		return nil, fmt.Errorf("failed to get endpoints for chain ID %d: %w", chainId, err)
	}

	aaService, err := detectAAService(bundlerUrl)
	if err != nil {
		return nil, fmt.Errorf("invalid AA service URL pattern: %w", err)
	}

	var client *rpc.Client
	if aaService == "thirdweb" {
		httpClient := &http.Client{
			Transport: &http.Transport{},
		}
		header := http.Header{}
		header.Set("x-secret-key", orderConf.ThirdwebSecretKey)

		client, err = rpc.DialOptions(
			context.Background(),
			bundlerUrl,
			rpc.WithHTTPClient(httpClient),
			rpc.WithHeaders(header),
		)
	} else {
		client, err = rpc.Dial(bundlerUrl)
	}
	if err != nil {
		return nil, fmt.Errorf("failed to connect to RPC client: %w", err)
	}

	start := time.Now()
	timeout := 10 * time.Minute

	var response map[string]interface{}
	for {
		time.Sleep(10 * time.Second)
		var result json.RawMessage
		err = client.Call(&result, "eth_getUserOperationReceipt", []interface{}{userOpHash}...)
		if err != nil {
			return nil, fmt.Errorf("RPC error: %w", err)
		}

		err = json.Unmarshal(result, &response)
		if err != nil {
			return nil, err
		}

		logs, ok := response["logs"].([]interface{})
		if !ok {
			return nil, fmt.Errorf("failed to get logs")
		}

		// Transaction hash is included in the logs
		// based on the response, if logs is empty, then the response did not include the transaction hash
		if response == nil || len(logs) == 0 {
			elapsed := time.Since(start)
			if elapsed >= timeout {
				return nil, err
			}
			continue
		}

		break
	}

	userOpTransactionLogs, ok := response["logs"].([]interface{})
	if !ok {
		return nil, fmt.Errorf("failed to get logs")
	}
	logMap, ok := userOpTransactionLogs[0].(map[string]interface{})
	if !ok {
		return nil, fmt.Errorf("failed to parse log entry")
	}
	transactionHash, ok := logMap["transactionHash"].(string)
	if !ok {
		return nil, fmt.Errorf("failed to get transaction hash from log entry")
	}

	blockNumber, ok := logMap["blockNumber"].(string)
	if !ok {
		return nil, fmt.Errorf("failed to get block number")
	}

	receipt := response["receipt"].(map[string]interface{})
	var orderId string

	// Iterate over logs to find the OrderCreated event
	for _, event := range receipt["logs"].([]interface{}) {
		eventData := event.(map[string]interface{})
		if eventData["topics"].([]interface{})[0] == "0x40ccd1ceb111a3c186ef9911e1b876dc1f789ed331b86097b3b8851055b6a137" {
			data := strings.TrimPrefix(eventData["data"].(string), "0x")
			unpackedEventData, err := UnpackEventData(data, contracts.GatewayMetaData.ABI, "OrderCreated")
			if err != nil {
				return nil, fmt.Errorf("userop failed to unpack event data: %w %v", err, eventData)
			}
			orderIdBytes := unpackedEventData[1].([32]byte)
			orderId = "0x" + hex.EncodeToString(orderIdBytes[:])
			if orderId == "" {
				return nil, fmt.Errorf("failed to get order ID")
			}
			break
		}
	}

	return map[string]interface{}{
		"orderId":         orderId,
		"blockNumber":     blockNumber,
		"transactionHash": transactionHash,
	}, nil
}

// GetPaymasterAccount returns the paymaster account for the given chain ID
func GetPaymasterAccount(chainId int64) (string, error) {

	_, paymasterUrl, err := getEndpoints(chainId)
	if err != nil {
		return "", fmt.Errorf("failed to get endpoints for chain ID %d: %w", chainId, err)
	}

	aaService, err := detectAAService(paymasterUrl)
	if err != nil {
		return "", fmt.Errorf("failed to detect AA service: %w", err)
	}

	// Handle biconomy case specifically
	if aaService == "biconomy" {
		return "0x00000f79b7faf42eebadba19acc07cd08af44789", nil
	}

	client, err := rpc.Dial(paymasterUrl)
	if err != nil {
		return "", fmt.Errorf("failed to connect to RPC client: %w", err)
	}

	requestParams := []interface{}{
		orderConf.EntryPointContractAddress.Hex(),
	}

	var result json.RawMessage
	err = client.Call(&result, "pm_accounts", requestParams...)
	if err != nil {
		return "", fmt.Errorf("RPC error: %w", err)
	}

	var response []string
	err = json.Unmarshal(result, &response)
	if err != nil {
		return "", fmt.Errorf("failed to unmarshal response: %w", err)
	}

	return response[0], nil
}

// GetUserOperationStatus returns the status of the user operation
func GetUserOperationStatus(userOpHash string, chainId int64) (bool, error) {
	bundlerUrl, _, err := getEndpoints(chainId)
	if err != nil {
		return false, fmt.Errorf("failed to get endpoints for chain ID %d: %w", chainId, err)
	}

	aaService, err := detectAAService(bundlerUrl)
	if err != nil {
		return false, fmt.Errorf("invalid AA service URL pattern: %w", err)
	}

	var client *rpc.Client
	if aaService == "thirdweb" {
		httpClient := &http.Client{
			Transport: &http.Transport{},
		}
		header := http.Header{}
		header.Set("x-secret-key", orderConf.ThirdwebSecretKey)

		client, err = rpc.DialOptions(
			context.Background(),
			bundlerUrl,
			rpc.WithHTTPClient(httpClient),
			rpc.WithHeaders(header),
		)
	} else {
		client, err = rpc.Dial(bundlerUrl)
	}
	if err != nil {
		return false, fmt.Errorf("failed to connect to RPC client: %w", err)
	}

	requestParams := []interface{}{
		userOpHash,
	}

	var result json.RawMessage
	err = client.Call(&result, "eth_getUserOperationReceipt", requestParams)
	if err != nil {
		return false, fmt.Errorf("RPC error: %w", err)
	}

	var userOpStatus map[string]interface{}
	err = json.Unmarshal(result, &userOpStatus)
	if err != nil {
		return false, fmt.Errorf("failed to unmarshal response: %w", err)
	}

	return userOpStatus["success"].(bool), nil
}

// createAccountCallData creates the data for the createAccount method
func createAccountCallData(owner common.Address, salt *big.Int) ([]byte, error) {
	// Create ABI
	accountFactoryABI, err := abi.JSON(strings.NewReader(contracts.SimpleAccountFactoryMetaData.ABI))
	if err != nil {
		return nil, fmt.Errorf("failed to parse account factory ABI: %w", err)
	}

	// Create calldata
	calldata, err := accountFactoryABI.Pack("createAccount", owner, salt)
	if err != nil {
		return nil, fmt.Errorf("failed to pack createAccount ABI: %w", err)
	}

	return calldata, nil
}

// eip1559GasPrice computes the EIP1559 gas price
func eip1559GasPrice(ctx context.Context, client types.RPCClient) (maxFeePerGas, maxPriorityFeePerGas *big.Int, err error) {
	latestHeader, err := client.HeaderByNumber(ctx, nil)
	if err != nil {
		return nil, nil, err
	}

	if latestHeader.BaseFee != nil {
		tip, err := client.SuggestGasTipCap(ctx)
		if err != nil {
			return nil, nil, err
		}

		// Ensure minimum priority fee of 700000 wei
		minPriorityFee := big.NewInt(700000)
		if tip.Cmp(minPriorityFee) < 0 {
			tip = minPriorityFee
		}

		maxFeePerGas = big.NewInt(0).Add(tip, new(big.Int).Mul(latestHeader.BaseFee, common.Big2))
		maxPriorityFeePerGas = tip
	} else {
		sgp, err := client.SuggestGasPrice(ctx)
		if err != nil {
			return nil, nil, err
		}

		// Ensure minimum gas price of 700000 wei
		minGasPrice := big.NewInt(700000)
		if sgp.Cmp(minGasPrice) < 0 {
			sgp = minGasPrice
		}

		maxFeePerGas = sgp
		maxPriorityFeePerGas = sgp
	}

	return maxFeePerGas, maxPriorityFeePerGas, nil
}

func getStandardGasPrices(chainId int64) (*big.Int, *big.Int, error) {
	_, paymasterUrl, err := getEndpoints(chainId)
	if err != nil {
		return nil, nil, fmt.Errorf("failed to get endpoints for chain ID %d: %w", chainId, err)
	}

	httpClient := &http.Client{
		Transport: &http.Transport{},
	}
	header := http.Header{}
	header.Set("x-secret-key", orderConf.ThirdwebSecretKey)

	client, err := rpc.DialOptions(
		context.Background(),
		paymasterUrl,
		rpc.WithHTTPClient(httpClient),
		rpc.WithHeaders(header),
	)
	if err != nil {
		return nil, nil, fmt.Errorf("failed to connect to RPC client: %w", err)
	}

	var result struct {
		Slow struct {
			MaxFeePerGas         string `json:"maxFeePerGas"`
			MaxPriorityFeePerGas string `json:"maxPriorityFeePerGas"`
		} `json:"slow"`
		Standard struct {
			MaxFeePerGas         string `json:"maxFeePerGas"`
			MaxPriorityFeePerGas string `json:"maxPriorityFeePerGas"`
		} `json:"standard"`
		Fast struct {
			MaxFeePerGas         string `json:"maxFeePerGas"`
			MaxPriorityFeePerGas string `json:"maxPriorityFeePerGas"`
		} `json:"fast"`
	}

	err = client.Call(&result, "thirdweb_getUserOperationGasPrice")
	if err != nil {
		return nil, nil, fmt.Errorf("failed to get gas prices: %w", err)
	}

	// Convert hex strings to big.Int
	maxFeePerGas := new(big.Int)
	maxFeePerGas.SetString(result.Standard.MaxFeePerGas, 0)

	maxPriorityFeePerGas := new(big.Int)
	maxPriorityFeePerGas.SetString(result.Standard.MaxPriorityFeePerGas, 0)

	return maxFeePerGas, maxPriorityFeePerGas, nil
}

// getEndpoints fetches bundler and paymaster URLs for the given chain ID from the database
func getEndpoints(chainID int64) (string, string, error) {
	ctx := context.Background()

	network, err := storage.Client.Network.
		Query().
		Where(network.ChainID(chainID)).
		Only(ctx)
	if err != nil {
		return "", "", fmt.Errorf("failed to fetch network: %w", err)
	}

	// Handle optional AA service
	if network.BundlerURL == "" && network.PaymasterURL == "" {
		return "", "", fmt.Errorf("AA service not enabled for network ID: %d", chainID)
	}

	// Ensure consistency if AA service is enabled
	if (network.BundlerURL == "") != (network.PaymasterURL == "") {
		return "", "", fmt.Errorf("incomplete AA configuration for network ID: %d - both bundler and paymaster URLs must be set if AA service is enabled", chainID)
	}

	// Validate URL patterns
	_, err = detectAAService(network.BundlerURL)
	if err != nil {
		return "", "", fmt.Errorf("invalid bundler URL pattern: %w", err)
	}

	return network.BundlerURL, network.PaymasterURL, nil
}

// detectAAService detects the AA service based on the provided URL pattern
func detectAAService(url string) (string, error) {
	switch {
	case strings.Contains(url, "biconomy.io"):
		return "biconomy", nil
<<<<<<< HEAD
	case strings.Contains(url, "api.pimlico.io"):
		return "pimlico", nil
=======
>>>>>>> 3a7eef30
	case strings.Contains(url, "thirdweb.com"):
		return "thirdweb", nil
	default:
		return "", fmt.Errorf("unsupported AA service URL pattern: %s", url)
	}
}

// getNonce returns the nonce for the given sender
func getNonce(client types.RPCClient, sender common.Address) (nonce *big.Int, err error) {
	entrypoint, err := contracts.NewEntryPoint(orderConf.EntryPointContractAddress, client.(bind.ContractBackend))
	if err != nil {
		return nil, err
	}

	key := big.NewInt(0)
	nonce, err = entrypoint.GetNonce(nil, sender, key)
	if err != nil {
		return nil, err
	}

	return nonce, nil
}<|MERGE_RESOLUTION|>--- conflicted
+++ resolved
@@ -174,31 +174,6 @@
 			userOpExpanded,
 			payload,
 		}
-<<<<<<< HEAD
-	case "pimlico":
-	case "thirdweb":
-		requestParams = []interface{}{
-			userOpExpanded,
-			map[string]interface{}{
-				"entryPoint": orderConf.EntryPointContractAddress.Hex(),
-			},
-		}
-
-		if mode == "erc20" {
-			if token == "" {
-				return fmt.Errorf("token address is required")
-			}
-			requestParams = append(requestParams, map[string]interface{}{
-				"sponsorPaymaster": "erc20",
-				"feeToken":         token,
-			})
-		} else if mode == "sponsored" {
-			requestParams = append(requestParams, map[string]interface{}{
-				"sponsorPaymaster": "verifying",
-			})
-		} else {
-			return fmt.Errorf("invalid mode")
-=======
 	case "thirdweb":
 		httpClient := &http.Client{
 			Transport: &http.Transport{},
@@ -219,7 +194,6 @@
 		requestParams = []interface{}{
 			userOp,
 			orderConf.EntryPointContractAddress.Hex(),
->>>>>>> 3a7eef30
 		}
 	default:
 		return fmt.Errorf("unsupported AA service: %s", aaService)
@@ -245,15 +219,10 @@
 		userOp.VerificationGasLimit = decimal.NewFromFloat(response["verificationGasLimit"].(float64)).BigInt()
 		userOp.CallGasLimit = decimal.NewFromFloat(response["callGasLimit"].(float64)).BigInt()
 
-<<<<<<< HEAD
-	case "pimlico":
-	case "thirdweb":
-=======
 	case "thirdweb":
 		userOp.CallGasLimit, _ = new(big.Int).SetString(response["callGasLimit"].(string), 0)
 		userOp.VerificationGasLimit, _ = new(big.Int).SetString(response["verificationGasLimit"].(string), 0)
 		userOp.PreVerificationGas, _ = new(big.Int).SetString(response["preVerificationGas"].(string), 0)
->>>>>>> 3a7eef30
 		userOp.PaymasterAndData = common.FromHex(response["paymasterAndData"].(string))
 
 	}
@@ -307,10 +276,6 @@
 				"simulation_type": "validation_and_execution",
 			},
 		}
-<<<<<<< HEAD
-	case "pimlico":
-	case "thirdweb":
-=======
 	case "thirdweb":
 		maxFeePerGas, maxPriorityFeePerGas, err := getStandardGasPrices(chainId)
 		if err == nil {
@@ -346,7 +311,6 @@
 			return "", "", 0, fmt.Errorf("failed to connect to RPC client: %w", err)
 		}
 
->>>>>>> 3a7eef30
 		requestParams = []interface{}{
 			userOp,
 			orderConf.EntryPointContractAddress.Hex(),
@@ -750,11 +714,6 @@
 	switch {
 	case strings.Contains(url, "biconomy.io"):
 		return "biconomy", nil
-<<<<<<< HEAD
-	case strings.Contains(url, "api.pimlico.io"):
-		return "pimlico", nil
-=======
->>>>>>> 3a7eef30
 	case strings.Contains(url, "thirdweb.com"):
 		return "thirdweb", nil
 	default:
