package utils

import (
	"context"
	"crypto/ecdsa"
	"encoding/base64"
	"encoding/hex"
	"encoding/json"
	"fmt"
	"math/big"
<<<<<<< HEAD
	"os"
=======
	"net/url"
>>>>>>> 4f7959fa
	"reflect"
	"regexp"
	"sort"
	"strings"
	"time"

	"github.com/anaskhan96/base58check"
	"github.com/ethereum/go-ethereum/accounts/abi"
	"github.com/ethereum/go-ethereum/common"
	"github.com/ethereum/go-ethereum/crypto"
	fastshot "github.com/opus-domini/fast-shot"
	"github.com/paycrest/aggregator/config"
	"github.com/paycrest/aggregator/ent"
	"github.com/paycrest/aggregator/ent/fiatcurrency"
	"github.com/paycrest/aggregator/ent/institution"
	institutionEnt "github.com/paycrest/aggregator/ent/institution"
	"github.com/paycrest/aggregator/ent/paymentorder"
	"github.com/paycrest/aggregator/storage"
	"github.com/paycrest/aggregator/types"
	cryptoUtils "github.com/paycrest/aggregator/utils/crypto"
	"github.com/paycrest/aggregator/utils/logger"
	tokenUtils "github.com/paycrest/aggregator/utils/token"
	"github.com/shopspring/decimal"
)

// ToSubunit converts a decimal amount to the smallest subunit representation.
// It takes the amount and the number of decimal places (decimals) and returns
// the amount in subunits as a *big.Int.
func ToSubunit(amount decimal.Decimal, decimals int8) *big.Int {
	// Compute the multiplier: 10^decimals
	multiplier := decimal.NewFromFloat(float64(10)).Pow(decimal.NewFromFloat(float64(decimals)))

	// Multiply the amount by the multiplier to convert it to subunits
	subunitInDecimal := amount.Mul(multiplier)

	// Create a new big.Int from the string representation of the subunit amount
	subunit := new(big.Int)
	subunit.SetString(subunitInDecimal.String(), 10)

	return subunit
}

// FromSubunit converts an amount in subunits represented as a *big.Int back
// to its decimal representation with the given number of decimal places (decimals).
// It returns the amount as a decimal.Decimal.
func FromSubunit(amountInSubunit *big.Int, decimals int8) decimal.Decimal {
	// Compute the divisor: 10^decimals
	divisor := decimal.NewFromFloat(float64(10)).Pow(decimal.NewFromFloat(float64(decimals))).BigFloat()

	// Create a new big.Float with the desired precision and rounding mode
	f := new(big.Float).SetPrec(236) //  IEEE 754 octuple-precision binary floating-point format: binary256
	f.SetMode(big.ToNearestEven)

	// Create a new big.Float for the subunit amount with the desired precision and rounding mode
	fSubunit := new(big.Float).SetPrec(236) //  IEEE 754 octuple-precision binary floating-point format: binary256
	fSubunit.SetMode(big.ToNearestEven)

	// Divide the subunit amount by the divisor and convert it to a float64
	result, _ := f.Quo(fSubunit.SetInt(amountInSubunit), divisor).Float64()

	return decimal.NewFromFloat(result)
}

// StringToByte32 converts string to [32]byte
func StringToByte32(s string) [32]byte {
	var result [32]byte

	// Convert the input string to bytes
	inputBytes := []byte(s)

	// Copy the input bytes into the result array, limiting to 32 bytes
	copy(result[:], inputBytes)

	return result
}

// Byte32ToString converts [32]byte to string
func Byte32ToString(b [32]byte) string {

	// Find first null index if any
	nullIndex := -1
	for i, x := range b {
		if x == 0 {
			nullIndex = i
			break
		}
	}

	// Slice at first null or return full 32 bytes
	if nullIndex >= 0 {
		return string(b[:nullIndex])
	} else {
		return string(b[:])
	}
}

// BigMin returns the minimum value between two big numbers
func BigMin(x, y *big.Int) *big.Int {
	if x.Cmp(y) < 0 {
		return x
	}
	return y
}

// FormatTimestampToGMT1 formats the timestamp to GMT+1 (Africa/Lagos time zone) and returns a formatted string
func FormatTimestampToGMT1(timestamp time.Time) (string, error) {
	loc, err := time.LoadLocation("Africa/Lagos")
	if err != nil {
		return "", err
	}
	return timestamp.In(loc).Format("January 2, 2006 at 3:04 PM"), nil
}

// PersonalSign is an equivalent of ethers.personal_sign for signing ethereum messages
// Ref: https://github.com/etaaa/Golang-Ethereum-Personal-Sign/blob/main/main.go
func PersonalSign(message string, privateKey *ecdsa.PrivateKey) ([]byte, error) {
	fullMessage := fmt.Sprintf("\x19Ethereum Signed Message:\n%d%s", len(message), message)
	hash := crypto.Keccak256Hash([]byte(fullMessage))
	signatureBytes, err := crypto.Sign(hash.Bytes(), privateKey)
	if err != nil {
		return nil, err
	}
	signatureBytes[64] += 27
	return signatureBytes, nil
}

// Difference returns the elements in `a` that aren't in `b`.
func Difference(a, b []string) []string {
	setB := make(map[string]struct{})
	for _, x := range b {
		setB[x] = struct{}{}
	}

	var diff []string
	for _, x := range a {
		if _, found := setB[x]; !found {
			diff = append(diff, x)
		}
	}
	return diff
}

// ContainsString returns true if the slice contains the given string
func ContainsString(slice []string, item string) bool {
	for _, s := range slice {
		if s == item {
			return true
		}
	}
	return false
}

// Median returns the median value of a decimal slice
func Median(data []decimal.Decimal) decimal.Decimal {
	l := len(data)
	if l == 0 {
		return decimal.Zero
	}

	// Sort data in ascending order
	sort.Slice(data, func(i, j int) bool {
		return data[i].LessThan(data[j])
	})

	middle := l / 2
	result := data[middle]

	// Handle even length slices
	if l%2 == 0 {
		result = result.Add(data[middle-1])
		result = result.Div(decimal.NewFromInt(2))
	}

	return result
}

// AbsPercentageDeviation returns the absolute percentage deviation between two values
func AbsPercentageDeviation(trueValue, measuredValue decimal.Decimal) decimal.Decimal {
	if trueValue.IsZero() {
		return decimal.Zero
	}

	deviation := measuredValue.Sub(trueValue).Div(trueValue).Mul(decimal.NewFromInt(100))
	return deviation.Abs()
}

// SendPaymentOrderWebhook notifies a sender when the status of a payment order changes
func SendPaymentOrderWebhook(ctx context.Context, paymentOrder *ent.PaymentOrder) error {
	var err error

	profile := paymentOrder.Edges.SenderProfile
	if profile == nil {
		return nil
	}

	// If webhook URL is empty, return
	if profile.WebhookURL == "" {
		return nil
	}

	// Determine the event
	var event string

	switch paymentOrder.Status {
	case paymentorder.StatusPending:
		event = "payment_order.pending"
	case paymentorder.StatusExpired:
		event = "payment_order.expired"
	case paymentorder.StatusSettled:
		event = "payment_order.settled"
	case paymentorder.StatusRefunded:
		event = "payment_order.refunded"
	default:
		return nil
	}

	// Fetch the recipient
	recipient, err := paymentOrder.QueryRecipient().Only(ctx)
	if err != nil {
		return err
	}

	// Fetch the token
	token, err := paymentOrder.
		QueryToken().
		WithNetwork().
		Only(ctx)
	if err != nil {
		return err
	}

	institution, err := storage.Client.Institution.
		Query().
		Where(institutionEnt.CodeEQ(recipient.Institution)).
		WithFiatCurrency().
		Only(ctx)
	if err != nil {
		return err
	}

	// Create the payload
	payloadStruct := types.PaymentOrderWebhookPayload{
		Event: event,
		Data: types.PaymentOrderWebhookData{
			ID:             paymentOrder.ID,
			Amount:         paymentOrder.Amount,
			AmountPaid:     paymentOrder.AmountPaid,
			AmountReturned: paymentOrder.AmountReturned,
			PercentSettled: paymentOrder.PercentSettled,
			SenderFee:      paymentOrder.SenderFee,
			NetworkFee:     paymentOrder.NetworkFee,
			Rate:           paymentOrder.Rate,
			Network:        token.Edges.Network.Identifier,
			GatewayID:      paymentOrder.GatewayID,
			SenderID:       profile.ID,
			Recipient: types.PaymentOrderRecipient{
				Currency:          institution.Edges.FiatCurrency.Code,
				Institution:       recipient.Institution,
				AccountIdentifier: recipient.AccountIdentifier,
				AccountName:       recipient.AccountName,
				ProviderID:        recipient.ProviderID,
				Memo:              recipient.Memo,
			},
			FromAddress:   paymentOrder.FromAddress,
			ReturnAddress: paymentOrder.ReturnAddress,
			Reference:     paymentOrder.Reference,
			UpdatedAt:     paymentOrder.UpdatedAt,
			CreatedAt:     paymentOrder.CreatedAt,
			TxHash:        paymentOrder.TxHash,
			Status:        paymentOrder.Status,
		},
	}

	payload := StructToMap(payloadStruct)

	// Compute HMAC signature
	apiKey, err := profile.QueryAPIKey().Only(ctx)
	if err != nil {
		return err
	}

	decodedSecret, err := base64.StdEncoding.DecodeString(apiKey.Secret)
	if err != nil {
		return err
	}

	decryptedSecret, err := cryptoUtils.DecryptPlain(decodedSecret)
	if err != nil {
		return err
	}

	signature := tokenUtils.GenerateHMACSignature(payload, string(decryptedSecret))

	// Send the webhook
	_, err = fastshot.NewClient(profile.WebhookURL).
		Config().SetTimeout(30*time.Second).
		Header().Add("X-Paycrest-Signature", signature).
		Header().Add("Content-Type", "application/json").
		Build().POST("").
		Body().AsJSON(payload).
		Send()
	if err != nil {
		// Log retry attempt
		_, err := storage.Client.WebhookRetryAttempt.
			Create().
			SetAttemptNumber(1).
			SetNextRetryTime(time.Now().Add(2 * time.Minute)).
			SetPayload(payload).
			SetSignature(signature).
			SetWebhookURL(profile.WebhookURL).
			SetStatus("failed").
			Save(ctx)
		return err
	}

	return nil
}

// StructToMap converts a struct to a map[string]interface{}
func StructToMap(input interface{}) map[string]interface{} {
	result := make(map[string]interface{})

	// Use reflection to iterate over the struct fields
	valueOf := reflect.ValueOf(input)
	typeOf := valueOf.Type()

	for i := 0; i < valueOf.NumField(); i++ {
		field := valueOf.Field(i)
		fieldName := strings.ToLower(typeOf.Field(i).Name)

		// Convert the field value to interface{}
		result[fieldName] = field.Interface()
	}

	return result
}

func MapToStruct(m map[string]interface{}, s interface{}) error {
	v := reflect.ValueOf(s).Elem() // Get the Value of the struct
	t := v.Type()                  // Get the Type of the struct

	for i := 0; i < t.NumField(); i++ {
		f := t.Field(i) // Get the StructField
		key := f.Name   // Get the Field Name

		if val, ok := m[key]; ok { // Check if the map contains the key
			valValue := reflect.ValueOf(val) // Get the Value of the map value
			if !valValue.IsValid() || valValue.IsNil() {
				return fmt.Errorf("value is invalid or nil")
			}

			// Correctly get the type of the struct field
			fieldType := f.Type
			if valValue.Kind() != fieldType.Kind() {
				return fmt.Errorf("type mismatch: expected %v, got %v", fieldType.Kind(), valValue.Kind())
			}

			v.Field(i).Set(valValue) // Set the struct field value
		} else {
			return fmt.Errorf("missing key: %s", key)
		}
	}

	return nil
}

// IsValidMobileNumber checks if a string is a valid mobile number
func IsValidMobileNumber(number string) bool {
	// Pattern for valid mobile numbers (generalized)
	pattern := `^\+?[1-9]\d{1,14}$` // Matches international format
	matched, _ := regexp.MatchString(pattern, number)
	return matched
}

/*
	IsValidFileURL checks if a URL is a valid file URL

(supports only file urls ending with .jpg, .jpeg, .png, or .pdf)
*/
func IsValidFileURL(url string) bool {
	// Pattern for URLs ending with .jpg, .jpeg, .png, or .pdf
	pattern := `^(http(s)?://)?([\w-]+\.)+[\w-]+(/[\w- ;,./?%&=]*)?\.(jpg|jpeg|png|pdf)$`
	matched, _ := regexp.MatchString(pattern, url)
	return matched
}

// IsValidEthereumAddress checks if a string is a valid Ethereum address
func IsValidEthereumAddress(address string) bool {
	pattern := `^0x[a-fA-F0-9]{40}$`
	matched, _ := regexp.MatchString(pattern, address)
	return matched
}

// IsValidTronAddress checks if a string is a valid Tron address
func IsValidTronAddress(address string) bool {
	pattern := `^T[a-zA-Z0-9]{33}$`
	matched, _ := regexp.MatchString(pattern, address)
	return matched
}

// Retry is a function that attempts to execute a given function multiple times until it succeeds or the maximum number of attempts is reached.
// It sleeps for a specified duration between each attempt.
// Parameters:
// - attempts: The maximum number of attempts to execute the function.
// - sleep: The duration to sleep between each attempt.
// - fn: The function to be executed.
// Returns:
// - error: The error returned by the function, if any.
func Retry(attempts int, sleep time.Duration, fn func() error) error {
	var err error
	for i := 0; i < attempts; i++ {
		err = fn()
		if err == nil {
			return nil
		}
		time.Sleep(sleep)
	}
	return err
}

// ParseTopicToTronAddress converts a padded hex string to a Tron address
func ParseTopicToTronAddress(paddedHexString string) string {
	addressBytes, err := hex.DecodeString(paddedHexString)
	if err != nil {
		return ""
	}
	addressHex := common.BytesToAddress(addressBytes).Hex()
	addressBase58, err := base58check.Encode("41", addressHex[2:])
	if err != nil {
		return ""
	}

	// Check if the address is a valid Tron address
	if !IsValidTronAddress(addressBase58) {
		return ""
	}

	return addressBase58
}

// ParseTopicToBigInt converts a padded hex string to a big.Int
func ParseTopicToBigInt(paddedHexString string) *big.Int {
	addressBytes, err := hex.DecodeString(paddedHexString)
	if err != nil {
		return nil
	}
	return new(big.Int).SetBytes(addressBytes)
}

// ParseTopicToByte32 converts a padded hex string to a [32]byte
func ParseTopicToByte32(paddedHexString string) [32]byte {
	addressBytes, err := hex.DecodeString(paddedHexString)
	if err != nil {
		return [32]byte{}
	}

	return [32]byte(addressBytes)
}

// UnpackEventData unpacks the data from a padded hex string using the ABI
func UnpackEventData(paddedHexString, contractABI, eventName string) ([]interface{}, error) {
	rawData, err := hex.DecodeString(paddedHexString)
	if err != nil {
		return nil, err
	}

	abiObj, err := abi.JSON(strings.NewReader(contractABI))
	if err != nil {
		return nil, err
	}

	data, err := abiObj.Unpack(eventName, rawData)
	if err != nil {
		return nil, err
	}

	return data, nil
}

// IsBase64 checks if a string is a valid Base64 encoded string
func IsBase64(s string) bool {
	// Check if the string matches the Base64 pattern
	const base64Pattern = `^(?:[A-Za-z0-9+\/]{4})*(?:[A-Za-z0-9+\/]{2}==|[A-Za-z0-9+\/]{3}=|[A-Za-z0-9+\/]{4})$`
	match, _ := regexp.MatchString(base64Pattern, s)
	if match {
		// Try to decode the string
		_, err := base64.StdEncoding.DecodeString(s)
		return err == nil
	}
	return false
}

// GetTokenRateFromQueue gets the rate of a token from the priority queue
func GetTokenRateFromQueue(tokenSymbol string, orderAmount decimal.Decimal, fiatCurrency string, marketRate decimal.Decimal) (decimal.Decimal, error) {
	ctx := context.Background()

	// Get rate from priority queue
	keys, _, err := storage.RedisClient.Scan(ctx, uint64(0), "bucket_"+fiatCurrency+"_*_*", 100).Result()
	if err != nil {
		return decimal.Decimal{}, err
	}

	rateResponse := marketRate
	highestMaxAmount := decimal.NewFromInt(0)

	// Scan through the buckets to find a suitable rate
	for _, key := range keys {
		bucketData := strings.Split(key, "_")
		minAmount, _ := decimal.NewFromString(bucketData[2])
		maxAmount, _ := decimal.NewFromString(bucketData[3])

		for index := 0; ; index++ {
			// Get the topmost provider in the priority queue of the bucket
			providerData, err := storage.RedisClient.LIndex(ctx, key, int64(index)).Result()
			if err != nil {
				break
			}
			parts := strings.Split(providerData, ":")
			if len(parts) != 5 {
				logger.Errorf("utils.GetTokenRateFromQueue.InvalidProviderData: %v", providerData)
				continue
			}

			// Skip entry if token doesn't match
			if parts[1] != tokenSymbol {
				continue
			}

			// Skip entry if order amount is not within provider's min and max order amount
			minOrderAmount, err := decimal.NewFromString(parts[3])
			if err != nil {
				continue
			}

			maxOrderAmount, err := decimal.NewFromString(parts[4])
			if err != nil {
				continue
			}

			if orderAmount.LessThan(minOrderAmount) || orderAmount.GreaterThan(maxOrderAmount) {
				continue
			}

			// Get fiat equivalent of the token amount
			rate, _ := decimal.NewFromString(parts[2])
			fiatAmount := orderAmount.Mul(rate)

			// Check if fiat amount is within the bucket range and set the rate
			if fiatAmount.GreaterThanOrEqual(minAmount) && fiatAmount.LessThanOrEqual(maxAmount) {
				rateResponse = rate
				break
			} else if maxAmount.GreaterThan(highestMaxAmount) {
				// Get the highest max amount
				highestMaxAmount = maxAmount
				rateResponse = rate
			}
		}
	}

	return rateResponse, nil
}

// GetInstitutionByCode returns the institution for a given institution code
func GetInstitutionByCode(ctx context.Context, institutionCode string) (*ent.Institution, error) {
	institution, err := storage.Client.Institution.
		Query().
		Where(institution.CodeEQ(institutionCode)).
		WithFiatCurrency(
			func(fcq *ent.FiatCurrencyQuery) {
				fcq.Where(fiatcurrency.IsEnabledEQ(true))
			},
		).
		Only(ctx)
	if err != nil {
		return nil, err
	}
	return institution, nil
}

<<<<<<< HEAD
// LoadSmileIDConfig loads and parses smile_id_types.json into a SmileIDConfig struct.
func LoadSmileIDConfig(filePath string) (config.SmileIDConfig, error) {
	data, err := os.ReadFile(filePath)
	if err != nil {
		return config.SmileIDConfig{}, fmt.Errorf("failed to read config file: %w", err)
	}

	var cfg config.SmileIDConfig
	if err := json.Unmarshal(data, &cfg); err != nil {
		return config.SmileIDConfig{}, fmt.Errorf("failed to parse JSON: %w", err)
	}

	return cfg, nil
=======
// Helper function to validate HTTPS URL
func IsValidHttpsUrl(urlStr string) bool {
	// Check if URL starts with https://
	if !strings.HasPrefix(strings.ToLower(urlStr), "https://") {
		return false
	}

	// Parse URL to ensure it's valid
	parsedUrl, err := url.Parse(urlStr)
	if err != nil {
		return false
	}

	// Verify scheme is https and host is present
	return parsedUrl.Scheme == "https" && parsedUrl.Host != ""
>>>>>>> 4f7959fa
}<|MERGE_RESOLUTION|>--- conflicted
+++ resolved
@@ -8,11 +8,8 @@
 	"encoding/json"
 	"fmt"
 	"math/big"
-<<<<<<< HEAD
 	"os"
-=======
 	"net/url"
->>>>>>> 4f7959fa
 	"reflect"
 	"regexp"
 	"sort"
@@ -592,7 +589,6 @@
 	return institution, nil
 }
 
-<<<<<<< HEAD
 // LoadSmileIDConfig loads and parses smile_id_types.json into a SmileIDConfig struct.
 func LoadSmileIDConfig(filePath string) (config.SmileIDConfig, error) {
 	data, err := os.ReadFile(filePath)
@@ -606,7 +602,7 @@
 	}
 
 	return cfg, nil
-=======
+
 // Helper function to validate HTTPS URL
 func IsValidHttpsUrl(urlStr string) bool {
 	// Check if URL starts with https://
@@ -622,5 +618,5 @@
 
 	// Verify scheme is https and host is present
 	return parsedUrl.Scheme == "https" && parsedUrl.Host != ""
->>>>>>> 4f7959fa
+
 }