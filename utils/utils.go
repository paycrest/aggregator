package utils

import (
	"context"
	"crypto/ecdsa"
	"encoding/base64"
	"encoding/hex"
	"fmt"
	"math/big"
	"net/url"
	"reflect"
	"regexp"
	"sort"
	"strings"
	"time"

	"github.com/anaskhan96/base58check"
	"github.com/ethereum/go-ethereum/accounts/abi"
	"github.com/ethereum/go-ethereum/common"
	"github.com/ethereum/go-ethereum/crypto"
	"github.com/gin-gonic/gin"
	fastshot "github.com/opus-domini/fast-shot"
	"github.com/paycrest/aggregator/ent"
	"github.com/paycrest/aggregator/ent/fiatcurrency"
	"github.com/paycrest/aggregator/ent/institution"
	institutionEnt "github.com/paycrest/aggregator/ent/institution"
	"github.com/paycrest/aggregator/ent/paymentorder"
	"github.com/paycrest/aggregator/storage"
	"github.com/paycrest/aggregator/types"
	cryptoUtils "github.com/paycrest/aggregator/utils/crypto"
	"github.com/paycrest/aggregator/utils/logger"
	tokenUtils "github.com/paycrest/aggregator/utils/token"
	"github.com/redis/go-redis/v9"
	"github.com/shopspring/decimal"
)

// ToSubunit converts a decimal amount to the smallest subunit representation.
// It takes the amount and the number of decimal places (decimals) and returns
// the amount in subunits as a *big.Int.
func ToSubunit(amount decimal.Decimal, decimals int8) *big.Int {
	// Compute the multiplier: 10^decimals
	multiplier := decimal.NewFromFloat(float64(10)).Pow(decimal.NewFromFloat(float64(decimals)))

	// Multiply the amount by the multiplier to convert it to subunits
	subunitInDecimal := amount.Mul(multiplier)

	// Create a new big.Int from the string representation of the subunit amount
	subunit := new(big.Int)
	subunit.SetString(subunitInDecimal.String(), 10)

	return subunit
}

// FromSubunit converts an amount in subunits represented as a *big.Int back
// to its decimal representation with the given number of decimal places (decimals).
// It returns the amount as a decimal.Decimal.
func FromSubunit(amountInSubunit *big.Int, decimals int8) decimal.Decimal {
	// Compute the divisor: 10^decimals
	divisor := decimal.NewFromFloat(float64(10)).Pow(decimal.NewFromFloat(float64(decimals))).BigFloat()

	// Create a new big.Float with the desired precision and rounding mode
	f := new(big.Float).SetPrec(236) //  IEEE 754 octuple-precision binary floating-point format: binary256
	f.SetMode(big.ToNearestEven)

	// Create a new big.Float for the subunit amount with the desired precision and rounding mode
	fSubunit := new(big.Float).SetPrec(236) //  IEEE 754 octuple-precision binary floating-point format: binary256
	fSubunit.SetMode(big.ToNearestEven)

	// Divide the subunit amount by the divisor and convert it to a float64
	result, _ := f.Quo(fSubunit.SetInt(amountInSubunit), divisor).Float64()

	return decimal.NewFromFloat(result)
}

// StringToByte32 converts string to [32]byte
func StringToByte32(s string) [32]byte {
	var result [32]byte

	// Convert the input string to bytes
	inputBytes := []byte(s)

	// Copy the input bytes into the result array, limiting to 32 bytes
	copy(result[:], inputBytes)

	return result
}

// Byte32ToString converts [32]byte to string
func Byte32ToString(b [32]byte) string {

	// Find first null index if any
	nullIndex := -1
	for i, x := range b {
		if x == 0 {
			nullIndex = i
			break
		}
	}

	// Slice at first null or return full 32 bytes
	if nullIndex >= 0 {
		return string(b[:nullIndex])
	} else {
		return string(b[:])
	}
}

// BigMin returns the minimum value between two big numbers
func BigMin(x, y *big.Int) *big.Int {
	if x.Cmp(y) < 0 {
		return x
	}
	return y
}

// FormatTimestampToGMT1 formats the timestamp to GMT+1 (Africa/Lagos time zone) and returns a formatted string
func FormatTimestampToGMT1(timestamp time.Time) (string, error) {
	loc, err := time.LoadLocation("Africa/Lagos")
	if err != nil {
		return "", err
	}
	return timestamp.In(loc).Format("January 2, 2006 at 3:04 PM"), nil
}

// PersonalSign is an equivalent of ethers.personal_sign for signing ethereum messages
// Ref: https://github.com/etaaa/Golang-Ethereum-Personal-Sign/blob/main/main.go
func PersonalSign(message string, privateKey *ecdsa.PrivateKey) ([]byte, error) {
	fullMessage := fmt.Sprintf("\x19Ethereum Signed Message:\n%d%s", len(message), message)
	hash := crypto.Keccak256Hash([]byte(fullMessage))
	signatureBytes, err := crypto.Sign(hash.Bytes(), privateKey)
	if err != nil {
		return nil, err
	}
	signatureBytes[64] += 27
	return signatureBytes, nil
}

// Difference returns the elements in `a` that aren't in `b`.
func Difference(a, b []string) []string {
	setB := make(map[string]struct{})
	for _, x := range b {
		setB[x] = struct{}{}
	}

	var diff []string
	for _, x := range a {
		if _, found := setB[x]; !found {
			diff = append(diff, x)
		}
	}
	return diff
}

// ContainsString returns true if the slice contains the given string
func ContainsString(slice []string, item string) bool {
	for _, s := range slice {
		if s == item {
			return true
		}
	}
	return false
}

// Median returns the median value of a decimal slice
func Median(data []decimal.Decimal) decimal.Decimal {
	l := len(data)
	if l == 0 {
		return decimal.Zero
	}

	// Sort data in ascending order
	sort.Slice(data, func(i, j int) bool {
		return data[i].LessThan(data[j])
	})

	middle := l / 2
	result := data[middle]

	// Handle even length slices
	if l%2 == 0 {
		result = result.Add(data[middle-1])
		result = result.Div(decimal.NewFromInt(2))
	}

	return result
}

// AbsPercentageDeviation returns the absolute percentage deviation between two values
func AbsPercentageDeviation(trueValue, measuredValue decimal.Decimal) decimal.Decimal {
	if trueValue.IsZero() {
		return decimal.Zero
	}

	deviation := measuredValue.Sub(trueValue).Div(trueValue).Mul(decimal.NewFromInt(100))
	return deviation.Abs()
}

// SendPaymentOrderWebhook notifies a sender when the status of a payment order changes
func SendPaymentOrderWebhook(ctx context.Context, paymentOrder *ent.PaymentOrder) error {
	var err error

	profile := paymentOrder.Edges.SenderProfile
	if profile == nil {
		return nil
	}

	// If webhook URL is empty, return
	if profile.WebhookURL == "" {
		return nil
	}

	// Determine the event
	var event string

	switch paymentOrder.Status {
	case paymentorder.StatusPending:
		event = "payment_order.pending"
	case paymentorder.StatusExpired:
		event = "payment_order.expired"
	case paymentorder.StatusSettled:
		event = "payment_order.settled"
	case paymentorder.StatusRefunded:
		event = "payment_order.refunded"
	default:
		return nil
	}

	// Fetch the recipient
	recipient, err := paymentOrder.QueryRecipient().Only(ctx)
	if err != nil {
		return err
	}

	// Fetch the token
	token, err := paymentOrder.
		QueryToken().
		WithNetwork().
		Only(ctx)
	if err != nil {
		return err
	}

	institution, err := storage.Client.Institution.
		Query().
		Where(institutionEnt.CodeEQ(recipient.Institution)).
		WithFiatCurrency().
		Only(ctx)
	if err != nil {
		return err
	}

	// Create the payload
	payloadStruct := types.PaymentOrderWebhookPayload{
		Event: event,
		Data: types.PaymentOrderWebhookData{
			ID:             paymentOrder.ID,
			Amount:         paymentOrder.Amount,
			AmountPaid:     paymentOrder.AmountPaid,
			AmountReturned: paymentOrder.AmountReturned,
			PercentSettled: paymentOrder.PercentSettled,
			SenderFee:      paymentOrder.SenderFee,
			NetworkFee:     paymentOrder.NetworkFee,
			Rate:           paymentOrder.Rate,
			Network:        token.Edges.Network.Identifier,
			GatewayID:      paymentOrder.GatewayID,
			SenderID:       profile.ID,
			Recipient: types.PaymentOrderRecipient{
				Currency:          institution.Edges.FiatCurrency.Code,
				Institution:       recipient.Institution,
				AccountIdentifier: recipient.AccountIdentifier,
				AccountName:       recipient.AccountName,
				ProviderID:        recipient.ProviderID,
				Memo:              recipient.Memo,
			},
			FromAddress:   paymentOrder.FromAddress,
			ReturnAddress: paymentOrder.ReturnAddress,
			Reference:     paymentOrder.Reference,
			UpdatedAt:     paymentOrder.UpdatedAt,
			CreatedAt:     paymentOrder.CreatedAt,
			TxHash:        paymentOrder.TxHash,
			Status:        paymentOrder.Status,
		},
	}

	payload := StructToMap(payloadStruct)

	// Compute HMAC signature
	apiKey, err := profile.QueryAPIKey().Only(ctx)
	if err != nil {
		return err
	}

	decodedSecret, err := base64.StdEncoding.DecodeString(apiKey.Secret)
	if err != nil {
		return err
	}

	decryptedSecret, err := cryptoUtils.DecryptPlain(decodedSecret)
	if err != nil {
		return err
	}

	signature := tokenUtils.GenerateHMACSignature(payload, string(decryptedSecret))

	// Send the webhook
	_, err = fastshot.NewClient(profile.WebhookURL).
		Config().SetTimeout(30*time.Second).
		Header().Add("X-Paycrest-Signature", signature).
		Header().Add("Content-Type", "application/json").
		Build().POST("").
		Body().AsJSON(payload).
		Send()
	if err != nil {
		// Log retry attempt
		_, err := storage.Client.WebhookRetryAttempt.
			Create().
			SetAttemptNumber(1).
			SetNextRetryTime(time.Now().Add(2 * time.Minute)).
			SetPayload(payload).
			SetSignature(signature).
			SetWebhookURL(profile.WebhookURL).
			SetStatus("failed").
			Save(ctx)
		return err
	}

	return nil
}

// StructToMap converts a struct to a map[string]interface{}
func StructToMap(input interface{}) map[string]interface{} {
	result := make(map[string]interface{})

	// Use reflection to iterate over the struct fields
	valueOf := reflect.ValueOf(input)
	typeOf := valueOf.Type()

	for i := 0; i < valueOf.NumField(); i++ {
		field := valueOf.Field(i)
		fieldName := strings.ToLower(typeOf.Field(i).Name)

		// Convert the field value to interface{}
		result[fieldName] = field.Interface()
	}

	return result
}

func MapToStruct(m map[string]interface{}, s interface{}) error {
	v := reflect.ValueOf(s).Elem() // Get the Value of the struct
	t := v.Type()                  // Get the Type of the struct

	for i := 0; i < t.NumField(); i++ {
		f := t.Field(i) // Get the StructField
		key := f.Name   // Get the Field Name

		if val, ok := m[key]; ok { // Check if the map contains the key
			valValue := reflect.ValueOf(val) // Get the Value of the map value
			if !valValue.IsValid() || valValue.IsNil() {
				return fmt.Errorf("value is invalid or nil")
			}

			// Correctly get the type of the struct field
			fieldType := f.Type
			if valValue.Kind() != fieldType.Kind() {
				return fmt.Errorf("type mismatch: expected %v, got %v", fieldType.Kind(), valValue.Kind())
			}

			v.Field(i).Set(valValue) // Set the struct field value
		} else {
			return fmt.Errorf("missing key: %s", key)
		}
	}

	return nil
}

// IsValidMobileNumber checks if a string is a valid mobile number
func IsValidMobileNumber(number string) bool {
	// Pattern for valid mobile numbers (generalized)
	pattern := `^\+?[1-9]\d{1,14}$` // Matches international format
	matched, _ := regexp.MatchString(pattern, number)
	return matched
}

/*
	IsValidFileURL checks if a URL is a valid file URL

(supports only file urls ending with .jpg, .jpeg, .png, or .pdf)
*/
func IsValidFileURL(url string) bool {
	// Pattern for URLs ending with .jpg, .jpeg, .png, or .pdf
	pattern := `^(http(s)?://)?([\w-]+\.)+[\w-]+(/[\w- ;,./?%&=]*)?\.(jpg|jpeg|png|pdf)$`
	matched, _ := regexp.MatchString(pattern, url)
	return matched
}

// IsValidEthereumAddress checks if a string is a valid Ethereum address
func IsValidEthereumAddress(address string) bool {
	pattern := `^0x[a-fA-F0-9]{40}$`
	matched, _ := regexp.MatchString(pattern, address)
	return matched
}

// IsValidTronAddress checks if a string is a valid Tron address
func IsValidTronAddress(address string) bool {
	pattern := `^T[a-zA-Z0-9]{33}$`
	matched, _ := regexp.MatchString(pattern, address)
	return matched
}

// Retry is a function that attempts to execute a given function multiple times until it succeeds or the maximum number of attempts is reached.
// It sleeps for a specified duration between each attempt.
// Parameters:
// - attempts: The maximum number of attempts to execute the function.
// - sleep: The duration to sleep between each attempt.
// - fn: The function to be executed.
// Returns:
// - error: The error returned by the function, if any.
func Retry(attempts int, sleep time.Duration, fn func() error) error {
	var err error
	for i := 0; i < attempts; i++ {
		err = fn()
		if err == nil {
			return nil
		}
		time.Sleep(sleep)
	}
	return err
}

// ParseTopicToTronAddress converts a padded hex string to a Tron address
func ParseTopicToTronAddress(paddedHexString string) string {
	addressBytes, err := hex.DecodeString(paddedHexString)
	if err != nil {
		return ""
	}
	addressHex := common.BytesToAddress(addressBytes).Hex()
	addressBase58, err := base58check.Encode("41", addressHex[2:])
	if err != nil {
		return ""
	}

	// Check if the address is a valid Tron address
	if !IsValidTronAddress(addressBase58) {
		return ""
	}

	return addressBase58
}

// ParseTopicToBigInt converts a padded hex string to a big.Int
func ParseTopicToBigInt(paddedHexString string) *big.Int {
	addressBytes, err := hex.DecodeString(paddedHexString)
	if err != nil {
		return nil
	}
	return new(big.Int).SetBytes(addressBytes)
}

// ParseTopicToByte32 converts a padded hex string to a [32]byte
func ParseTopicToByte32(paddedHexString string) [32]byte {
	addressBytes, err := hex.DecodeString(paddedHexString)
	if err != nil {
		return [32]byte{}
	}

	return [32]byte(addressBytes)
}

// UnpackEventData unpacks the data from a padded hex string using the ABI
func UnpackEventData(paddedHexString, contractABI, eventName string) ([]interface{}, error) {
	rawData, err := hex.DecodeString(paddedHexString)
	if err != nil {
		return nil, err
	}

	abiObj, err := abi.JSON(strings.NewReader(contractABI))
	if err != nil {
		return nil, err
	}

	data, err := abiObj.Unpack(eventName, rawData)
	if err != nil {
		return nil, err
	}

	return data, nil
}

// IsBase64 checks if a string is a valid Base64 encoded string
func IsBase64(s string) bool {
	// Check if the string matches the Base64 pattern
	const base64Pattern = `^(?:[A-Za-z0-9+\/]{4})*(?:[A-Za-z0-9+\/]{2}==|[A-Za-z0-9+\/]{3}=|[A-Za-z0-9+\/]{4})$`
	match, _ := regexp.MatchString(base64Pattern, s)
	if match {
		// Try to decode the string
		_, err := base64.StdEncoding.DecodeString(s)
		return err == nil
	}
	return false
}

// GetTokenRateFromQueue gets the rate of a token from the priority queue
func GetTokenRateFromQueue(tokenSymbol string, orderAmount decimal.Decimal, fiatCurrency string, marketRate decimal.Decimal) (decimal.Decimal, error) {
	ctx := context.Background()

	// Get rate from priority queue
	keys, _, err := storage.RedisClient.Scan(ctx, uint64(0), "bucket_"+fiatCurrency+"_*_*", 100).Result()
	if err != nil {
		return decimal.Decimal{}, err
	}

	rateResponse := marketRate
	highestMaxAmount := decimal.NewFromInt(0)

	// Scan through the buckets to find a suitable rate
	for _, key := range keys {
		bucketData := strings.Split(key, "_")
		minAmount, _ := decimal.NewFromString(bucketData[2])
		maxAmount, _ := decimal.NewFromString(bucketData[3])

		for index := 0; ; index++ {
			// Get the topmost provider in the priority queue of the bucket
			providerData, err := storage.RedisClient.LIndex(ctx, key, int64(index)).Result()
			if err != nil {
				break
			}
			parts := strings.Split(providerData, ":")
			if len(parts) != 5 {
				logger.WithFields(logger.Fields{
					"Error": fmt.Sprintf("%v", err),
					"ProviderData": providerData,
					"Token": tokenSymbol,
					"Currency": fiatCurrency,
					"MinAmount": minAmount,
					"MaxAmount": maxAmount,
				}).Errorf("GetTokenRate.InvalidProviderData: %v", providerData)
				continue
			}

			// Skip entry if token doesn't match
			if parts[1] != tokenSymbol {
				continue
			}

			// Skip entry if order amount is not within provider's min and max order amount
			minOrderAmount, err := decimal.NewFromString(parts[3])
			if err != nil {
				continue
			}

			maxOrderAmount, err := decimal.NewFromString(parts[4])
			if err != nil {
				continue
			}

			if orderAmount.LessThan(minOrderAmount) || orderAmount.GreaterThan(maxOrderAmount) {
				continue
			}

			// Get fiat equivalent of the token amount
			rate, _ := decimal.NewFromString(parts[2])
			fiatAmount := orderAmount.Mul(rate)

			// Check if fiat amount is within the bucket range and set the rate
			if fiatAmount.GreaterThanOrEqual(minAmount) && fiatAmount.LessThanOrEqual(maxAmount) {
				rateResponse = rate
				break
			} else if maxAmount.GreaterThan(highestMaxAmount) {
				// Get the highest max amount
				highestMaxAmount = maxAmount
				rateResponse = rate
			}
		}
	}

	return rateResponse, nil
}

// GetInstitutionByCode returns the institution for a given institution code
func GetInstitutionByCode(ctx context.Context, institutionCode string) (*ent.Institution, error) {
	institution, err := storage.Client.Institution.
		Query().
		Where(institution.CodeEQ(institutionCode)).
		WithFiatCurrency(
			func(fcq *ent.FiatCurrencyQuery) {
				fcq.Where(fiatcurrency.IsEnabledEQ(true))
			},
		).
		Only(ctx)
	if err != nil {
		return nil, err
	}
	return institution, nil
}

<<<<<<< HEAD
// removeProviderFromQueues removes a provider from all relevant Redis queues when their availability changes to false
func RemoveProviderFromQueues(ctx *gin.Context, provider *ent.ProviderProfile) {
	// Fetch all provision buckets and currencies associated with the provider
	buckets, err := provider.QueryProvisionBuckets().All(ctx)
	if err != nil {
		logger.Errorf("Failed to fetch provision buckets for provider %s: %v", provider.ID, err)
		return
	}

	currencies, err := provider.QueryCurrencies().All(ctx)
	if err != nil {
		logger.Errorf("Failed to fetch currencies for provider %s: %v", provider.ID, err)
		return
	}

	// Iterate over all combinations of currencies and buckets
	for _, currency := range currencies {
		for _, bucket := range buckets {
			redisKey := fmt.Sprintf("bucket_%s_%s_%s", currency.Code, bucket.MinAmount, bucket.MaxAmount)

			// Remove provider from Redis queue, iterating backward.
			for index := int64(-1); ; index-- {
				providerData, err := storage.RedisClient.LIndex(ctx, redisKey, index).Result()
				if err != nil { // End of list or error
					if err != redis.Nil {
						logger.Errorf("Failed to fetch provider data at index %d from Redis queue %s: %v", index, redisKey, err)
					}
					break
				}

				parts := strings.Split(providerData, ":")
				if len(parts) != 5 {
					logger.Errorf("Invalid provider data format in Redis queue %s: %s", redisKey, providerData)
					continue
				}

				if parts[0] == provider.ID {
					// Use a Redis transaction for atomicity
					err = storage.RedisClient.Watch(ctx, func(tx *redis.Tx) error {
						_, err := tx.LSet(ctx, redisKey, index, "DELETED_PROVIDER").Result()
						if err != nil {
							return err
						}
						_, err = tx.LRem(ctx, redisKey, 0, "DELETED_PROVIDER").Result()
						return err
					}, redisKey)

					if err != nil {
						logger.Errorf("Failed to atomically remove provider %s from Redis queue %s: %v", provider.ID, redisKey, err)
						continue
					}
					break
				}
			}
		}
	}
=======
// Helper function to validate HTTPS URL
func IsValidHttpsUrl(urlStr string) bool {
	// Check if URL starts with https://
	if !strings.HasPrefix(strings.ToLower(urlStr), "https://") {
		return false
	}

	// Parse URL to ensure it's valid
	parsedUrl, err := url.Parse(urlStr)
	if err != nil {
		return false
	}

	// Verify scheme is https and host is present
	return parsedUrl.Scheme == "https" && parsedUrl.Host != ""
>>>>>>> a6ad4d2f
}<|MERGE_RESOLUTION|>--- conflicted
+++ resolved
@@ -595,7 +595,7 @@
 	return institution, nil
 }
 
-<<<<<<< HEAD
+
 // removeProviderFromQueues removes a provider from all relevant Redis queues when their availability changes to false
 func RemoveProviderFromQueues(ctx *gin.Context, provider *ent.ProviderProfile) {
 	// Fetch all provision buckets and currencies associated with the provider
@@ -652,7 +652,7 @@
 			}
 		}
 	}
-=======
+
 // Helper function to validate HTTPS URL
 func IsValidHttpsUrl(urlStr string) bool {
 	// Check if URL starts with https://
@@ -668,5 +668,5 @@
 
 	// Verify scheme is https and host is present
 	return parsedUrl.Scheme == "https" && parsedUrl.Host != ""
->>>>>>> a6ad4d2f
+
 }