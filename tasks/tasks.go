package tasks

import (
	"context"
	"encoding/base64"
	"encoding/json"
	"fmt"
	"io"
	"math"
	"math/big"
	"strings"
	"sync"
	"time"

	ethcommon "github.com/ethereum/go-ethereum/common"
	"github.com/ethereum/go-ethereum/ethclient"
	"github.com/go-co-op/gocron"
	"github.com/google/uuid"
	fastshot "github.com/opus-domini/fast-shot"
	"github.com/paycrest/aggregator/config"
	"github.com/paycrest/aggregator/ent"
	"github.com/paycrest/aggregator/ent/fiatcurrency"
	networkent "github.com/paycrest/aggregator/ent/network"
	"github.com/paycrest/aggregator/ent/paymentorder"
	"github.com/paycrest/aggregator/ent/paymentorderfulfillment"
	"github.com/paycrest/aggregator/ent/providercurrencies"
	"github.com/paycrest/aggregator/ent/providerordertoken"
	"github.com/paycrest/aggregator/ent/providerprofile"
	"github.com/paycrest/aggregator/ent/senderprofile"
	tokenent "github.com/paycrest/aggregator/ent/token"
	"github.com/paycrest/aggregator/ent/transactionlog"
	"github.com/paycrest/aggregator/ent/webhookretryattempt"
	"github.com/paycrest/aggregator/services"
	"github.com/paycrest/aggregator/services/common"
	"github.com/paycrest/aggregator/services/contracts"
	"github.com/paycrest/aggregator/services/email"
	"github.com/paycrest/aggregator/services/indexer"
	orderService "github.com/paycrest/aggregator/services/order"
	starknetService "github.com/paycrest/aggregator/services/starknet"
	"github.com/paycrest/aggregator/storage"
	"github.com/paycrest/aggregator/types"
	"github.com/paycrest/aggregator/utils"
	cryptoUtils "github.com/paycrest/aggregator/utils/crypto"
	"github.com/paycrest/aggregator/utils/logger"
	tokenUtils "github.com/paycrest/aggregator/utils/token"
	"github.com/redis/go-redis/v9"
	"github.com/shopspring/decimal"
)

var orderConf = config.OrderConfig()
var serverConf = config.ServerConfig()

// Indexing coordination: track addresses currently being indexed to prevent duplicate work
var (
	indexingAddresses sync.Map // address_chainID -> time.Time (when indexing started)
	recentlyIndexed   sync.Map // address_chainID -> time.Time (when last indexed)

	// Minimum time between indexing same address
	indexingCooldown = 10 * time.Second

	// Maximum time an address can be "in progress" before considering it stale
	indexingTimeout = 2 * time.Minute

	// Cleanup interval for stale entries in indexing maps
	indexingCleanupInterval = 3 * time.Minute
)

// cleanupIndexingMaps removes stale entries from indexing coordination maps
func cleanupIndexingMaps() {
	now := time.Now()
	var cleanedIndexing, cleanedRecent int

	// Clean up stale "in progress" entries
	indexingAddresses.Range(func(key, value interface{}) bool {
		if startTime, ok := value.(time.Time); ok {
			if now.Sub(startTime) > indexingTimeout {
				indexingAddresses.Delete(key)
				cleanedIndexing++
			}
		}
		return true
	})

	// Clean up old "recently indexed" entries (older than cooldown + 1 hour buffer)
	recentlyIndexed.Range(func(key, value interface{}) bool {
		if lastIndexed, ok := value.(time.Time); ok {
			if now.Sub(lastIndexed) > indexingCooldown+1*time.Hour {
				recentlyIndexed.Delete(key)
				cleanedRecent++
			}
		}
		return true
	})

	if cleanedIndexing > 0 || cleanedRecent > 0 {
		logger.WithFields(logger.Fields{
			"CleanedIndexing": cleanedIndexing,
			"CleanedRecent":   cleanedRecent,
		}).Debugf("Cleaned up stale indexing map entries")
	}
}

// RetryStaleUserOperations retries stale user operations
// TODO: Fetch failed orders from a separate db table and process them
func RetryStaleUserOperations() error {
	ctx := context.Background()

	var wg sync.WaitGroup

	// Create initiated orders
	orders, err := storage.Client.PaymentOrder.
		Query().
		Where(
			paymentorder.StatusEQ(paymentorder.StatusInitiated),
			paymentorder.FromAddressNEQ(""), // Receive address has been used (transfer received)
			paymentorder.GatewayIDIsNil(),
			paymentorder.Or(
				paymentorder.UpdatedAtGTE(time.Now().Add(-5*time.Minute)),
				paymentorder.MemoHasPrefix("P#P"),
			),
		).
		WithToken(func(tq *ent.TokenQuery) {
			tq.WithNetwork()
		}).
		All(ctx)
	if err != nil {
		return fmt.Errorf("RetryStaleUserOperations: %w", err)
	}

	wg.Add(1)
	go func(ctx context.Context) {
		defer wg.Done()
		for _, order := range orders {
			orderAmountWithFees := order.Amount.Add(order.NetworkFee).Add(order.SenderFee)
			if order.AmountPaid.GreaterThanOrEqual(orderAmountWithFees) {
				var service types.OrderService
				if strings.HasPrefix(order.Edges.Token.Edges.Network.Identifier, "tron") {
					service = orderService.NewOrderTron()
				} else if strings.HasPrefix(order.Edges.Token.Edges.Network.Identifier, "starknet") {
					client, err := starknetService.NewClient()
					if err != nil {
						logger.WithFields(logger.Fields{
							"Error":   fmt.Sprintf("%v", err),
							"OrderID": order.ID.String(),
						}).Errorf("RetryStaleUserOperations.CreateOrder.NewStarknetClient")
						continue
					}
					service = orderService.NewOrderStarknet(client)
				} else {
					service = orderService.NewOrderEVM()
				}

				// Unset message hash
				_, err = order.Update().
					SetNillableMessageHash(nil).
					SetStatus(paymentorder.StatusPending).
					Save(ctx)
				if err != nil {
					logger.WithFields(logger.Fields{
						"Error":   fmt.Sprintf("%v", err),
						"OrderID": order.ID.String(),
					}).Errorf("RetryStaleUserOperations.CreateOrder.SetMessageHash")
				}

				_, err = order.Update().
					SetStatus(paymentorder.StatusInitiated).
					Save(ctx)
				if err != nil {
					logger.WithFields(logger.Fields{
						"Error":   fmt.Sprintf("%v", err),
						"OrderID": order.ID.String(),
					}).Errorf("RetryStaleUserOperations.CreateOrder.SetStatus")
				}

				err = service.CreateOrder(ctx, order.ID)
				if err != nil {
					logger.WithFields(logger.Fields{
						"Error":             fmt.Sprintf("%v", err),
						"OrderID":           order.ID.String(),
						"AmountPaid":        order.AmountPaid,
						"Amount":            order.Amount,
						"PercentSettled":    order.PercentSettled,
						"GatewayID":         order.GatewayID,
						"NetworkIdentifier": order.Edges.Token.Edges.Network.Identifier,
					}).Errorf("RetryStaleUserOperations.CreateOrder")
				}
			}
		}
	}(ctx)

	// Settle order process
	lockOrders, err := storage.Client.PaymentOrder.
		Query().
		Where(
			paymentorder.StatusEQ(paymentorder.StatusValidated),
			paymentorder.HasFulfillmentsWith(
				paymentorderfulfillment.ValidationStatusEQ(paymentorderfulfillment.ValidationStatusSuccess),
			),
			paymentorder.UpdatedAtLT(time.Now().Add(-5*time.Minute)),
			paymentorder.UpdatedAtGTE(time.Now().Add(-15*time.Minute)),
		).
		WithToken(func(tq *ent.TokenQuery) {
			tq.WithNetwork()
		}).
		All(ctx)
	if err != nil {
		return fmt.Errorf("RetryStaleUserOperations: %w", err)
	}

	wg.Add(1)
	go func(ctx context.Context) {
		defer wg.Done()
		for _, order := range lockOrders {
			var service types.OrderService
			if strings.HasPrefix(order.Edges.Token.Edges.Network.Identifier, "tron") {
				service = orderService.NewOrderTron()
			} else if strings.HasPrefix(order.Edges.Token.Edges.Network.Identifier, "starknet") {
				client, err := starknetService.NewClient()
				if err != nil {
					logger.WithFields(logger.Fields{
						"Error":   fmt.Sprintf("%v", err),
						"OrderID": order.ID.String(),
					}).Errorf("RetryStaleUserOperations.SettleOrder.NewStarknetClient")
					continue
				}
				service = orderService.NewOrderStarknet(client)
			} else {
				service = orderService.NewOrderEVM()
			}
			err := service.SettleOrder(ctx, order.ID)
			if err != nil {
				logger.WithFields(logger.Fields{
					"Error":             fmt.Sprintf("%v", err),
					"OrderID":           order.ID.String(),
					"Amount":            order.Amount,
					"GatewayID":         order.GatewayID,
					"NetworkIdentifier": order.Edges.Token.Edges.Network.Identifier,
				}).Errorf("RetryStaleUserOperations.SettleOrder")
			}
		}
	}(ctx)

	// Refund order process
	// OTC orders use separate refund timeout
	otcRefundTimeout := orderConf.OrderRefundTimeoutOtc
	regularRefundTimeout := orderConf.OrderRefundTimeout

	lockOrders, err = storage.Client.PaymentOrder.
		Query().
		Where(
<<<<<<< HEAD
			paymentorder.GatewayIDNEQ(""),
			paymentorder.UpdatedAtGTE(time.Now().Add(-5*time.Minute)),
			paymentorder.StatusNEQ(paymentorder.StatusValidated),
			paymentorder.StatusNEQ(paymentorder.StatusSettled),
			paymentorder.StatusNEQ(paymentorder.StatusRefunded),
			paymentorder.Or(
=======
			lockpaymentorder.GatewayIDNEQ(""),
			lockpaymentorder.UpdatedAtGTE(time.Now().Add(-15*time.Minute)),
			lockpaymentorder.StatusNEQ(lockpaymentorder.StatusValidated),
			lockpaymentorder.StatusNEQ(lockpaymentorder.StatusSettled),
			lockpaymentorder.StatusNEQ(lockpaymentorder.StatusRefunded),
			lockpaymentorder.Or(
>>>>>>> b43f2fdd
				// Regular orders with normal refund timeout
				paymentorder.And(
					paymentorder.OrderTypeEQ(paymentorder.OrderTypeRegular),
					paymentorder.Or(
						paymentorder.StatusEQ(paymentorder.StatusPending),
						paymentorder.StatusEQ(paymentorder.StatusCancelled),
					),
					paymentorder.CreatedAtLTE(time.Now().Add(-regularRefundTimeout)),
					paymentorder.Or(
						paymentorder.Not(paymentorder.HasFulfillments()),
						paymentorder.HasFulfillmentsWith(
							paymentorderfulfillment.ValidationStatusEQ(paymentorderfulfillment.ValidationStatusFailed),
							paymentorderfulfillment.Not(paymentorderfulfillment.ValidationStatusEQ(paymentorderfulfillment.ValidationStatusSuccess)),
							paymentorderfulfillment.Not(paymentorderfulfillment.ValidationStatusEQ(paymentorderfulfillment.ValidationStatusPending)),
						),
					),
				),
<<<<<<< HEAD
				// OTC orders with 15x refund timeout
				paymentorder.And(
					paymentorder.OrderTypeEQ(paymentorder.OrderTypeOtc),
					paymentorder.Or(
						paymentorder.StatusEQ(paymentorder.StatusPending),
						paymentorder.StatusEQ(paymentorder.StatusCancelled),
=======
				// Regular orders with status Fulfilled and failed fulfillments
				lockpaymentorder.And(
					lockpaymentorder.OrderTypeEQ(lockpaymentorder.OrderTypeRegular),
					lockpaymentorder.StatusEQ(lockpaymentorder.StatusFulfilled),
					lockpaymentorder.CreatedAtLTE(time.Now().Add(-regularRefundTimeout)),
					lockpaymentorder.HasFulfillmentsWith(
						lockorderfulfillment.ValidationStatusEQ(lockorderfulfillment.ValidationStatusFailed),
						lockorderfulfillment.Not(lockorderfulfillment.ValidationStatusEQ(lockorderfulfillment.ValidationStatusSuccess)),
						lockorderfulfillment.Not(lockorderfulfillment.ValidationStatusEQ(lockorderfulfillment.ValidationStatusPending)),
					),
				),
				// OTC orders with OTC refund timeout
				lockpaymentorder.And(
					lockpaymentorder.OrderTypeEQ(lockpaymentorder.OrderTypeOtc),
					lockpaymentorder.Or(
						lockpaymentorder.StatusEQ(lockpaymentorder.StatusPending),
						lockpaymentorder.StatusEQ(lockpaymentorder.StatusCancelled),
>>>>>>> b43f2fdd
					),
					paymentorder.CreatedAtLTE(time.Now().Add(-otcRefundTimeout)),
					paymentorder.Or(
						paymentorder.Not(paymentorder.HasFulfillments()),
						paymentorder.HasFulfillmentsWith(
							paymentorderfulfillment.ValidationStatusEQ(paymentorderfulfillment.ValidationStatusFailed),
							paymentorderfulfillment.Not(paymentorderfulfillment.ValidationStatusEQ(paymentorderfulfillment.ValidationStatusSuccess)),
							paymentorderfulfillment.Not(paymentorderfulfillment.ValidationStatusEQ(paymentorderfulfillment.ValidationStatusPending)),
						),
					),
				),
<<<<<<< HEAD
				paymentorder.And(
					paymentorder.HasProviderWith(
=======
				// OTC orders with status Fulfilled and failed fulfillments
				lockpaymentorder.And(
					lockpaymentorder.OrderTypeEQ(lockpaymentorder.OrderTypeOtc),
					lockpaymentorder.StatusEQ(lockpaymentorder.StatusFulfilled),
					lockpaymentorder.CreatedAtLTE(time.Now().Add(-otcRefundTimeout)),
					lockpaymentorder.HasFulfillmentsWith(
						lockorderfulfillment.ValidationStatusEQ(lockorderfulfillment.ValidationStatusFailed),
						lockorderfulfillment.Not(lockorderfulfillment.ValidationStatusEQ(lockorderfulfillment.ValidationStatusSuccess)),
						lockorderfulfillment.Not(lockorderfulfillment.ValidationStatusEQ(lockorderfulfillment.ValidationStatusPending)),
					),
				),
				// Private provider orders with status Fulfilled and failed fulfillments
				lockpaymentorder.And(
					lockpaymentorder.HasProviderWith(
>>>>>>> b43f2fdd
						providerprofile.VisibilityModeEQ(providerprofile.VisibilityModePrivate),
					),
					paymentorder.StatusEQ(paymentorder.StatusFulfilled),
					paymentorder.HasFulfillmentsWith(
						paymentorderfulfillment.ValidationStatusEQ(paymentorderfulfillment.ValidationStatusFailed),
						paymentorderfulfillment.Not(paymentorderfulfillment.ValidationStatusEQ(paymentorderfulfillment.ValidationStatusSuccess)),
						paymentorderfulfillment.Not(paymentorderfulfillment.ValidationStatusEQ(paymentorderfulfillment.ValidationStatusPending)),
					),
				),
			),
		).
		WithToken(func(tq *ent.TokenQuery) {
			tq.WithNetwork()
		}).
		All(ctx)
	if err != nil {
		return fmt.Errorf("RetryStaleUserOperations: %w", err)
	}

	wg.Add(1)
	go func(ctx context.Context) {
		defer wg.Done()
		for _, order := range lockOrders {
			var service types.OrderService
			if strings.HasPrefix(order.Edges.Token.Edges.Network.Identifier, "tron") {
				service = orderService.NewOrderTron()
			} else if strings.HasPrefix(order.Edges.Token.Edges.Network.Identifier, "starknet") {
				client, err := starknetService.NewClient()
				if err != nil {
					logger.WithFields(logger.Fields{
						"Error":   fmt.Sprintf("%v", err),
						"OrderID": order.ID.String(),
					}).Errorf("RetryStaleUserOperations.CreateOrder.NewStarknetClient")
					continue
				}
				service = orderService.NewOrderStarknet(client)
			} else {
				service = orderService.NewOrderEVM()
			}
			err := service.RefundOrder(ctx, order.Edges.Token.Edges.Network, order.GatewayID)
			if err != nil {
				logger.WithFields(logger.Fields{
					"Error":             fmt.Sprintf("%v", err),
					"OrderID":           order.ID.String(),
					"Amount":            order.Amount,
					"GatewayID":         order.GatewayID,
					"NetworkIdentifier": order.Edges.Token.Edges.Network.Identifier,
				}).Errorf("RetryStaleUserOperations.RefundOrder")
			}
		}
	}(ctx)

	return nil
}

// TaskIndexBlockchainEvents indexes transfer events for all enabled tokens
func TaskIndexBlockchainEvents() error {
	ctx := context.Background()

	// Fetch networks
	isTestnet := false
	if serverConf.Environment != "production" && serverConf.Environment != "staging" {
		isTestnet = true
	}
	networks, err := storage.Client.Network.
		Query().
		Where(
			networkent.IsTestnetEQ(isTestnet),
			// networkent.Or(
			// 	networkent.IdentifierEQ("bnb-smart-chain"),
			// 	networkent.IdentifierEQ("lisk"),
			// ),
			networkent.Not(networkent.IdentifierHasPrefix("tron")),
		).
		All(ctx)
	if err != nil {
		return fmt.Errorf("TaskIndexBlockchainEvents.fetchNetworks: %w", err)
	}

	// Process each network in parallel
	for _, network := range networks {
		go func(network *ent.Network) {
			// Create a new context for this network's operations
			ctx := context.Background()
			var indexerInstance types.Indexer

			if strings.HasPrefix(network.Identifier, "tron") {
				indexerInstance = indexer.NewIndexerTron()
				_, _ = indexerInstance.IndexGateway(ctx, network, network.GatewayContractAddress, 0, 0, "")
				return
			} else if strings.HasPrefix(network.Identifier, "starknet") {
				indexerInstance, err = indexer.NewIndexerStarknet()
				if err != nil {
					logger.WithFields(logger.Fields{
						"Error":             fmt.Sprintf("%v", err),
						"NetworkIdentifier": network.Identifier,
					}).Errorf("TaskIndexBlockchainEvents.createStarknetIndexer")
					return
				}
				_, _ = indexerInstance.IndexGateway(ctx, network, network.GatewayContractAddress, 0, 0, "")
			} else {
				indexerInstance, err = indexer.NewIndexerEVM()
				if err != nil {
					logger.WithFields(logger.Fields{
						"Error":             fmt.Sprintf("%v", err),
						"NetworkIdentifier": network.Identifier,
					}).Errorf("TaskIndexBlockchainEvents.createIndexer")
					return
				}
				_, _ = indexerInstance.IndexGateway(ctx, network, network.GatewayContractAddress, 0, 0, "")
			}

			// Find payment orders with missed transfers (for EVM and Starknet networks)
			// Prioritize recent orders (created in last 30 minutes) - most likely to have transfers
			recentCutoff := time.Now().Add(-30 * time.Minute)
			paymentOrders, err := storage.Client.PaymentOrder.
				Query().
				Where(
					paymentorder.StatusEQ(paymentorder.StatusInitiated),
					paymentorder.TxHashIsNil(),
					paymentorder.BlockNumberEQ(0),
					paymentorder.AmountPaidEQ(decimal.Zero),
					paymentorder.FromAddressIsNil(),
					paymentorder.CreatedAtGTE(recentCutoff), // Focus on recent orders
					paymentorder.ReceiveAddressNEQ(""),      // Must have receive address
					paymentorder.HasTokenWith(
						tokenent.HasNetworkWith(
							networkent.IDEQ(network.ID),
						),
					),
				).
				WithToken(func(tq *ent.TokenQuery) {
					tq.WithNetwork()
				}).
				Order(ent.Desc(paymentorder.FieldCreatedAt)).
				Limit(50). // Limit to 50 most recent to avoid processing too many at once
				All(ctx)
			if err != nil {
				logger.WithFields(logger.Fields{
					"Error":             fmt.Sprintf("%v", err),
					"NetworkIdentifier": network.Identifier,
				}).Errorf("TaskIndexBlockchainEvents.fetchPaymentOrders")
				return
			}

			// Index Transfer events in parallel using goroutines
			if len(paymentOrders) > 0 {
				var wg sync.WaitGroup

				for _, order := range paymentOrders {
					if order.ReceiveAddress == "" {
						continue
					}

					address := order.ReceiveAddress
					chainID := network.ChainID
					indexKey := fmt.Sprintf("%s_%d", address, chainID)

					// Check if address is currently being indexed by another task
					if _, indexing := indexingAddresses.Load(indexKey); indexing {
						// Check if indexing started too long ago (stale)
						if startTime, ok := indexingAddresses.Load(indexKey); ok {
							if time.Since(startTime.(time.Time)) > indexingTimeout {
								indexingAddresses.Delete(indexKey) // Remove stale entry
							} else {
								continue // Skip, already being indexed
							}
						}
					}

					// Check if address was recently indexed (within cooldown period)
					if lastIndexed, indexed := recentlyIndexed.Load(indexKey); indexed {
						if time.Since(lastIndexed.(time.Time)) < indexingCooldown {
							continue // Skip, recently indexed
						}
					}

					// Mark as being indexed
					indexingAddresses.Store(indexKey, time.Now())

					wg.Add(1)
					go func(order *ent.PaymentOrder, addr string, key string) {
						defer wg.Done()
						defer indexingAddresses.Delete(key) // Remove from indexing map when done

						_, err := indexerInstance.IndexReceiveAddress(ctx, order.Edges.Token, addr, 0, 0, "")
						if err != nil {
							logger.WithFields(logger.Fields{
								"Error":   fmt.Sprintf("%v", err),
								"OrderID": order.ID.String(),
							}).Errorf("TaskIndexBlockchainEvents.IndexReceiveAddress")
						} else {
							// Mark as recently indexed on success
							recentlyIndexed.Store(key, time.Now())
						}
					}(order, address, indexKey)
				}

				// Wait for all transfer indexing to complete
				wg.Wait()
			}
		}(network)
	}
	return nil
}

// GetTronLatestBlock fetches the latest block (timestamp in milliseconds) for Tron
func GetTronLatestBlock(endpoint string) (int64, error) {
	res, err := fastshot.NewClient(endpoint).
		Config().SetTimeout(15 * time.Second).
		Build().POST("/wallet/getblockbylatestnum").
		Body().AsJSON(map[string]interface{}{
		"num": 1,
	}).
		Send()
	if err != nil {
		return 0, fmt.Errorf("failed to get latest block: %w", err)
	}

	data, err := utils.ParseJSONResponse(res.RawResponse)
	if err != nil {
		return 0, fmt.Errorf("failed to parse JSON response: %w", err)
	}

	return int64(data["block"].([]interface{})[0].(map[string]interface{})["block_header"].(map[string]interface{})["raw_data"].(map[string]interface{})["timestamp"].(float64)), nil
}

// reassignCancelledOrder reassigns cancelled orders to providers
func reassignCancelledOrder(ctx context.Context, order *ent.PaymentOrder, fulfillment *ent.PaymentOrderFulfillment) {
	if order.Edges.Provider.VisibilityMode != providerprofile.VisibilityModePrivate && order.CancellationCount < orderConf.RefundCancellationCount {
		// Push provider ID to order exclude list
		orderKey := fmt.Sprintf("order_exclude_list_%s", order.ID)
		_, err := storage.RedisClient.RPush(ctx, orderKey, order.Edges.Provider.ID).Result()
		if err != nil {
			return
		}
		// Set TTL for the exclude list (2x order request validity since orders can be reassigned)
		err = storage.RedisClient.ExpireAt(ctx, orderKey, time.Now().Add(orderConf.OrderRequestValidity*2)).Err()
		if err != nil {
			logger.WithFields(logger.Fields{
				"Error":   fmt.Sprintf("%v", err),
				"OrderID": order.ID.String(),
			}).Errorf("failed to set TTL for order exclude list")
		}

		_, err = storage.Client.PaymentOrder.
			UpdateOneID(order.ID).
			ClearProvider().
			SetStatus(paymentorder.StatusPending).
			Save(ctx)
		if err != nil {
			return
		}

		if fulfillment != nil {
			err = storage.Client.PaymentOrderFulfillment.
				DeleteOneID(fulfillment.ID).
				Exec(ctx)
			if err != nil {
				return
			}
		}

		// Reassign the order to a provider
		paymentOrder := types.PaymentOrderFields{
			ID:                order.ID,
			Token:             order.Edges.Token,
			GatewayID:         order.GatewayID,
			Amount:            order.Amount,
			Rate:              order.Rate,
			BlockNumber:       order.BlockNumber,
			Institution:       order.Institution,
			AccountIdentifier: order.AccountIdentifier,
			AccountName:       order.AccountName,
			ProviderID:        "",
			Memo:              order.Memo,
			ProvisionBucket:   order.Edges.ProvisionBucket,
		}

		err = services.NewPriorityQueueService().AssignPaymentOrder(ctx, paymentOrder)
		if err != nil {
			logger.WithFields(logger.Fields{
				"Error":     fmt.Sprintf("%v", err),
				"OrderID":   order.ID.String(),
				"OrderKey":  orderKey,
				"GatewayID": order.GatewayID,
			}).Errorf("Redis: Failed to reassign declined order request")
		}
	}
}

// SyncPaymentOrderFulfillments syncs payment order fulfillments
// Only processes regular orders
// TODO: refactor this to process OTC orders as well when OTC fulfillment validation is automated
func SyncPaymentOrderFulfillments() {
	// ctx, cancel := context.WithTimeout(context.Background(), 30*time.Second)
	// defer cancel()
	ctx := context.Background()

	// Query unvalidated lock orders (regular orders only - exclude OTC)
	paymentOrders, err := storage.Client.PaymentOrder.
		Query().
		Where(
			paymentorder.OrderTypeEQ(paymentorder.OrderTypeRegular), // Only regular orders
			paymentorder.Or(
				paymentorder.And(
					paymentorder.StatusEQ(paymentorder.StatusFulfilled),
					paymentorder.Or(
						paymentorder.HasFulfillmentsWith(
							paymentorderfulfillment.ValidationStatusEQ(paymentorderfulfillment.ValidationStatusFailed),
							paymentorderfulfillment.Not(paymentorderfulfillment.ValidationStatusEQ(paymentorderfulfillment.ValidationStatusSuccess)),
							paymentorderfulfillment.Not(paymentorderfulfillment.ValidationStatusEQ(paymentorderfulfillment.ValidationStatusPending)),
						),
						paymentorder.HasFulfillmentsWith(
							paymentorderfulfillment.ValidationStatusEQ(paymentorderfulfillment.ValidationStatusPending),
							paymentorderfulfillment.UpdatedAtLTE(time.Now().Add(-orderConf.OrderFulfillmentValidity)),
						),
						paymentorder.HasFulfillmentsWith(
							paymentorderfulfillment.ValidationStatusEQ(paymentorderfulfillment.ValidationStatusSuccess),
						),
					),
				),
				paymentorder.And(
					paymentorder.StatusEQ(paymentorder.StatusCancelled),
					paymentorder.Or(
						paymentorder.HasFulfillmentsWith(
							paymentorderfulfillment.ValidationStatusEQ(paymentorderfulfillment.ValidationStatusPending),
						),
						paymentorder.Not(paymentorder.HasFulfillments()),
					),
				),
				paymentorder.And(
					paymentorder.StatusEQ(paymentorder.StatusProcessing),
					paymentorder.UpdatedAtLTE(time.Now().Add(-30*time.Second)),
					paymentorder.Not(paymentorder.HasFulfillments()),
				),
			),
		).
		WithToken(func(tq *ent.TokenQuery) {
			tq.WithNetwork()
		}).
		WithProvider(func(pq *ent.ProviderProfileQuery) {
			pq.WithAPIKey()
		}).
		WithFulfillments().
		WithProvisionBucket(func(pb *ent.ProvisionBucketQuery) {
			pb.WithCurrency()
		}).
		All(ctx)
	if err != nil {
		return
	}

	for _, order := range paymentOrders {
		if order.Edges.Provider == nil {
			continue
		}
		if order.Edges.Provider.Edges.APIKey == nil {
			logger.WithFields(logger.Fields{
				"OrderID":    order.ID.String(),
				"ProviderID": order.Edges.Provider.ID,
				"Reason":     "internal: Provider APIKey is nil",
			}).Errorf("SyncPaymentOrderFulfillments.MissingAPIKey")
			continue
		}
		if len(order.Edges.Fulfillments) == 0 {
			if order.Status == paymentorder.StatusCancelled {
				reassignCancelledOrder(ctx, order, nil)
				continue
			}

			if order.Edges.ProvisionBucket == nil {
				logger.WithFields(logger.Fields{
					"OrderID":    order.ID.String(),
					"ProviderID": order.Edges.Provider.ID,
					"Reason":     "internal: ProvisionBucket is nil",
				}).Errorf("SyncPaymentOrderFulfillments.MissingProvisionBucket")
				continue
			}
			if order.Edges.ProvisionBucket.Edges.Currency == nil {
				logger.WithFields(logger.Fields{
					"OrderID":    order.ID.String(),
					"ProviderID": order.Edges.Provider.ID,
					"Reason":     "internal: ProvisionBucket Currency is nil",
				}).Errorf("SyncPaymentOrderFulfillments.MissingCurrency")
				continue
			}

			// Compute HMAC
			decodedSecret, err := base64.StdEncoding.DecodeString(order.Edges.Provider.Edges.APIKey.Secret)
			if err != nil {
				logger.WithFields(logger.Fields{
					"Error":      fmt.Sprintf("%v", err),
					"OrderID":    order.ID.String(),
					"ProviderID": order.Edges.Provider.ID,
					"Reason":     "internal: Failed to decode provider secret",
				}).Errorf("SyncPaymentOrderFulfillments.DecodeSecret")
				continue
			}
			decryptedSecret, err := cryptoUtils.DecryptPlain(decodedSecret)
			if err != nil {
				logger.WithFields(logger.Fields{
					"Error":      fmt.Sprintf("%v", err),
					"OrderID":    order.ID.String(),
					"ProviderID": order.Edges.Provider.ID,
					"Reason":     "internal: Failed to decrypt provider secret",
				}).Errorf("SyncPaymentOrderFulfillments.DecryptSecret")
				continue
			}

			payload := map[string]interface{}{
				"orderId":  order.ID.String(),
				"currency": order.Edges.ProvisionBucket.Edges.Currency.Code,
			}
			signature := tokenUtils.GenerateHMACSignature(payload, string(decryptedSecret))

			// Send POST request to the provider's node
			res, err := fastshot.NewClient(order.Edges.Provider.HostIdentifier).
				Config().SetTimeout(10*time.Second).
				Header().Add("X-Request-Signature", signature).
				Build().POST("/tx_status").
				Body().AsJSON(payload).
				Send()
			if err != nil {
				logger.WithFields(logger.Fields{
					"Error":           fmt.Sprintf("%v", err),
					"ProviderID":      order.Edges.Provider.ID,
					"PayloadOrderId":  payload["orderId"],
					"PayloadCurrency": payload["currency"],
					"Reason":          "internal: Failed to send tx_status request to provider",
				}).Errorf("SyncPaymentOrderFulfillments.SendTxStatusRequest")

				// Set status to pending on 400 error
				if strings.Contains(fmt.Sprintf("%v", err), "400") {
					_, updateErr := storage.Client.PaymentOrder.
						UpdateOneID(order.ID).
						SetStatus(paymentorder.StatusPending).
						Save(ctx)
					if updateErr != nil {
						logger.WithFields(logger.Fields{
							"Error":      updateErr,
							"OrderID":    order.ID.String(),
							"ProviderID": order.Edges.Provider.ID,
							"Reason":     "internal: Failed to update order status",
						}).Errorf("SyncPaymentOrderFulfillments.UpdateStatus")
					}
				}
				continue
			}

			data, err := utils.ParseJSONResponse(res.RawResponse)
			if err != nil {
				if order.Status == paymentorder.StatusProcessing && order.UpdatedAt.Add(orderConf.OrderFulfillmentValidity*2).Before(time.Now()) {
					logger.WithFields(logger.Fields{
						"Error":           fmt.Sprintf("%v", err),
						"ProviderID":      order.Edges.Provider.ID,
						"PayloadOrderId":  payload["orderId"],
						"PayloadCurrency": payload["currency"],
					}).Errorf("Failed to parse JSON response after getting trx status from provider")
					// delete lock order to trigger re-indexing
					err := storage.Client.PaymentOrder.
						DeleteOneID(order.ID).
						Exec(ctx)
					if err != nil {
						logger.WithFields(logger.Fields{
							"Error":      fmt.Sprintf("%v", err),
							"OrderID":    order.ID.String(),
							"ProviderID": order.Edges.Provider.ID,
						}).Errorf("Failed to delete order after failing to parse JSON response when getting trx status from provider")
					}
					continue
				}
				continue
			}

			status := data["data"].(map[string]interface{})["status"].(string)
			psp := data["data"].(map[string]interface{})["psp"].(string)
			txId := data["data"].(map[string]interface{})["txId"].(string)

			if status == "failed" {
				_, err = storage.Client.PaymentOrderFulfillment.
					Create().
					SetOrderID(order.ID).
					SetPsp(psp).
					SetTxID(txId).
					SetValidationStatus(paymentorderfulfillment.ValidationStatusFailed).
					SetValidationError(data["data"].(map[string]interface{})["error"].(string)).
					Save(ctx)
				if err != nil {
					continue
				}

				_, err = order.Update().
					SetStatus(paymentorder.StatusFulfilled).
					Save(ctx)
				if err != nil {
					continue
				}

			} else if status == "success" {
				_, err = storage.Client.PaymentOrderFulfillment.
					Create().
					SetOrderID(order.ID).
					SetPsp(psp).
					SetTxID(txId).
					SetValidationStatus(paymentorderfulfillment.ValidationStatusSuccess).
					Save(ctx)
				if err != nil {
					continue
				}

				if order.Edges.Token == nil {
					logger.WithFields(logger.Fields{
						"OrderID":    order.ID.String(),
						"ProviderID": order.Edges.Provider.ID,
						"Reason":     "internal: Token is nil",
					}).Errorf("SyncPaymentOrderFulfillments.MissingToken")
					continue
				}
				if order.Edges.Token.Edges.Network == nil {
					logger.WithFields(logger.Fields{
						"OrderID":    order.ID.String(),
						"ProviderID": order.Edges.Provider.ID,
						"Reason":     "internal: Token Network is nil",
					}).Errorf("SyncPaymentOrderFulfillments.MissingNetwork")
					continue
				}

				transactionLog, err := storage.Client.TransactionLog.
					Create().
					SetStatus(transactionlog.StatusOrderValidated).
					SetNetwork(order.Edges.Token.Edges.Network.Identifier).
					SetMetadata(map[string]interface{}{
						"TransactionID": txId,
						"PSP":           psp,
					}).
					Save(ctx)
				if err != nil {
					continue
				}

				_, err = storage.Client.PaymentOrder.
					UpdateOneID(order.ID).
					SetStatus(paymentorder.StatusValidated).
					AddTransactions(transactionLog).
					Save(ctx)
				if err != nil {
					continue
				}

				if err := utils.SendPaymentOrderWebhook(ctx, order); err != nil {
					logger.WithFields(logger.Fields{
						"Error":       fmt.Sprintf("%v", err),
						"MessageHash": order.MessageHash,
						"OrderID":     order.ID,
					}).Errorf("SyncPaymentOrderFulfillments.UpdatePaymentOrderValidated.webhook")
				}
			}
		} else {
			if order.Edges.ProvisionBucket == nil {
				logger.WithFields(logger.Fields{
					"OrderID":    order.ID.String(),
					"ProviderID": order.Edges.Provider.ID,
					"Reason":     "internal: ProvisionBucket is nil",
				}).Errorf("SyncPaymentOrderFulfillments.MissingProvisionBucket")
				continue
			}
			if order.Edges.ProvisionBucket.Edges.Currency == nil {
				logger.WithFields(logger.Fields{
					"OrderID":    order.ID.String(),
					"ProviderID": order.Edges.Provider.ID,
					"Reason":     "internal: ProvisionBucket Currency is nil",
				}).Errorf("SyncPaymentOrderFulfillments.MissingCurrency")
				continue
			}

			for _, fulfillment := range order.Edges.Fulfillments {
				if fulfillment.ValidationStatus == paymentorderfulfillment.ValidationStatusPending {
					// Compute HMAC
					decodedSecret, err := base64.StdEncoding.DecodeString(order.Edges.Provider.Edges.APIKey.Secret)
					if err != nil {
						logger.WithFields(logger.Fields{
							"Error":      fmt.Sprintf("%v", err),
							"OrderID":    order.ID.String(),
							"ProviderID": order.Edges.Provider.ID,
						}).Errorf("Failed to decode provider secret for pending fulfillment")
						continue
					}
					decryptedSecret, err := cryptoUtils.DecryptPlain(decodedSecret)
					if err != nil {
						logger.WithFields(logger.Fields{
							"Error":      fmt.Sprintf("%v", err),
							"OrderID":    order.ID.String(),
							"ProviderID": order.Edges.Provider.ID,
						}).Errorf("Failed to decrypt provider secret for pending fulfillment")
						continue
					}

					payload := map[string]interface{}{
						"orderId":  order.ID.String(),
						"currency": order.Edges.ProvisionBucket.Edges.Currency.Code,
						"psp":      fulfillment.Psp,
						"txId":     fulfillment.TxID,
					}

					signature := tokenUtils.GenerateHMACSignature(payload, string(decryptedSecret))

					// Send POST request to the provider's node
					res, err := fastshot.NewClient(order.Edges.Provider.HostIdentifier).
						Config().SetTimeout(30*time.Second).
						Header().Add("X-Request-Signature", signature).
						Build().POST("/tx_status").
						Body().AsJSON(payload).
						Send()
					if err != nil {
						continue
					}

					data, err := utils.ParseJSONResponse(res.RawResponse)
					if err != nil {
						// Check if it's a 400 error and fulfillment is older than 5 minutes
						if res.RawResponse.StatusCode == 400 {
							if time.Since(fulfillment.CreatedAt) > 5*time.Minute {
								// Mark fulfillment as failed
								_, updateErr := storage.Client.PaymentOrderFulfillment.
									UpdateOneID(fulfillment.ID).
									SetValidationStatus(paymentorderfulfillment.ValidationStatusFailed).
									SetValidationError("Failed to get transaction status after 5 minutes").
									Save(ctx)
								if updateErr != nil {
									logger.WithFields(logger.Fields{
										"Error":         fmt.Sprintf("%v", updateErr),
										"OrderID":       order.ID.String(),
										"FulfillmentID": fulfillment.ID,
									}).Errorf("Failed to mark fulfillment as failed after 5 minutes")
								}
								continue
							}
						}

						logger.WithFields(logger.Fields{
							"Error":           fmt.Sprintf("%v", err),
							"OrderID":         order.ID.String(),
							"ProviderID":      order.Edges.Provider.ID,
							"PayloadOrderId":  payload["orderId"],
							"PayloadCurrency": payload["currency"],
							"PayloadPsp":      payload["psp"],
							"PayloadTxId":     payload["txId"],
						}).Errorf("Failed to parse JSON response after getting trx status from provider")
						continue
					}

					status := data["data"].(map[string]interface{})["status"].(string)

					if status == "failed" {
						_, err = storage.Client.PaymentOrderFulfillment.
							UpdateOneID(fulfillment.ID).
							SetTxID(fulfillment.TxID).
							SetValidationStatus(paymentorderfulfillment.ValidationStatusFailed).
							SetValidationError(data["data"].(map[string]interface{})["error"].(string)).
							Save(ctx)
						if err != nil {
							continue
						}

						_, err = order.Update().
							SetStatus(paymentorder.StatusFulfilled).
							Save(ctx)
						if err != nil {
							continue
						}

					} else if status == "success" {
						_, err = storage.Client.PaymentOrderFulfillment.
							UpdateOneID(fulfillment.ID).
							SetTxID(fulfillment.TxID).
							SetValidationStatus(paymentorderfulfillment.ValidationStatusSuccess).
							Save(ctx)
						if err != nil {
							continue
						}

						if order.Edges.Token == nil {
							logger.WithFields(logger.Fields{
								"OrderID":    order.ID.String(),
								"ProviderID": order.Edges.Provider.ID,
								"Reason":     "internal: Token is nil",
							}).Errorf("SyncPaymentOrderFulfillments.MissingToken")
							continue
						}
						if order.Edges.Token.Edges.Network == nil {
							logger.WithFields(logger.Fields{
								"OrderID":    order.ID.String(),
								"ProviderID": order.Edges.Provider.ID,
								"Reason":     "internal: Token Network is nil",
							}).Errorf("SyncPaymentOrderFulfillments.MissingNetwork")
							continue
						}

						transactionLog, err := storage.Client.TransactionLog.
							Create().
							SetStatus(transactionlog.StatusOrderValidated).
							SetNetwork(order.Edges.Token.Edges.Network.Identifier).
							SetMetadata(map[string]interface{}{
								"TransactionID": fulfillment.TxID,
								"PSP":           fulfillment.Psp,
							}).
							Save(ctx)
						if err != nil {
							continue
						}

						_, err = storage.Client.PaymentOrder.
							UpdateOneID(order.ID).
							SetStatus(paymentorder.StatusValidated).
							AddTransactions(transactionLog).
							Save(ctx)
						if err != nil {
							continue
						}

						if err := utils.SendPaymentOrderWebhook(ctx, order); err != nil {
							logger.WithFields(logger.Fields{
								"Error":       fmt.Sprintf("%v", err),
								"MessageHash": order.MessageHash,
								"OrderID":     order.ID,
							}).Errorf("SyncPaymentOrderFulfillments.UpdatePaymentOrderValidated.webhook")
						}
					}

				} else if fulfillment.ValidationStatus == paymentorderfulfillment.ValidationStatusFailed {
					reassignCancelledOrder(ctx, order, fulfillment)
					continue

				} else if fulfillment.ValidationStatus == paymentorderfulfillment.ValidationStatusSuccess {
					if order.Edges.Token == nil {
						logger.WithFields(logger.Fields{
							"OrderID":    order.ID.String(),
							"ProviderID": order.Edges.Provider.ID,
							"Reason":     "internal: Token is nil",
						}).Errorf("SyncPaymentOrderFulfillments.MissingToken")
						continue
					}
					if order.Edges.Token.Edges.Network == nil {
						logger.WithFields(logger.Fields{
							"OrderID":    order.ID.String(),
							"ProviderID": order.Edges.Provider.ID,
							"Reason":     "internal: Token Network is nil",
						}).Errorf("SyncPaymentOrderFulfillments.MissingNetwork")
						continue
					}

					transactionLog, err := storage.Client.TransactionLog.
						Create().
						SetStatus(transactionlog.StatusOrderValidated).
						SetNetwork(order.Edges.Token.Edges.Network.Identifier).
						SetMetadata(map[string]interface{}{
							"TransactionID": fulfillment.TxID,
							"PSP":           fulfillment.Psp,
						}).
						Save(ctx)
					if err != nil {
						continue
					}

					_, err = storage.Client.PaymentOrder.
						UpdateOneID(order.ID).
						SetStatus(paymentorder.StatusValidated).
						AddTransactions(transactionLog).
						Save(ctx)
					if err != nil {
						continue
					}

					if err := utils.SendPaymentOrderWebhook(ctx, order); err != nil {
						logger.WithFields(logger.Fields{
							"Error":       fmt.Sprintf("%v", err),
							"MessageHash": order.MessageHash,
							"OrderID":     order.ID,
						}).Errorf("SyncPaymentOrderFulfillments.UpdatePaymentOrderValidated.webhook")
					}
				}
			}
		}
	}
}

// ReassignStaleOrderRequest reassigns expired order requests to providers
func ReassignStaleOrderRequest(ctx context.Context, orderRequestChan <-chan *redis.Message) {
	for msg := range orderRequestChan {
		key := strings.Split(msg.Payload, "_")
		orderID := key[len(key)-1]

		orderUUID, err := uuid.Parse(orderID)
		if err != nil {
			logger.WithFields(logger.Fields{
				"Error":   fmt.Sprintf("%v", err),
				"OrderID": orderID,
			}).Errorf("ReassignStaleOrderRequest: Failed to parse order ID")
			continue
		}

		// Get the order from the database
		order, err := storage.Client.PaymentOrder.
			Query().
			Where(
				paymentorder.IDEQ(orderUUID),
			).
			WithProvisionBucket().
			WithProvider().
			WithToken(func(tq *ent.TokenQuery) {
				tq.WithNetwork()
			}).
			Only(ctx)
		if err != nil {
			logger.WithFields(logger.Fields{
				"Error":   fmt.Sprintf("%v", err),
				"OrderID": orderUUID.String(),
				"UUID":    orderUUID,
			}).Errorf("ReassignStaleOrderRequest: Failed to get order from database")
			continue
		}

		// Extract provider ID from relation if available
		providerID := ""
		if order.Edges.Provider != nil {
			providerID = order.Edges.Provider.ID
		}

		// Build order fields for reassignment
		orderFields := types.PaymentOrderFields{
			ID:                order.ID,
			OrderType:         string(order.OrderType),
			GatewayID:         order.GatewayID,
			Amount:            order.Amount,
			Rate:              order.Rate,
			BlockNumber:       order.BlockNumber,
			Institution:       order.Institution,
			AccountIdentifier: order.AccountIdentifier,
			AccountName:       order.AccountName,
			Memo:              order.Memo,
			ProviderID:        providerID,
			MessageHash:       order.MessageHash,
			ProvisionBucket:   order.Edges.ProvisionBucket,
		}

		// Include token and network if available
		if order.Edges.Token != nil {
			orderFields.Token = order.Edges.Token
			if order.Edges.Token.Edges.Network != nil {
				orderFields.Network = order.Edges.Token.Edges.Network
			}
		}

		// Assign the order to a provider
		err = services.NewPriorityQueueService().AssignPaymentOrder(ctx, orderFields)
		if err != nil {
			// logger.Errorf("ReassignStaleOrderRequest.AssignPaymentOrder: %v", err)
			logger.WithFields(logger.Fields{
				"Error":     fmt.Sprintf("%v", err),
				"OrderID":   order.ID.String(),
				"UUID":      orderUUID,
				"GatewayID": order.GatewayID,
			}).Errorf("ReassignStaleOrderRequest: Failed to assign order to provider")
		}
	}
}

// func FixDatabaseMishap() error {
// 	ctx := context.Background()
// 	network, err := storage.Client.Network.
// 		Query().
// 		Where(networkent.ChainIDEQ(1135)).
// 		Only(ctx)
// 	if err != nil {
// 		return fmt.Errorf("FixDatabaseMishap.fetchNetworks: %w", err)
// 	}

// 	indexerInstance := indexer.NewIndexerEVM()

// 	_ = indexerInstance.IndexOrderCreated(ctx, network, 18052684, 18052684, "")
// 	_ = indexerInstance.IndexOrderCreated(ctx, network, 18056857, 18056857, "")

// 	return nil
// }

// HandleReceiveAddressValidity handles receive address validity
func HandleReceiveAddressValidity() error {
	ctx := context.Background()

	// Fetch expired receive addresses that are due for validity check
	orders, err := storage.Client.PaymentOrder.
		Query().
		Where(
			paymentorder.ReceiveAddressExpiryLTE(time.Now()),
			paymentorder.StatusEQ(paymentorder.StatusInitiated),
		).
		WithToken(func(tq *ent.TokenQuery) {
			tq.WithNetwork()
		}).
		WithSenderProfile().
		All(ctx)
	if err != nil {
		return fmt.Errorf("HandleReceiveAddressValidity: %w", err)
	}

	for _, order := range orders {
		err := common.HandleReceiveAddressValidity(ctx, order)
		if err != nil {
			continue
		}
	}

	return nil
}

// RefundsInterval defines the interval for processing expired orders refunds
const RefundsInterval = 30

// ProcessExpiredOrdersRefunds processes expired orders and transfers any remaining funds to refund addresses
func ProcessExpiredOrdersRefunds() error {
	ctx := context.Background()

	// Get all payment orders that are expired and initiated in the last RefundsInterval
	expiredOrders, err := storage.Client.PaymentOrder.
		Query().
		Where(
			paymentorder.StatusEQ(paymentorder.StatusExpired),
			paymentorder.CreatedAtGTE(time.Now().Add(-(RefundsInterval * time.Minute))), // Should match jobs retrying expired orders refunds
		).
		WithToken(func(tq *ent.TokenQuery) {
			tq.WithNetwork()
		}).
		All(ctx)
	if err != nil {
		return fmt.Errorf("ProcessExpiredOrdersRefunds.fetchExpiredOrders: %w", err)
	}

	if len(expiredOrders) == 0 {
		return nil
	}

	engineService := services.NewEngineService()

	var wg sync.WaitGroup
	semaphore := make(chan struct{}, 5)

	for _, order := range expiredOrders {
		wg.Add(1)
		go func(order *ent.PaymentOrder) {
			defer wg.Done()
			semaphore <- struct{}{}
			defer func() { <-semaphore }()

			if order.ReceiveAddress == "" {
				return
			}

			receiveAddress := order.ReceiveAddress
			tokenContract := order.Edges.Token.ContractAddress
			network := order.Edges.Token.Edges.Network
			rpcEndpoint := network.RPCEndpoint
			chainID := network.ChainID

			// Skip if no return address (nowhere to refund to)
			if order.ReturnAddress == "" {
				return
			}

			// Check balance of token at receive address
			balance, err := getTokenBalance(rpcEndpoint, tokenContract, receiveAddress)
			if err != nil {
				logger.WithFields(logger.Fields{
					"Error":             err.Error(),
					"OrderID":           order.ID.String(),
					"ReceiveAddress":    receiveAddress,
					"TokenContract":     tokenContract,
					"NetworkIdentifier": network.Identifier,
				}).Errorf("Failed to check token balance for receive address %s", receiveAddress)
				return
			}

			if balance.Cmp(big.NewInt(0)) == 0 {
				return
			}

			// Prepare transfer method call
			method := "function transfer(address recipient, uint256 amount) public returns (bool)"
			params := []interface{}{
				order.ReturnAddress, // recipient address
				balance.String(),    // amount to transfer
			}

			// Send the transfer transaction
			_, err = engineService.SendContractCall(
				ctx,
				chainID,
				receiveAddress,
				tokenContract,
				method,
				params,
			)
			if err != nil {
				logger.WithFields(logger.Fields{
					"Error":             err.Error(),
					"OrderID":           order.ID.String(),
					"ReceiveAddress":    receiveAddress,
					"ReturnAddress":     order.ReturnAddress,
					"Balance":           balance.String(),
					"TokenContract":     tokenContract,
					"NetworkIdentifier": network.Identifier,
				}).Errorf("Failed to send refund transfer transaction")
				return
			}

		}(order)
	}

	wg.Wait()
	return nil
}

func getTokenBalance(rpcEndpoint string, tokenContractAddress string, walletAddress string) (*big.Int, error) {
	client, err := ethclient.Dial(rpcEndpoint)
	if err != nil {
		return nil, fmt.Errorf("failed to create RPC client: %w", err)
	}
	defer client.Close()

	tokenContract, err := contracts.NewERC20Token(ethcommon.HexToAddress(tokenContractAddress), client)
	if err != nil {
		return nil, fmt.Errorf("failed to create token contract instance: %w", err)
	}

	balance, err := tokenContract.BalanceOf(nil, ethcommon.HexToAddress(walletAddress))
	if err != nil {
		return nil, fmt.Errorf("failed to get token balance: %w", err)
	}

	return balance, nil
}

// SubscribeToRedisKeyspaceEvents subscribes to redis keyspace events according to redis.conf settings
func SubscribeToRedisKeyspaceEvents() {
	// ctx, cancel := context.WithTimeout(context.Background(), 30*time.Second)
	// defer cancel()
	ctx := context.Background()

	// Handle expired or deleted order request key events
	orderRequest := storage.RedisClient.PSubscribe(
		ctx,
		"__keyevent@0__:expired:order_request_*",
		"__keyevent@0__:del:order_request_*",
	)
	orderRequestChan := orderRequest.Channel()

	go ReassignStaleOrderRequest(ctx, orderRequestChan)
}

// fetchExternalRate fetches the external rate for a fiat currency
func fetchExternalRate(currency string) (decimal.Decimal, error) {
	currency = strings.ToUpper(currency)
	supportedCurrencies := []string{"KES", "NGN", "GHS", "MWK", "TZS", "UGX", "XOF", "BRL"}
	isSupported := false
	for _, supported := range supportedCurrencies {
		if currency == supported {
			isSupported = true
			break
		}
	}
	if !isSupported {
		return decimal.Zero, fmt.Errorf("ComputeMarketRate: currency not supported")
	}

	// Fetch rates from noblocks rates API
	res, err := fastshot.NewClient("https://api.rates.noblocks.xyz").
		Config().SetTimeout(30*time.Second).
		Build().GET(fmt.Sprintf("/rates/usdt/%s", strings.ToLower(currency))).
		Retry().Set(3, 5*time.Second).
		Send()
	if err != nil {
		return decimal.Zero, fmt.Errorf("ComputeMarketRate: %w", err)
	}

	// Read the response body manually since we need to parse an array, not an object
	responseBody, err := io.ReadAll(res.RawResponse.Body)
	defer res.RawResponse.Body.Close()
	if err != nil {
		return decimal.Zero, fmt.Errorf("ComputeMarketRate: failed to read response body: %w", err)
	}

	var dataArray []map[string]interface{}
	err = json.Unmarshal(responseBody, &dataArray)
	if err != nil {
		return decimal.Zero, fmt.Errorf("ComputeMarketRate: failed to parse JSON response: %w", err)
	}

	// Check if we have data
	if len(dataArray) == 0 {
		return decimal.Zero, fmt.Errorf("ComputeMarketRate: No data in the response")
	}

	// Get the first rate object
	rateData := dataArray[0]

	// Extract buy and sell rates
	buyRate, ok := rateData["buyRate"].(float64)
	if !ok {
		return decimal.Zero, fmt.Errorf("ComputeMarketRate: Invalid buyRate format")
	}

	sellRate, ok := rateData["sellRate"].(float64)
	if !ok {
		return decimal.Zero, fmt.Errorf("ComputeMarketRate: Invalid sellRate format")
	}

	// Calculate the average of buy and sell rates for the external rate
	avgRate := (buyRate + sellRate) / 2
	price := decimal.NewFromFloat(avgRate)

	return price, nil
}

// ComputeMarketRate computes the market price for fiat currencies
func ComputeMarketRate() error {
	// ctx, cancel := context.WithTimeout(context.Background(), 30*time.Second)
	// defer cancel()
	ctx := context.Background()

	// Fetch all fiat currencies
	currencies, err := storage.Client.FiatCurrency.
		Query().
		Where(fiatcurrency.IsEnabledEQ(true)).
		All(ctx)
	if err != nil {
		return fmt.Errorf("ComputeMarketRate: %w", err)
	}

	for _, currency := range currencies {
		// Fetch external rate
		externalRate, err := fetchExternalRate(currency.Code)
		if err != nil {
			continue
		}

		// Fetch rates from token configs with fixed conversion rate
		tokenConfigs, err := storage.Client.ProviderOrderToken.
			Query().
			Where(
				providerordertoken.HasTokenWith(
					tokenent.SymbolIn("USDT", "USDC"),
				),
				providerordertoken.ConversionRateTypeEQ(providerordertoken.ConversionRateTypeFixed),
				providerordertoken.HasProviderWith(
					providerprofile.IsActiveEQ(true),
				),
			).
			Select(providerordertoken.FieldFixedConversionRate).
			All(ctx)
		if err != nil {
			continue
		}

		var rates []decimal.Decimal
		for _, tokenConfig := range tokenConfigs {
			rates = append(rates, tokenConfig.FixedConversionRate)
		}

		// Calculate median
		median := utils.Median(rates)

		// Check the median rate against the external rate to ensure it's not too far off
		percentDeviation := utils.AbsPercentageDeviation(externalRate, median)
		if percentDeviation.GreaterThan(orderConf.PercentDeviationFromExternalRate) {
			median = externalRate
		}

		// Update currency with median rate
		_, err = storage.Client.FiatCurrency.
			UpdateOneID(currency.ID).
			SetMarketRate(median).
			Save(ctx)
		if err != nil {
			continue
		}
	}

	return nil
}

// Retry failed webhook notifications
func RetryFailedWebhookNotifications() error {
	// ctx, cancel := context.WithTimeout(context.Background(), 2*time.Minute)
	// defer cancel()
	ctx := context.Background()

	// Fetch failed webhook notifications that are due for retry
	attempts, err := storage.Client.WebhookRetryAttempt.
		Query().
		Where(
			webhookretryattempt.StatusEQ(webhookretryattempt.StatusFailed),
			webhookretryattempt.NextRetryTimeLTE(time.Now()),
		).
		All(ctx)
	if err != nil {
		return fmt.Errorf("RetryFailedWebhookNotifications: %w", err)
	}

	baseDelay := 2 * time.Minute
	maxCumulativeTime := 24 * time.Hour

	for _, attempt := range attempts {
		// Send the webhook notification
		body, err := fastshot.NewClient(attempt.WebhookURL).
			Config().SetTimeout(30*time.Second).
			Header().Add("X-Paycrest-Signature", attempt.Signature).
			Build().POST("").
			Body().AsJSON(attempt.Payload).
			Send()

		if err != nil || (body.StatusCode() >= 205) {
			// Webhook notification failed
			// Update attempt with next retry time
			attemptNumber := attempt.AttemptNumber + 1
			delay := baseDelay * time.Duration(math.Pow(2, float64(attemptNumber-1)))

			nextRetryTime := time.Now().Add(delay)

			attemptUpdate := attempt.Update()

			attemptUpdate.
				AddAttemptNumber(1).
				SetNextRetryTime(nextRetryTime)

			// Set status to expired if cumulative time is greater than 24 hours
			if nextRetryTime.Sub(attempt.CreatedAt.Add(-baseDelay)) > maxCumulativeTime {
				attemptUpdate.SetStatus(webhookretryattempt.StatusExpired)
				uid, err := uuid.Parse(attempt.Payload["data"].(map[string]interface{})["senderId"].(string))
				if err != nil {
					return fmt.Errorf("RetryFailedWebhookNotifications.FailedExtraction: %w", err)
				}
				profile, err := storage.Client.SenderProfile.
					Query().
					Where(
						senderprofile.IDEQ(uid),
					).
					WithUser().
					Only(ctx)
				if err != nil {
					return fmt.Errorf("RetryFailedWebhookNotifications.CouldNotFetchProfile: %w", err)
				}

				emailService := email.NewEmailServiceWithProviders()
				_, err = emailService.SendWebhookFailureEmail(ctx, profile.Edges.User.Email, profile.Edges.User.FirstName)

				if err != nil {
					return fmt.Errorf("RetryFailedWebhookNotifications.SendWebhookFailureEmail: %w", err)
				}
			}

			_, err := attemptUpdate.Save(ctx)
			if err != nil {
				return fmt.Errorf("RetryFailedWebhookNotifications: %w", err)
			}

			continue
		}

		// Webhook notification was successful
		_, err = attempt.Update().
			SetStatus(webhookretryattempt.StatusSuccess).
			Save(ctx)
		if err != nil {
			return fmt.Errorf("RetryFailedWebhookNotifications: %w", err)
		}
	}

	return nil
}

// ResolvePaymentOrderMishaps resolves payment order mishaps across all networks
func ResolvePaymentOrderMishaps() error {
	ctx := context.Background()

	// Fetch networks
	isTestnet := false
	if serverConf.Environment != "production" && serverConf.Environment != "staging" {
		isTestnet = true
	}

	networks, err := storage.Client.Network.
		Query().
		Where(networkent.IsTestnetEQ(isTestnet)).
		All(ctx)
	if err != nil {
		return fmt.Errorf("ResolvePaymentOrderMishaps.fetchNetworks: %w", err)
	}

	// Process each network in parallel (EVM and Starknet)
	for i, network := range networks {
		// Skip Tron networks
		if strings.HasPrefix(network.Identifier, "tron") {
			continue
		}

		// Add a larger delay between starting goroutines to prevent overwhelming Etherscan
		// Increased from 100ms to 500ms to respect 5 requests/second limit
		if i > 0 {
			time.Sleep(500 * time.Millisecond)
		}

		go func(network *ent.Network) {
			ctx := context.Background()

			// Only resolve missed Transfer and OrderCreated events
			resolveMissedEvents(ctx, network)
		}(network)
	}

	return nil
}

// IndexGatewayEvents indexes all gateway events for missed OrderCreated, OrderRefunded, and OrderSettled events
func IndexGatewayEvents() error {
	ctx := context.Background()

	// Fetch networks
	isTestnet := false
	if serverConf.Environment != "production" && serverConf.Environment != "staging" {
		isTestnet = true
	}

	networks, err := storage.Client.Network.
		Query().
		Where(networkent.IsTestnetEQ(isTestnet)).
		All(ctx)
	if err != nil {
		return fmt.Errorf("IndexGatewayEvents.fetchNetworks: %w", err)
	}

	// Process each network in parallel (EVM and Starknet)
	for _, network := range networks {
		// Skip Tron networks
		if strings.HasPrefix(network.Identifier, "tron") {
			continue
		}

		if strings.HasPrefix(network.Identifier, "starknet") {
			go func(network *ent.Network) {
				ctx := context.Background()
				indexerInstance, indexerErr := indexer.NewIndexerStarknet()
				if indexerErr != nil {
					logger.WithFields(logger.Fields{
						"Error":             fmt.Sprintf("%v", indexerErr),
						"NetworkIdentifier": network.Identifier,
					}).Errorf("IndexGatewayEvents.createStarknetIndexer")
					return
				}
				_, err := indexerInstance.IndexGateway(ctx, network, network.GatewayContractAddress, 0, 0, "")
				if err != nil {
					logger.WithFields(logger.Fields{
						"Error":             fmt.Sprintf("%v", err),
						"NetworkIdentifier": network.Identifier,
					}).Errorf("IndexGatewayEvents.indexStarknetGateway")
					return
				}
			}(network)
			continue
		} else {
			go func(network *ent.Network) {
				ctx := context.Background()

				// Index gateway events by fetching last 20 transactions of the gateway contract
				indexerInstance, indexerErr := indexer.NewIndexerEVM()
				if indexerErr != nil {
					logger.WithFields(logger.Fields{
						"Error":             fmt.Sprintf("%v", indexerErr),
						"NetworkIdentifier": network.Identifier,
					}).Errorf("IndexGatewayEvents.createEVMIndexer")
					return
				}
				_, err := indexerInstance.IndexGateway(ctx, network, network.GatewayContractAddress, 0, 0, "")
				if err != nil {
					logger.WithFields(logger.Fields{
						"Error":             fmt.Sprintf("%v", err),
						"NetworkIdentifier": network.Identifier,
					}).Errorf("IndexGatewayEvents.indexEVMGateway")
					return
				}
			}(network)
		}
	}

	return nil
}

// resolveMissedEvents resolves cases where transfers to receive addresses were missed
func resolveMissedEvents(ctx context.Context, network *ent.Network) {
	// Find payment orders with missed transfers
	// Focus on orders older than 30 seconds but created in last 2 hours (sweet spot for missed transfers)
	now := time.Now()
	recentCutoff := now.Add(-2 * time.Hour)
	oldEnoughCutoff := now.Add(-30 * time.Second)

	orders, err := storage.Client.PaymentOrder.
		Query().
		Where(
			paymentorder.StatusEQ(paymentorder.StatusInitiated),
			paymentorder.CreatedAtLTE(oldEnoughCutoff),      // At least 30 seconds old
			paymentorder.CreatedAtGTE(recentCutoff),         // But within last 2 hours
			paymentorder.ReceiveAddressNEQ(""),              // Must have receive address
			paymentorder.ReceiveAddressExpiryGT(time.Now()), // Not expired
			paymentorder.HasTokenWith(
				tokenent.HasNetworkWith(
					networkent.IDEQ(network.ID),
				),
			),
		).
		WithToken(func(tq *ent.TokenQuery) {
			tq.WithNetwork()
		}).
		Order(ent.Desc(paymentorder.FieldCreatedAt)).
		Limit(100). // Limit to avoid processing too many at once
		All(ctx)
	if err != nil {
		logger.WithFields(logger.Fields{
			"Error":             fmt.Sprintf("%v", err),
			"NetworkIdentifier": network.Identifier,
		}).Errorf("ResolvePaymentOrderMishaps.resolveMissedEvents.fetchOrders")
		return
	}

	// For missed transfers, we need to check each order's specific receive address
	// Process sequentially to avoid overwhelming the RPC node and for better error handling
	var indexerInstance types.Indexer
	var indexerErr error

	if strings.HasPrefix(network.Identifier, "starknet") {
		indexerInstance, indexerErr = indexer.NewIndexerStarknet()
		if indexerErr != nil {
			logger.WithFields(logger.Fields{
				"Error":             fmt.Sprintf("%v", indexerErr),
				"NetworkIdentifier": network.Identifier,
			}).Errorf("ResolvePaymentOrderMishaps.resolveMissedEvents.createStarknetIndexer")
			return
		}
	} else {
		indexerInstance, indexerErr = indexer.NewIndexerEVM()
		if indexerErr != nil {
			logger.WithFields(logger.Fields{
				"Error":             fmt.Sprintf("%v", indexerErr),
				"NetworkIdentifier": network.Identifier,
			}).Errorf("ResolvePaymentOrderMishaps.resolveMissedEvents.createEVMIndexer")
			return
		}
	}
	processedCount := 0
	errorCount := 0

	for i, order := range orders {
		if order.ReceiveAddress == "" {
			continue
		}

		address := order.ReceiveAddress
		chainID := network.ChainID
		indexKey := fmt.Sprintf("%s_%d", address, chainID)

		// Check if address is currently being indexed by another task
		if _, indexing := indexingAddresses.Load(indexKey); indexing {
			// Check if indexing started too long ago (stale)
			if startTime, ok := indexingAddresses.Load(indexKey); ok {
				if time.Since(startTime.(time.Time)) > indexingTimeout {
					indexingAddresses.Delete(indexKey) // Remove stale entry
				} else {
					continue // Skip, already being indexed
				}
			}
		}

		// Check if address was recently indexed (within cooldown period)
		if lastIndexed, indexed := recentlyIndexed.Load(indexKey); indexed {
			if time.Since(lastIndexed.(time.Time)) < indexingCooldown {
				continue // Skip, recently indexed
			}
		}

		// Mark as being indexed
		indexingAddresses.Store(indexKey, time.Now())

		// Log progress selectively: all for small batches (<=10), first/last/every 50th for larger batches
		// This provides visibility without excessive logging during bulk operations
		shouldLog := len(orders) <= 10 || i == 0 || i == len(orders)-1 || (i+1)%50 == 0
		if shouldLog {
			logger.WithFields(logger.Fields{
				"NetworkIdentifier": network.Identifier,
				"ReceiveAddress":    address,
				"OrderID":           order.ID,
				"Progress":          fmt.Sprintf("%d/%d", i+1, len(orders)),
			}).Infof("ResolvePaymentOrderMishaps.resolveMissedEvents")
		}

		_, err = indexerInstance.IndexReceiveAddress(ctx, order.Edges.Token, address, 0, 0, "")

		// Remove from indexing map when done
		indexingAddresses.Delete(indexKey)

		if err != nil {
			logger.WithFields(logger.Fields{
				"Error":             fmt.Sprintf("%v", err),
				"NetworkIdentifier": network.Identifier,
				"ReceiveAddress":    address,
				"OrderID":           order.ID,
			}).Errorf("ResolvePaymentOrderMishaps.resolveMissedEvents.indexReceiveAddress")
			errorCount++
			continue // Continue with other orders even if one fails
		}

		// Mark as recently indexed on success
		recentlyIndexed.Store(indexKey, time.Now())
		processedCount++
	}

	// Log summary at end instead of logging every order
	if len(orders) > 0 {
		logger.WithFields(logger.Fields{
			"NetworkIdentifier": network.Identifier,
			"TotalOrders":       len(orders),
			"Processed":         processedCount,
			"Errors":            errorCount,
		}).Infof("ResolvePaymentOrderMishaps.resolveMissedEvents completed")
	}
}

// ProcessStuckValidatedOrders processes orders stuck on validated status by indexing provider addresses
func ProcessStuckValidatedOrders() error {
	ctx := context.Background()

	// Get all networks
	networks, err := storage.Client.Network.Query().All(ctx)
	if err != nil {
		return fmt.Errorf("ProcessStuckValidatedOrders.getNetworks: %w", err)
	}

	for i, network := range networks {
		// Add a small delay between starting goroutines to prevent overwhelming Etherscan
		if i > 0 {
			time.Sleep(100 * time.Millisecond)
		}

		go func(network *ent.Network) {
			// Get stuck validated orders for this network
			lockOrders, err := storage.Client.PaymentOrder.
				Query().
				Where(
					paymentorder.StatusEQ(paymentorder.StatusValidated),
					paymentorder.HasTokenWith(
						tokenent.HasNetworkWith(
							networkent.IDEQ(network.ID),
						),
					),
					paymentorder.HasProvider(),
					paymentorder.HasProvisionBucket(),
				).
				WithToken(func(tq *ent.TokenQuery) {
					tq.WithNetwork()
				}).
				WithProvider().
				WithProvisionBucket(func(pb *ent.ProvisionBucketQuery) {
					pb.WithCurrency()
				}).
				All(ctx)
			if err != nil {
				logger.WithFields(logger.Fields{
					"Error":             fmt.Sprintf("%v", err),
					"NetworkIdentifier": network.Identifier,
				}).Errorf("ProcessStuckValidatedOrders.getLockOrders")
				return
			}

			if len(lockOrders) == 0 {
				return
			}

			logger.WithFields(logger.Fields{
				"NetworkIdentifier": network.Identifier,
				"OrderCount":        len(lockOrders),
			}).Infof("Processing stuck validated orders")

			// Create indexer instance
			var indexerInstance types.Indexer
			if strings.HasPrefix(network.Identifier, "tron") {
				indexerInstance = indexer.NewIndexerTron()
			} else if strings.HasPrefix(network.Identifier, "starknet") {
				indexerInstance, err = indexer.NewIndexerStarknet()
				if err != nil {
					logger.WithFields(logger.Fields{
						"Error":             fmt.Sprintf("%v", err),
						"NetworkIdentifier": network.Identifier,
					}).Errorf("ProcessStuckValidatedOrders.createStarknetIndexer")
					return
				}
			} else {
				indexerInstance, err = indexer.NewIndexerEVM()
				if err != nil {
					logger.WithFields(logger.Fields{
						"Error":             fmt.Sprintf("%v", err),
						"NetworkIdentifier": network.Identifier,
					}).Errorf("ProcessStuckValidatedOrders.createEVMIndexer")
					return
				}
			}

			// Process each stuck order
			for _, order := range lockOrders {
				// Get provider address for this order
				providerAddress, err := common.GetProviderAddressFromOrder(ctx, order)
				if err != nil {
					logger.WithFields(logger.Fields{
						"Error":             fmt.Sprintf("%v", err),
						"OrderID":           order.ID.String(),
						"NetworkIdentifier": network.Identifier,
					}).Errorf("ProcessStuckValidatedOrders.getProviderAddress")
					continue
				}

				// Index provider address for OrderSettled events
				_, err = indexerInstance.IndexProviderAddress(ctx, network, providerAddress, 0, 0, "")
				if err != nil {
					logger.WithFields(logger.Fields{
						"Error":             fmt.Sprintf("%v", err),
						"OrderID":           order.ID.String(),
						"ProviderAddress":   providerAddress,
						"NetworkIdentifier": network.Identifier,
					}).Errorf("ProcessStuckValidatedOrders.indexProviderAddress")
					continue
				}

				logger.WithFields(logger.Fields{
					"OrderID":           order.ID.String(),
					"ProviderAddress":   providerAddress,
					"NetworkIdentifier": network.Identifier,
				}).Infof("Successfully indexed provider address for stuck order")
			}
		}(network)
	}

	return nil
}

// FetchProviderBalances fetches balance updates from all providers
func FetchProviderBalances() error {
	ctx := context.Background()
	startTime := time.Now()

	// Get all provider profiles
	providers, err := storage.Client.ProviderProfile.
		Query().
		Where(
			providerprofile.HostIdentifierNEQ(""),
			providerprofile.IsActiveEQ(true),
			providerprofile.HasProviderCurrenciesWith(
				providercurrencies.IsAvailableEQ(true),
			),
		).
		All(ctx)
	if err != nil {
		logger.Errorf("Failed to fetch provider profiles: %v", err)
		return err
	}

	if len(providers) == 0 {
		logger.Infof("No providers found, skipping balance fetch")
		return nil
	}

	// Fetch balances for each provider in parallel
	type balanceResult struct {
		providerID string
		balances   map[string]*types.ProviderBalance
		err        error
	}

	results := make(chan balanceResult, len(providers))

	for _, provider := range providers {
		go func(p *ent.ProviderProfile) {
			balances, err := fetchProviderBalances(p.ID)
			results <- balanceResult{
				providerID: p.ID,
				balances:   balances,
				err:        err,
			}
		}(provider)
	}

	// Collect results
	successCount := 0
	errorCount := 0
	totalBalanceUpdates := 0

	for i := 0; i < len(providers); i++ {
		result := <-results
		if result.err != nil {
			logger.Errorf("Failed to fetch balances for provider %s: %v", result.providerID, result.err)
			errorCount++
			continue
		}

		// Update balances in database
		for currency, balance := range result.balances {
			err := utils.Retry(3, 2*time.Second, func() error {
				return updateProviderBalance(result.providerID, currency, balance)
			})
			if err != nil {
				logger.Errorf("Failed to update balance for provider %s currency %s: %v", result.providerID, currency, err)
				errorCount++
				continue
			}
			totalBalanceUpdates++
		}

		successCount++
		logger.Infof("Successfully updated balances for provider %s", result.providerID)
	}

	duration := time.Since(startTime)
	logger.Infof("Provider balance fetch completed: %d success, %d errors, %d balance updates in %v",
		successCount, errorCount, totalBalanceUpdates, duration)

	// Alert if more than 50% of providers failed
	if errorCount > 0 && float64(errorCount)/float64(len(providers)) > 0.5 {
		logger.Errorf("ALERT: More than 50%% of providers failed balance fetch: %d/%d", errorCount, len(providers))
		return fmt.Errorf("more than 50%% of providers failed balance fetch: %d/%d", errorCount, len(providers))
	}

	// Alert if no balance updates were made
	if totalBalanceUpdates == 0 {
		logger.Warnf("ALERT: No balance updates were made during this fetch cycle")
	}

	// Log performance metrics
	if duration > 30*time.Second {
		logger.Warnf("ALERT: Balance fetch took longer than expected: %v", duration)
	}

	return nil
}

// fetchProviderBalances fetches balances for a specific provider
func fetchProviderBalances(providerID string) (map[string]*types.ProviderBalance, error) {
	// Get provider with host identifier
	provider, err := storage.Client.ProviderProfile.
		Query().
		Where(providerprofile.IDEQ(providerID)).
		Only(context.Background())
	if err != nil {
		return nil, fmt.Errorf("failed to get provider: %v", err)
	}

	// Check if provider has host identifier
	if provider.HostIdentifier == "" {
		return nil, fmt.Errorf("provider %s has no host identifier", providerID)
	}

	// Call provider /info endpoint without HMAC (endpoint doesn't require authentication)
	res, err := fastshot.NewClient(provider.HostIdentifier).
		Config().SetTimeout(30 * time.Second).
		Build().GET("/info").
		Send()
	if err != nil {
		return nil, fmt.Errorf("failed to call provider /info endpoint: %v", err)
	}

	// Parse JSON response
	data, err := utils.ParseJSONResponse(res.RawResponse)
	if err != nil {
		return nil, fmt.Errorf("failed to parse response: %v", err)
	}

	// Parse the response data into ProviderInfoResponse using proper JSON unmarshaling
	responseBytes, err := json.Marshal(data)
	if err != nil {
		return nil, fmt.Errorf("failed to marshal response data: %v", err)
	}

	var response types.ProviderInfoResponse
	if err := json.Unmarshal(responseBytes, &response); err != nil {
		return nil, fmt.Errorf("failed to parse response data: %v", err)
	}

	// Convert response to ProviderBalance map
	balances := make(map[string]*types.ProviderBalance)

	// Use totalBalances from response
	for currency, balanceData := range response.Data.TotalBalances {
		availableBalance, err := decimal.NewFromString(balanceData.AvailableBalance)
		if err != nil {
			logger.Warnf("Failed to parse available balance for %s: %v", currency, err)
			continue
		}
		if availableBalance.IsNegative() {
			logger.Errorf("Negative available balance for %s: %v", currency, availableBalance)
			continue
		}

		totalBalance, err := decimal.NewFromString(balanceData.TotalBalance)
		if err != nil {
			logger.Warnf("Failed to parse total balance for %s: %v", currency, err)
			continue
		}
		if totalBalance.IsNegative() {
			logger.Errorf("Negative total balance for %s: %v", currency, totalBalance)
			continue
		}

		balances[currency] = &types.ProviderBalance{
			AvailableBalance: availableBalance,
			TotalBalance:     totalBalance,
			ReservedBalance:  decimal.Zero, // Provider doesn't track reserved balance
			LastUpdated:      time.Now(),
		}
	}

	return balances, nil
}

// updateProviderBalance updates the balance for a specific provider and currency
func updateProviderBalance(providerID, currency string, balance *types.ProviderBalance) error {
	ctx := context.Background()
	// Get or create ProviderCurrencies entry
	providerCurrency, err := storage.Client.ProviderCurrencies.Query().
		Where(
			providercurrencies.HasProviderWith(providerprofile.IDEQ(providerID)),
			providercurrencies.HasCurrencyWith(fiatcurrency.CodeEQ(currency)),
		).
		Only(ctx)
	if err != nil {
		if ent.IsNotFound(err) {
			// Create new entry
			provider, err := storage.Client.ProviderProfile.Get(ctx, providerID)
			if err != nil {
				return fmt.Errorf("failed to get provider: %v", err)
			}

			fiatCurrency, err := storage.Client.FiatCurrency.Query().
				Where(fiatcurrency.CodeEQ(currency)).
				Only(ctx)
			if err != nil {
				return fmt.Errorf("failed to get fiat currency: %v", err)
			}

			_, err = storage.Client.ProviderCurrencies.Create().
				SetProvider(provider).
				SetCurrency(fiatCurrency).
				SetAvailableBalance(balance.AvailableBalance).
				SetTotalBalance(balance.TotalBalance).
				SetReservedBalance(balance.ReservedBalance).
				SetUpdatedAt(time.Now()).
				SetIsAvailable(true).
				Save(ctx)
			if err != nil {
				return fmt.Errorf("failed to create provider currency: %v", err)
			}
		} else {
			return fmt.Errorf("failed to query provider currency: %v", err)
		}
	} else {
		// Update existing entry
		_, err = providerCurrency.Update().
			SetAvailableBalance(balance.AvailableBalance).
			SetTotalBalance(balance.TotalBalance).
			SetReservedBalance(balance.ReservedBalance).
			SetUpdatedAt(time.Now()).
			Save(ctx)

		if err != nil {
			return fmt.Errorf("failed to update provider currency: %v", err)
		}
	}

	return nil
}

// StartCronJobs starts cron jobs
func StartCronJobs() {
	// Use the system's local timezone instead of hardcoded UTC to prevent timezone conflicts
	scheduler := gocron.NewScheduler(time.Local)
	priorityQueue := services.NewPriorityQueueService()

	err := ComputeMarketRate()
	if err != nil {
		logger.Errorf("StartCronJobs for ComputeMarketRate: %v", err)
	}

	if serverConf.Environment != "production" {
		err = priorityQueue.ProcessBucketQueues()
		if err != nil {
			logger.Errorf("StartCronJobs for ProcessBucketQueues: %v", err)
		}
	}

	// Compute market rate every 9 minutes
	_, err = scheduler.Every(9).Minutes().Do(ComputeMarketRate)
	if err != nil {
		logger.Errorf("StartCronJobs for ComputeMarketRate: %v", err)
	}

	// Refresh provision bucket priority queues every X minutes
	_, err = scheduler.Every(orderConf.BucketQueueRebuildInterval).Minutes().Do(priorityQueue.ProcessBucketQueues)
	if err != nil {
		logger.Errorf("StartCronJobs for ProcessBucketQueues: %v", err)
	}

	// Retry failed webhook notifications every 13 minutes
	_, err = scheduler.Every(13).Minutes().Do(RetryFailedWebhookNotifications)
	if err != nil {
		logger.Errorf("StartCronJobs for RetryFailedWebhookNotifications: %v", err)
	}

	// Sync payment order fulfillments every 32 seconds
	_, err = scheduler.Every(32).Seconds().Do(SyncPaymentOrderFulfillments)
	if err != nil {
		logger.Errorf("StartCronJobs for SyncPaymentOrderFulfillments: %v", err)
	}

	// Handle receive address validity every 6 minutes
	_, err = scheduler.Every(6).Minutes().Do(HandleReceiveAddressValidity)
	if err != nil {
		logger.Errorf("StartCronJobs for HandleReceiveAddressValidity: %v", err)
	}

	// Retry stale user operations every 60 seconds
	_, err = scheduler.Every(60).Seconds().Do(RetryStaleUserOperations)
	if err != nil {
		logger.Errorf("StartCronJobs for RetryStaleUserOperations: %v", err)
	}

	// Resolve payment order mishaps every 14 seconds
	_, err = scheduler.Every(14).Seconds().Do(ResolvePaymentOrderMishaps)
	if err != nil {
		logger.Errorf("StartCronJobs for ResolvePaymentOrderMishaps: %v", err)
	}

	// Index gateway events every 6 minutes
	_, err = scheduler.Every(6).Minutes().Do(IndexGatewayEvents)
	if err != nil {
		logger.Errorf("StartCronJobs for IndexGatewayEvents: %v", err)
	}

	// Process stuck validated orders every 12 minutes
	_, err = scheduler.Every(12).Minutes().Do(ProcessStuckValidatedOrders)
	if err != nil {
		logger.Errorf("StartCronJobs for ProcessStuckValidatedOrders: %v", err)
	}

	// Index blockchain events every 4 seconds
	_, err = scheduler.Every(4).Seconds().Do(TaskIndexBlockchainEvents)
	if err != nil {
		logger.Errorf("StartCronJobs for IndexBlockchainEvents: %v", err)
	}

	// Process expired orders refunds every RefundsInterval
	_, err = scheduler.Every(RefundsInterval).Minutes().Do(ProcessExpiredOrdersRefunds)
	if err != nil {
		logger.Errorf("StartCronJobs for ProcessExpiredOrdersRefunds: %v", err)
	}

	// Cleanup stale entries in indexing coordination maps
	_, err = scheduler.Every(indexingCleanupInterval).Do(cleanupIndexingMaps)
	if err != nil {
		logger.Errorf("StartCronJobs for cleanupIndexingMaps: %v", err)
	}

	// Start scheduler
	scheduler.StartAsync()
}<|MERGE_RESOLUTION|>--- conflicted
+++ resolved
@@ -248,21 +248,12 @@
 	lockOrders, err = storage.Client.PaymentOrder.
 		Query().
 		Where(
-<<<<<<< HEAD
 			paymentorder.GatewayIDNEQ(""),
-			paymentorder.UpdatedAtGTE(time.Now().Add(-5*time.Minute)),
+			paymentorder.UpdatedAtGTE(time.Now().Add(-15*time.Minute)),
 			paymentorder.StatusNEQ(paymentorder.StatusValidated),
 			paymentorder.StatusNEQ(paymentorder.StatusSettled),
 			paymentorder.StatusNEQ(paymentorder.StatusRefunded),
 			paymentorder.Or(
-=======
-			lockpaymentorder.GatewayIDNEQ(""),
-			lockpaymentorder.UpdatedAtGTE(time.Now().Add(-15*time.Minute)),
-			lockpaymentorder.StatusNEQ(lockpaymentorder.StatusValidated),
-			lockpaymentorder.StatusNEQ(lockpaymentorder.StatusSettled),
-			lockpaymentorder.StatusNEQ(lockpaymentorder.StatusRefunded),
-			lockpaymentorder.Or(
->>>>>>> b43f2fdd
 				// Regular orders with normal refund timeout
 				paymentorder.And(
 					paymentorder.OrderTypeEQ(paymentorder.OrderTypeRegular),
@@ -280,32 +271,23 @@
 						),
 					),
 				),
-<<<<<<< HEAD
-				// OTC orders with 15x refund timeout
+				// Regular orders with status Fulfilled and failed fulfillments
+				paymentorder.And(
+					paymentorder.OrderTypeEQ(paymentorder.OrderTypeRegular),
+					paymentorder.StatusEQ(paymentorder.StatusFulfilled),
+					paymentorder.CreatedAtLTE(time.Now().Add(-regularRefundTimeout)),
+					paymentorder.HasFulfillmentsWith(
+						paymentorderfulfillment.ValidationStatusEQ(paymentorderfulfillment.ValidationStatusFailed),
+						paymentorderfulfillment.Not(paymentorderfulfillment.ValidationStatusEQ(paymentorderfulfillment.ValidationStatusSuccess)),
+						paymentorderfulfillment.Not(paymentorderfulfillment.ValidationStatusEQ(paymentorderfulfillment.ValidationStatusPending)),
+					),
+				),
+				// OTC orders with OTC refund timeout
 				paymentorder.And(
 					paymentorder.OrderTypeEQ(paymentorder.OrderTypeOtc),
 					paymentorder.Or(
 						paymentorder.StatusEQ(paymentorder.StatusPending),
 						paymentorder.StatusEQ(paymentorder.StatusCancelled),
-=======
-				// Regular orders with status Fulfilled and failed fulfillments
-				lockpaymentorder.And(
-					lockpaymentorder.OrderTypeEQ(lockpaymentorder.OrderTypeRegular),
-					lockpaymentorder.StatusEQ(lockpaymentorder.StatusFulfilled),
-					lockpaymentorder.CreatedAtLTE(time.Now().Add(-regularRefundTimeout)),
-					lockpaymentorder.HasFulfillmentsWith(
-						lockorderfulfillment.ValidationStatusEQ(lockorderfulfillment.ValidationStatusFailed),
-						lockorderfulfillment.Not(lockorderfulfillment.ValidationStatusEQ(lockorderfulfillment.ValidationStatusSuccess)),
-						lockorderfulfillment.Not(lockorderfulfillment.ValidationStatusEQ(lockorderfulfillment.ValidationStatusPending)),
-					),
-				),
-				// OTC orders with OTC refund timeout
-				lockpaymentorder.And(
-					lockpaymentorder.OrderTypeEQ(lockpaymentorder.OrderTypeOtc),
-					lockpaymentorder.Or(
-						lockpaymentorder.StatusEQ(lockpaymentorder.StatusPending),
-						lockpaymentorder.StatusEQ(lockpaymentorder.StatusCancelled),
->>>>>>> b43f2fdd
 					),
 					paymentorder.CreatedAtLTE(time.Now().Add(-otcRefundTimeout)),
 					paymentorder.Or(
@@ -317,25 +299,20 @@
 						),
 					),
 				),
-<<<<<<< HEAD
+				// OTC orders with status Fulfilled and failed fulfillments
 				paymentorder.And(
-					paymentorder.HasProviderWith(
-=======
-				// OTC orders with status Fulfilled and failed fulfillments
-				lockpaymentorder.And(
-					lockpaymentorder.OrderTypeEQ(lockpaymentorder.OrderTypeOtc),
-					lockpaymentorder.StatusEQ(lockpaymentorder.StatusFulfilled),
-					lockpaymentorder.CreatedAtLTE(time.Now().Add(-otcRefundTimeout)),
-					lockpaymentorder.HasFulfillmentsWith(
-						lockorderfulfillment.ValidationStatusEQ(lockorderfulfillment.ValidationStatusFailed),
-						lockorderfulfillment.Not(lockorderfulfillment.ValidationStatusEQ(lockorderfulfillment.ValidationStatusSuccess)),
-						lockorderfulfillment.Not(lockorderfulfillment.ValidationStatusEQ(lockorderfulfillment.ValidationStatusPending)),
+					paymentorder.OrderTypeEQ(paymentorder.OrderTypeOtc),
+					paymentorder.StatusEQ(paymentorder.StatusFulfilled),
+					paymentorder.CreatedAtLTE(time.Now().Add(-otcRefundTimeout)),
+					paymentorder.HasFulfillmentsWith(
+						paymentorderfulfillment.ValidationStatusEQ(paymentorderfulfillment.ValidationStatusFailed),
+						paymentorderfulfillment.Not(paymentorderfulfillment.ValidationStatusEQ(paymentorderfulfillment.ValidationStatusSuccess)),
+						paymentorderfulfillment.Not(paymentorderfulfillment.ValidationStatusEQ(paymentorderfulfillment.ValidationStatusPending)),
 					),
 				),
 				// Private provider orders with status Fulfilled and failed fulfillments
-				lockpaymentorder.And(
-					lockpaymentorder.HasProviderWith(
->>>>>>> b43f2fdd
+				paymentorder.And(
+					paymentorder.HasProviderWith(
 						providerprofile.VisibilityModeEQ(providerprofile.VisibilityModePrivate),
 					),
 					paymentorder.StatusEQ(paymentorder.StatusFulfilled),
