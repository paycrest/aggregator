--- conflicted
+++ resolved
@@ -280,28 +280,16 @@
 	go func(network *ent.Network, indexer types.Indexer, start, end int64) {
 		ctx := context.Background()
 		_ = indexer.IndexOrderCreated(ctx, network, start, end, "")
-<<<<<<< HEAD
-		_ = indexer.IndexOrderCreated(ctx, network, start, end, "")
-=======
->>>>>>> 81ae0719
 	}(network, indexer, startBlock, latestBlock)
 
 	go func(network *ent.Network, indexer types.Indexer, start, end int64) {
 		ctx := context.Background()
 		_ = indexer.IndexOrderSettled(ctx, network, start, end, "")
-<<<<<<< HEAD
-		_ = indexer.IndexOrderSettled(ctx, network, start, end, "")
-=======
->>>>>>> 81ae0719
 	}(network, indexer, startBlock, latestBlock)
 
 	go func(network *ent.Network, indexer types.Indexer, start, end int64) {
 		ctx := context.Background()
 		_ = indexer.IndexOrderRefunded(ctx, network, start, end, "")
-<<<<<<< HEAD
-		_ = indexer.IndexOrderRefunded(ctx, network, start, end, "")
-=======
->>>>>>> 81ae0719
 	}(network, indexer, startBlock, latestBlock)
 
 	// Index transfer events for tokens in this network
@@ -313,10 +301,6 @@
 		go func(token *ent.Token, indexer types.Indexer, start, end int64) {
 			ctx := context.Background()
 			_ = indexer.IndexTransfer(ctx, token, "", start, end, "")
-<<<<<<< HEAD
-			_ = indexer.IndexTransfer(ctx, token, "", start, end, "")
-=======
->>>>>>> 81ae0719
 		}(token, indexer, startBlock, latestBlock)
 	}
 }
@@ -892,36 +876,14 @@
 // 	if err != nil {
 // 		return fmt.Errorf("FixDatabaseMishap.fetchNetworks: %w", err)
 // 	}
-<<<<<<< HEAD
-// func FixDatabaseMishap() error {
-// 	ctx := context.Background()
-// 	network, err := storage.Client.Network.
-// 		Query().
-// 		Where(networkent.ChainIDEQ(1135)).
-// 		Only(ctx)
-// 	if err != nil {
-// 		return fmt.Errorf("FixDatabaseMishap.fetchNetworks: %w", err)
-// 	}
-=======
->>>>>>> 81ae0719
 
 // 	indexerInstance := indexer.NewIndexerEVM()
 
 // 	_ = indexerInstance.IndexOrderCreated(ctx, network, 18052684, 18052684, "")
 // 	_ = indexerInstance.IndexOrderCreated(ctx, network, 18056857, 18056857, "")
-<<<<<<< HEAD
-// 	_ = indexerInstance.IndexOrderCreated(ctx, network, 18052684, 18052684, "")
-// 	_ = indexerInstance.IndexOrderCreated(ctx, network, 18056857, 18056857, "")
 
 // 	return nil
 // }
-// 	return nil
-// }
-=======
-
-// 	return nil
-// }
->>>>>>> 81ae0719
 
 // HandleReceiveAddressValidity handles receive address validity
 func HandleReceiveAddressValidity() error {
