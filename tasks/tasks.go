package tasks

import (
	"context"
	"encoding/base64"
	"encoding/json"
	"fmt"
	"io"
	"math"
	"strings"
	"sync"
	"time"

	"entgo.io/ent/dialect/sql"
	"github.com/go-co-op/gocron"
	"github.com/google/uuid"
	fastshot "github.com/opus-domini/fast-shot"
	"github.com/paycrest/aggregator/config"
	"github.com/paycrest/aggregator/ent"
	"github.com/paycrest/aggregator/ent/fiatcurrency"
	"github.com/paycrest/aggregator/ent/lockorderfulfillment"
	"github.com/paycrest/aggregator/ent/lockpaymentorder"
	networkent "github.com/paycrest/aggregator/ent/network"
	"github.com/paycrest/aggregator/ent/paymentorder"
	"github.com/paycrest/aggregator/ent/paymentorderrecipient"
	"github.com/paycrest/aggregator/ent/providercurrencies"
	"github.com/paycrest/aggregator/ent/providerordertoken"
	"github.com/paycrest/aggregator/ent/providerprofile"
	"github.com/paycrest/aggregator/ent/receiveaddress"
	"github.com/paycrest/aggregator/ent/senderprofile"
	tokenent "github.com/paycrest/aggregator/ent/token"
	"github.com/paycrest/aggregator/ent/transactionlog"
	"github.com/paycrest/aggregator/ent/webhookretryattempt"
	"github.com/paycrest/aggregator/services"
	"github.com/paycrest/aggregator/services/common"
	"github.com/paycrest/aggregator/services/email"
	"github.com/paycrest/aggregator/services/indexer"
	orderService "github.com/paycrest/aggregator/services/order"
	"github.com/paycrest/aggregator/storage"
	"github.com/paycrest/aggregator/types"
	"github.com/paycrest/aggregator/utils"
	cryptoUtils "github.com/paycrest/aggregator/utils/crypto"
	"github.com/paycrest/aggregator/utils/logger"
	tokenUtils "github.com/paycrest/aggregator/utils/token"
	"github.com/redis/go-redis/v9"
	"github.com/shopspring/decimal"
)

var orderConf = config.OrderConfig()
var serverConf = config.ServerConfig()

// RetryStaleUserOperations retries stale user operations
// TODO: Fetch failed orders from a separate db table and process them
func RetryStaleUserOperations() error {
	ctx := context.Background()

	var wg sync.WaitGroup

	// Create initiated orders
	orders, err := storage.Client.PaymentOrder.
		Query().
		Where(func(s *sql.Selector) {
			ra := sql.Table(receiveaddress.Table)
			s.LeftJoin(ra).On(s.C(paymentorder.FieldReceiveAddressText), ra.C(receiveaddress.FieldAddress)).
				Where(sql.And(
					sql.EQ(s.C(paymentorder.FieldStatus), paymentorder.StatusInitiated),
					sql.EQ(ra.C(receiveaddress.FieldStatus), receiveaddress.StatusUsed),
					sql.IsNull(s.C(paymentorder.FieldGatewayID)),
				))
		}).
		Where(
			paymentorder.Or(
				paymentorder.UpdatedAtGTE(time.Now().Add(-5*time.Minute)),
				paymentorder.HasRecipientWith(
					paymentorderrecipient.MemoHasPrefix("P#P"),
				),
			)).
		WithToken(func(tq *ent.TokenQuery) {
			tq.WithNetwork()
		}).
		All(ctx)
	if err != nil {
		return fmt.Errorf("RetryStaleUserOperations: %w", err)
	}

	wg.Add(1)
	go func(ctx context.Context) {
		defer wg.Done()
		for _, order := range orders {
			orderAmountWithFees := order.Amount.Add(order.NetworkFee).Add(order.SenderFee)
			if order.AmountPaid.GreaterThanOrEqual(orderAmountWithFees) {
				var service types.OrderService
				if strings.HasPrefix(order.Edges.Token.Edges.Network.Identifier, "tron") {
					service = orderService.NewOrderTron()
				} else {
					service = orderService.NewOrderEVM()
				}

				// Unset message hash
				_, err = order.Update().
					SetNillableMessageHash(nil).
					SetStatus(paymentorder.StatusPending).
					Save(ctx)
				if err != nil {
					logger.WithFields(logger.Fields{
						"Error":   fmt.Sprintf("%v", err),
						"OrderID": order.ID.String(),
					}).Errorf("RetryStaleUserOperations.CreateOrder.SetMessageHash")
				}

				_, err = order.Update().
					SetStatus(paymentorder.StatusInitiated).
					Save(ctx)
				if err != nil {
					logger.WithFields(logger.Fields{
						"Error":   fmt.Sprintf("%v", err),
						"OrderID": order.ID.String(),
					}).Errorf("RetryStaleUserOperations.CreateOrder.SetStatus")
				}

				err = service.CreateOrder(ctx, order.ID)
				if err != nil {
					logger.WithFields(logger.Fields{
						"Error":             fmt.Sprintf("%v", err),
						"OrderID":           order.ID.String(),
						"AmountPaid":        order.AmountPaid,
						"Amount":            order.Amount,
						"PercentSettled":    order.PercentSettled,
						"GatewayID":         order.GatewayID,
						"NetworkIdentifier": order.Edges.Token.Edges.Network.Identifier,
					}).Errorf("RetryStaleUserOperations.CreateOrder")
				}
			}
		}
	}(ctx)

	// Settle order process
	lockOrders, err := storage.Client.LockPaymentOrder.
		Query().
		Where(
			lockpaymentorder.StatusEQ(lockpaymentorder.StatusValidated),
			lockpaymentorder.HasFulfillmentsWith(
				lockorderfulfillment.ValidationStatusEQ(lockorderfulfillment.ValidationStatusSuccess),
			),
			lockpaymentorder.UpdatedAtLT(time.Now().Add(-5*time.Minute)),
			lockpaymentorder.UpdatedAtGTE(time.Now().Add(-15*time.Minute)),
		).
		WithToken(func(tq *ent.TokenQuery) {
			tq.WithNetwork()
		}).
		All(ctx)
	if err != nil {
		return fmt.Errorf("RetryStaleUserOperations: %w", err)
	}

	wg.Add(1)
	go func(ctx context.Context) {
		defer wg.Done()
		for _, order := range lockOrders {
			var service types.OrderService
			if strings.HasPrefix(order.Edges.Token.Edges.Network.Identifier, "tron") {
				service = orderService.NewOrderTron()
			} else {
				service = orderService.NewOrderEVM()
			}
			err := service.SettleOrder(ctx, order.ID)
			if err != nil {
				logger.WithFields(logger.Fields{
					"Error":             fmt.Sprintf("%v", err),
					"OrderID":           order.ID.String(),
					"Amount":            order.Amount,
					"GatewayID":         order.GatewayID,
					"NetworkIdentifier": order.Edges.Token.Edges.Network.Identifier,
				}).Errorf("RetryStaleUserOperations.SettleOrder")
			}
		}
	}(ctx)

	// Refund order process
	lockOrders, err = storage.Client.LockPaymentOrder.
		Query().
		Where(
			lockpaymentorder.GatewayIDNEQ(""),
			lockpaymentorder.UpdatedAtGTE(time.Now().Add(-5*time.Minute)),
			lockpaymentorder.Or(
				lockpaymentorder.And(
					lockpaymentorder.Or(
						lockpaymentorder.StatusEQ(lockpaymentorder.StatusPending),
						lockpaymentorder.StatusEQ(lockpaymentorder.StatusCancelled),
					),
					lockpaymentorder.CreatedAtLTE(time.Now().Add(-orderConf.OrderRefundTimeout)),
					lockpaymentorder.Or(
						lockpaymentorder.Not(lockpaymentorder.HasFulfillments()),
						lockpaymentorder.HasFulfillmentsWith(
							lockorderfulfillment.ValidationStatusEQ(lockorderfulfillment.ValidationStatusFailed),
							lockorderfulfillment.Not(lockorderfulfillment.ValidationStatusEQ(lockorderfulfillment.ValidationStatusSuccess)),
							lockorderfulfillment.Not(lockorderfulfillment.ValidationStatusEQ(lockorderfulfillment.ValidationStatusPending)),
						),
					),
				),
				lockpaymentorder.And(
					lockpaymentorder.HasProviderWith(
						providerprofile.VisibilityModeEQ(providerprofile.VisibilityModePrivate),
					),
					lockpaymentorder.StatusEQ(lockpaymentorder.StatusFulfilled),
					lockpaymentorder.HasFulfillmentsWith(
						lockorderfulfillment.ValidationStatusEQ(lockorderfulfillment.ValidationStatusFailed),
						lockorderfulfillment.Not(lockorderfulfillment.ValidationStatusEQ(lockorderfulfillment.ValidationStatusSuccess)),
						lockorderfulfillment.Not(lockorderfulfillment.ValidationStatusEQ(lockorderfulfillment.ValidationStatusPending)),
					),
				),
			),
		).
		WithToken(func(tq *ent.TokenQuery) {
			tq.WithNetwork()
		}).
		All(ctx)
	if err != nil {
		return fmt.Errorf("RetryStaleUserOperations: %w", err)
	}

	wg.Add(1)
	go func(ctx context.Context) {
		defer wg.Done()
		for _, order := range lockOrders {
			var service types.OrderService
			if strings.HasPrefix(order.Edges.Token.Edges.Network.Identifier, "tron") {
				service = orderService.NewOrderTron()
			} else {
				service = orderService.NewOrderEVM()
			}
			err := service.RefundOrder(ctx, order.Edges.Token.Edges.Network, order.GatewayID)
			if err != nil {
				logger.WithFields(logger.Fields{
					"Error":             fmt.Sprintf("%v", err),
					"OrderID":           order.ID.String(),
					"Amount":            order.Amount,
					"GatewayID":         order.GatewayID,
					"NetworkIdentifier": order.Edges.Token.Edges.Network.Identifier,
				}).Errorf("RetryStaleUserOperations.RefundOrder")
			}
		}
	}(ctx)

	// // Retry refunded linked address deposits
	// orders, err = storage.Client.PaymentOrder.
	// 	Query().
	// 	Where(
	// 		paymentorder.StatusEQ(paymentorder.StatusRefunded),
	// 		paymentorder.HasLinkedAddress(),
	// 	).
	// 	WithToken(func(tq *ent.TokenQuery) {
	// 		tq.WithNetwork()
	// 	}).
	// 	All(ctx)
	// if err != nil {
	// 	return fmt.Errorf("RetryStaleUserOperations: %w", err)
	// }

	// wg.Add(1)
	// go func(ctx context.Context) {
	// 	defer wg.Done()
	// 	for _, order := range orders {
	// 		service := orderService.NewOrderEVM()
	// 		err = service.CreateOrder(ctx, order.ID)
	// 		if err != nil {
	// 			logger.WithFields(logger.Fields{
	// 				"Error":             fmt.Sprintf("%v", err),
	// 				"OrderID":           order.ID.String(),
	// 				"Amount":            order.Amount,
	// 				"GatewayID":         order.GatewayID,
	// 				"NetworkIdentifier": order.Edges.Token.Edges.Network.Identifier,
	// 			}).Errorf("RetryStaleUserOperations.RetryLinkedAddress")
	// 		}
	// 	}
	// }(ctx)

	return nil
}

// TaskIndexBlockchainEvents indexes transfer events for all enabled tokens
func TaskIndexBlockchainEvents() error {
	ctx := context.Background()

	// Fetch networks
	isTestnet := false
	if serverConf.Environment != "production" && serverConf.Environment != "staging" {
		isTestnet = true
	}
	networks, err := storage.Client.Network.
		Query().
		Where(
			networkent.IsTestnetEQ(isTestnet),
			// networkent.Or(
			// 	networkent.IdentifierEQ("bnb-smart-chain"),
			// 	networkent.IdentifierEQ("lisk"),
			// ),
			networkent.Not(networkent.IdentifierHasPrefix("tron")),
		).
		All(ctx)
	if err != nil {
		return fmt.Errorf("TaskIndexBlockchainEvents.fetchNetworks: %w", err)
	}

	// Process each network in parallel
	for _, network := range networks {
		go func(network *ent.Network) {
			// Create a new context for this network's operations
			ctx := context.Background()
			var indexerInstance types.Indexer

			if strings.HasPrefix(network.Identifier, "tron") {
				indexerInstance = indexer.NewIndexerTron()
				_, _ = indexerInstance.IndexGateway(ctx, network, network.GatewayContractAddress, 0, 0, "")
			} else {
				indexerInstance, err = indexer.NewIndexerEVM()
				if err != nil {
					logger.WithFields(logger.Fields{
						"Error":             fmt.Sprintf("%v", err),
						"NetworkIdentifier": network.Identifier,
					}).Errorf("TaskIndexBlockchainEvents.createIndexer")
					return
				}
				_, _ = indexerInstance.IndexGateway(ctx, network, network.GatewayContractAddress, 0, 0, "")

				// Find payment orders with missed transfers
				paymentOrders, err := storage.Client.PaymentOrder.
					Query().
					Where(
						paymentorder.StatusEQ(paymentorder.StatusInitiated),
						paymentorder.TxHashIsNil(),
						paymentorder.BlockNumberEQ(0),
						paymentorder.AmountPaidEQ(decimal.Zero),
						paymentorder.FromAddressIsNil(),
						paymentorder.HasReceiveAddressWith(
							receiveaddress.StatusEQ(receiveaddress.StatusUnused),
						),
						paymentorder.HasTokenWith(
							tokenent.HasNetworkWith(
								networkent.IDEQ(network.ID),
							),
						),
					).
					WithToken(func(tq *ent.TokenQuery) {
						tq.WithNetwork()
					}).
					WithReceiveAddress().
					Order(ent.Desc(paymentorder.FieldCreatedAt)).
					All(ctx)
				if err != nil {
					logger.WithFields(logger.Fields{
						"Error":             fmt.Sprintf("%v", err),
						"NetworkIdentifier": network.Identifier,
					}).Errorf("TaskIndexBlockchainEvents.fetchPaymentOrders")
					return
				}

				// Index Transfer events in parallel using goroutines
				if len(paymentOrders) > 0 {
					var wg sync.WaitGroup

					for _, order := range paymentOrders {
						wg.Add(1)
						go func(order *ent.PaymentOrder) {
							defer wg.Done()

							_, err := indexerInstance.IndexReceiveAddress(ctx, order.Edges.Token, order.Edges.ReceiveAddress.Address, 0, 0, "")
							if err != nil {
								logger.WithFields(logger.Fields{
									"Error":   fmt.Sprintf("%v", err),
									"OrderID": order.ID.String(),
								}).Errorf("TaskIndexBlockchainEvents.IndexReceiveAddress")
							}
						}(order)
					}

					// Wait for all transfer indexing to complete
					wg.Wait()
				}
			}
		}(network)
	}
	return nil
}

// GetTronLatestBlock fetches the latest block (timestamp in milliseconds) for Tron
func GetTronLatestBlock(endpoint string) (int64, error) {
	res, err := fastshot.NewClient(endpoint).
		Config().SetTimeout(15 * time.Second).
		Build().POST("/wallet/getblockbylatestnum").
		Body().AsJSON(map[string]interface{}{
		"num": 1,
	}).
		Send()
	if err != nil {
		return 0, fmt.Errorf("failed to get latest block: %w", err)
	}

	// Check for HTTP errors
	if res.Status().IsError() {
		body, _ := res.Body().AsString()
		return 0, fmt.Errorf("HTTP error %d: %s", res.Status().Code(), body)
	}

	var data map[string]interface{}
	err = res.Body().AsJSON(&data)
	if err != nil {
		return 0, fmt.Errorf("failed to parse JSON response: %w", err)
	}

	return int64(data["block"].([]interface{})[0].(map[string]interface{})["block_header"].(map[string]interface{})["raw_data"].(map[string]interface{})["timestamp"].(float64)), nil
}

// reassignCancelledOrder reassigns cancelled orders to providers
func reassignCancelledOrder(ctx context.Context, order *ent.LockPaymentOrder, fulfillment *ent.LockOrderFulfillment) {
	if order.Edges.Provider.VisibilityMode != providerprofile.VisibilityModePrivate && order.CancellationCount < orderConf.RefundCancellationCount {
		// Push provider ID to order exclude list
		orderKey := fmt.Sprintf("order_exclude_list_%s", order.ID)
		_, err := storage.RedisClient.RPush(ctx, orderKey, order.Edges.Provider.ID).Result()
		if err != nil {
			return
		}

		_, err = storage.Client.LockPaymentOrder.
			UpdateOneID(order.ID).
			ClearProvider().
			SetStatus(lockpaymentorder.StatusPending).
			Save(ctx)
		if err != nil {
			return
		}

		if fulfillment != nil {
			err = storage.Client.LockOrderFulfillment.
				DeleteOneID(fulfillment.ID).
				Exec(ctx)
			if err != nil {
				return
			}
		}

		// Reassign the order to a provider
		lockPaymentOrder := types.LockPaymentOrderFields{
			ID:                order.ID,
			Token:             order.Edges.Token,
			GatewayID:         order.GatewayID,
			Amount:            order.Amount,
			Rate:              order.Rate,
			BlockNumber:       order.BlockNumber,
			Institution:       order.Institution,
			AccountIdentifier: order.AccountIdentifier,
			AccountName:       order.AccountName,
			ProviderID:        "",
			Memo:              order.Memo,
			ProvisionBucket:   order.Edges.ProvisionBucket,
		}

		err = services.NewPriorityQueueService().AssignLockPaymentOrder(ctx, lockPaymentOrder)
		if err != nil {
			logger.WithFields(logger.Fields{
				"Error":     fmt.Sprintf("%v", err),
				"OrderID":   order.ID.String(),
				"OrderKey":  orderKey,
				"GatewayID": order.GatewayID,
			}).Errorf("Redis: Failed to reassign declined order request")
		}
	}
}

// SyncLockOrderFulfillments syncs lock order fulfillments
func SyncLockOrderFulfillments() {
	// ctx, cancel := context.WithTimeout(context.Background(), 30*time.Second)
	// defer cancel()
	ctx := context.Background()

	// Query unvalidated lock orders.
	lockOrders, err := storage.Client.LockPaymentOrder.
		Query().
		Where(
			lockpaymentorder.Or(
				lockpaymentorder.And(
					lockpaymentorder.StatusEQ(lockpaymentorder.StatusFulfilled),
					lockpaymentorder.Or(
						lockpaymentorder.HasFulfillmentsWith(
							lockorderfulfillment.ValidationStatusEQ(lockorderfulfillment.ValidationStatusFailed),
							lockorderfulfillment.Not(lockorderfulfillment.ValidationStatusEQ(lockorderfulfillment.ValidationStatusSuccess)),
							lockorderfulfillment.Not(lockorderfulfillment.ValidationStatusEQ(lockorderfulfillment.ValidationStatusPending)),
						),
						lockpaymentorder.HasFulfillmentsWith(
							lockorderfulfillment.ValidationStatusEQ(lockorderfulfillment.ValidationStatusPending),
							lockorderfulfillment.UpdatedAtLTE(time.Now().Add(-orderConf.OrderFulfillmentValidity)),
							lockorderfulfillment.Not(lockorderfulfillment.UpdatedAtGT(time.Now().Add(-orderConf.OrderFulfillmentValidity))),
						),
						lockpaymentorder.HasFulfillmentsWith(
							lockorderfulfillment.ValidationStatusEQ(lockorderfulfillment.ValidationStatusSuccess),
						),
					),
				),
				lockpaymentorder.And(
					lockpaymentorder.StatusEQ(lockpaymentorder.StatusCancelled),
					lockpaymentorder.Or(
						lockpaymentorder.HasFulfillmentsWith(
							lockorderfulfillment.ValidationStatusEQ(lockorderfulfillment.ValidationStatusPending),
						),
						lockpaymentorder.Not(lockpaymentorder.HasFulfillments()),
					),
				),
				lockpaymentorder.And(
					lockpaymentorder.StatusEQ(lockpaymentorder.StatusProcessing),
					lockpaymentorder.UpdatedAtLTE(time.Now().Add(-30*time.Second)),
					lockpaymentorder.Not(lockpaymentorder.HasFulfillments()),
				),
			),
		).
		WithToken(func(tq *ent.TokenQuery) {
			tq.WithNetwork()
		}).
		WithProvider(func(pq *ent.ProviderProfileQuery) {
			pq.WithAPIKey()
		}).
		WithFulfillments().
		WithProvisionBucket(func(pb *ent.ProvisionBucketQuery) {
			pb.WithCurrency()
		}).
		All(ctx)
	if err != nil {
		return
	}

	for _, order := range lockOrders {
		if order.Edges.Provider == nil {
			continue
		}
		if len(order.Edges.Fulfillments) == 0 {
			if order.Status == lockpaymentorder.StatusCancelled {
				reassignCancelledOrder(ctx, order, nil)
				continue
			}

			// Compute HMAC
			decodedSecret, err := base64.StdEncoding.DecodeString(order.Edges.Provider.Edges.APIKey.Secret)
			if err != nil {
				logger.WithFields(logger.Fields{
					"Error":      fmt.Sprintf("%v", err),
					"OrderID":    order.ID.String(),
					"ProviderID": order.Edges.Provider.ID,
					"Reason":     "internal: Failed to decode provider secret",
				}).Errorf("SyncLockOrderFulfillments.DecodeSecret")
				continue
			}
			decryptedSecret, err := cryptoUtils.DecryptPlain(decodedSecret)
			if err != nil {
				logger.WithFields(logger.Fields{
					"Error":      fmt.Sprintf("%v", err),
					"OrderID":    order.ID.String(),
					"ProviderID": order.Edges.Provider.ID,
					"Reason":     "internal: Failed to decrypt provider secret",
				}).Errorf("SyncLockOrderFulfillments.DecryptSecret")
				continue
			}

			payload := map[string]interface{}{
				"orderId":  order.ID.String(),
				"currency": order.Edges.ProvisionBucket.Edges.Currency.Code,
			}
			signature := tokenUtils.GenerateHMACSignature(payload, string(decryptedSecret))

			// Send POST request to the provider's node
			res, err := fastshot.NewClient(order.Edges.Provider.HostIdentifier).
				Config().SetTimeout(10*time.Second).
				Header().Add("X-Request-Signature", signature).
				Build().POST("/tx_status").
				Body().AsJSON(payload).
				Send()
			if err != nil {
				logger.WithFields(logger.Fields{
					"Error":           fmt.Sprintf("%v", err),
					"ProviderID":      order.Edges.Provider.ID,
					"PayloadOrderId":  payload["orderId"],
					"PayloadCurrency": payload["currency"],
					"Reason":          "internal: Failed to send tx_status request to provider",
				}).Errorf("SyncLockOrderFulfillments.SendTxStatusRequest")

				// Set status to pending on 400 error
				if strings.Contains(fmt.Sprintf("%v", err), "400") {
					_, updateErr := storage.Client.LockPaymentOrder.
						UpdateOneID(order.ID).
						SetStatus(lockpaymentorder.StatusPending).
						Save(ctx)
					if updateErr != nil {
						logger.WithFields(logger.Fields{
							"Error":      updateErr,
							"OrderID":    order.ID.String(),
							"ProviderID": order.Edges.Provider.ID,
							"Reason":     "internal: Failed to update order status",
						}).Errorf("SyncLockOrderFulfillments.UpdateStatus")
					}
				}
			continue
		}

		// Check for HTTP errors
		if res.Status().IsError() {
			body, _ := res.Body().AsString()
			if order.Status == lockpaymentorder.StatusProcessing && order.UpdatedAt.Add(orderConf.OrderFulfillmentValidity*2).Before(time.Now()) {
				logger.WithFields(logger.Fields{
					"Error":           fmt.Sprintf("HTTP error %d: %s", res.Status().Code(), body),
					"ProviderID":      order.Edges.Provider.ID,
					"PayloadOrderId":  payload["orderId"],
					"PayloadCurrency": payload["currency"],
				}).Errorf("HTTP error after getting trx status from provider")
				// delete lock order to trigger re-indexing
				err := storage.Client.LockPaymentOrder.
					DeleteOneID(order.ID).
					Exec(ctx)
				if err != nil {
					logger.WithFields(logger.Fields{
						"Error":      fmt.Sprintf("%v", err),
						"OrderID":    order.ID.String(),
						"ProviderID": order.Edges.Provider.ID,
					}).Errorf("Failed to delete order after HTTP error when getting trx status from provider")
				}
				continue
			}
			continue
		}

		var data map[string]interface{}
		err = res.Body().AsJSON(&data)
		if err != nil {
			if order.Status == lockpaymentorder.StatusProcessing && order.UpdatedAt.Add(orderConf.OrderFulfillmentValidity*2).Before(time.Now()) {
				logger.WithFields(logger.Fields{
					"Error":           fmt.Sprintf("%v", err),
					"ProviderID":      order.Edges.Provider.ID,
					"PayloadOrderId":  payload["orderId"],
					"PayloadCurrency": payload["currency"],
				}).Errorf("Failed to parse JSON response after getting trx status from provider")
				// delete lock order to trigger re-indexing
				err := storage.Client.LockPaymentOrder.
					DeleteOneID(order.ID).
					Exec(ctx)
				if err != nil {
					logger.WithFields(logger.Fields{
						"Error":      fmt.Sprintf("%v", err),
						"OrderID":    order.ID.String(),
						"ProviderID": order.Edges.Provider.ID,
					}).Errorf("Failed to delete order after failing to parse JSON response when getting trx status from provider")
				}
				continue
			}
			continue
		}

		status := data["data"].(map[string]interface{})["status"].(string)
		psp := data["data"].(map[string]interface{})["psp"].(string)
		txId := data["data"].(map[string]interface{})["txId"].(string)

			if status == "failed" {
				_, err = storage.Client.LockOrderFulfillment.
					Create().
					SetOrderID(order.ID).
					SetPsp(psp).
					SetTxID(txId).
					SetValidationStatus(lockorderfulfillment.ValidationStatusFailed).
					SetValidationError(data["data"].(map[string]interface{})["error"].(string)).
					Save(ctx)
				if err != nil {
					continue
				}

				_, err = order.Update().
					SetStatus(lockpaymentorder.StatusFulfilled).
					Save(ctx)
				if err != nil {
					continue
				}

			} else if status == "success" {
				_, err = storage.Client.LockOrderFulfillment.
					Create().
					SetOrderID(order.ID).
					SetPsp(psp).
					SetTxID(txId).
					SetValidationStatus(lockorderfulfillment.ValidationStatusSuccess).
					Save(ctx)
				if err != nil {
					continue
				}

				transactionLog, err := storage.Client.TransactionLog.
					Create().
					SetStatus(transactionlog.StatusOrderValidated).
					SetNetwork(order.Edges.Token.Edges.Network.Identifier).
					SetMetadata(map[string]interface{}{
						"TransactionID": txId,
						"PSP":           psp,
					}).
					Save(ctx)
				if err != nil {
					continue
				}

				_, err = storage.Client.LockPaymentOrder.
					UpdateOneID(order.ID).
					SetStatus(lockpaymentorder.StatusValidated).
					AddTransactions(transactionLog).
					Save(ctx)
				if err != nil {
					continue
				}
			}
		} else {
			for _, fulfillment := range order.Edges.Fulfillments {
				if fulfillment.ValidationStatus == lockorderfulfillment.ValidationStatusPending {
					// Compute HMAC
					decodedSecret, err := base64.StdEncoding.DecodeString(order.Edges.Provider.Edges.APIKey.Secret)
					if err != nil {
						logger.WithFields(logger.Fields{
							"Error":      fmt.Sprintf("%v", err),
							"OrderID":    order.ID.String(),
							"ProviderID": order.Edges.Provider.ID,
						}).Errorf("Failed to decode provider secret for pending fulfillment")
						continue
					}
					decryptedSecret, err := cryptoUtils.DecryptPlain(decodedSecret)
					if err != nil {
						logger.WithFields(logger.Fields{
							"Error":      fmt.Sprintf("%v", err),
							"OrderID":    order.ID.String(),
							"ProviderID": order.Edges.Provider.ID,
						}).Errorf("Failed to decrypt provider secret for pending fulfillment")
						continue
					}

					payload := map[string]interface{}{
						"orderId":  order.ID.String(),
						"currency": order.Edges.ProvisionBucket.Edges.Currency.Code,
						"psp":      fulfillment.Psp,
						"txId":     fulfillment.TxID,
					}

					signature := tokenUtils.GenerateHMACSignature(payload, string(decryptedSecret))

					// Send POST request to the provider's node
					res, err := fastshot.NewClient(order.Edges.Provider.HostIdentifier).
						Config().SetTimeout(30*time.Second).
						Header().Add("X-Request-Signature", signature).
						Build().POST("/tx_status").
						Body().AsJSON(payload).
					Send()
				if err != nil {
					continue
				}

				// Check for HTTP errors
				if res.Status().IsError() {
					body, _ := res.Body().AsString()
					logger.WithFields(logger.Fields{
						"Error":           fmt.Sprintf("HTTP error %d: %s", res.Status().Code(), body),
						"OrderID":         order.ID.String(),
						"ProviderID":      order.Edges.Provider.ID,
						"PayloadOrderId":  payload["orderId"],
						"PayloadCurrency": payload["currency"],
						"PayloadPsp":      payload["psp"],
						"PayloadTxId":     payload["txId"],
					}).Errorf("HTTP error after getting trx status from provider")
					continue
				}

				var data map[string]interface{}
				err = res.Body().AsJSON(&data)
				if err != nil {
					logger.WithFields(logger.Fields{
						"Error":           fmt.Sprintf("%v", err),
						"OrderID":         order.ID.String(),
						"ProviderID":      order.Edges.Provider.ID,
						"PayloadOrderId":  payload["orderId"],
						"PayloadCurrency": payload["currency"],
						"PayloadPsp":      payload["psp"],
						"PayloadTxId":     payload["txId"],
					}).Errorf("Failed to parse JSON response after getting trx status from provider")
					continue
				}

				status := data["data"].(map[string]interface{})["status"].(string)

					if status == "failed" {
						_, err = storage.Client.LockOrderFulfillment.
							UpdateOneID(fulfillment.ID).
							SetTxID(fulfillment.TxID).
							SetValidationStatus(lockorderfulfillment.ValidationStatusFailed).
							SetValidationError(data["data"].(map[string]interface{})["error"].(string)).
							Save(ctx)
						if err != nil {
							continue
						}

						_, err = order.Update().
							SetStatus(lockpaymentorder.StatusFulfilled).
							Save(ctx)
						if err != nil {
							continue
						}

					} else if status == "success" {
						_, err = storage.Client.LockOrderFulfillment.
							UpdateOneID(fulfillment.ID).
							SetTxID(fulfillment.TxID).
							SetValidationStatus(lockorderfulfillment.ValidationStatusSuccess).
							Save(ctx)
						if err != nil {
							continue
						}

						transactionLog, err := storage.Client.TransactionLog.
							Create().
							SetStatus(transactionlog.StatusOrderValidated).
							SetNetwork(order.Edges.Token.Edges.Network.Identifier).
							SetMetadata(map[string]interface{}{
								"TransactionID": fulfillment.TxID,
								"PSP":           fulfillment.Psp,
							}).
							Save(ctx)
						if err != nil {
							continue
						}

						_, err = storage.Client.LockPaymentOrder.
							UpdateOneID(order.ID).
							SetStatus(lockpaymentorder.StatusValidated).
							AddTransactions(transactionLog).
							Save(ctx)
						if err != nil {
							continue
						}
					}

				} else if fulfillment.ValidationStatus == lockorderfulfillment.ValidationStatusFailed {
					reassignCancelledOrder(ctx, order, fulfillment)
					continue

				} else if fulfillment.ValidationStatus == lockorderfulfillment.ValidationStatusSuccess {
					transactionLog, err := storage.Client.TransactionLog.
						Create().
						SetStatus(transactionlog.StatusOrderValidated).
						SetNetwork(order.Edges.Token.Edges.Network.Identifier).
						SetMetadata(map[string]interface{}{
							"TransactionID": fulfillment.TxID,
							"PSP":           fulfillment.Psp,
						}).
						Save(ctx)
					if err != nil {
						continue
					}

					_, err = storage.Client.LockPaymentOrder.
						UpdateOneID(order.ID).
						SetStatus(lockpaymentorder.StatusValidated).
						AddTransactions(transactionLog).
						Save(ctx)
					if err != nil {
						continue
					}
				}
			}
		}
	}
}

// ReassignStaleOrderRequest reassigns expired order requests to providers
func ReassignStaleOrderRequest(ctx context.Context, orderRequestChan <-chan *redis.Message) {
	for msg := range orderRequestChan {
		key := strings.Split(msg.Payload, "_")
		orderID := key[len(key)-1]

		orderUUID, err := uuid.Parse(orderID)
		if err != nil {
			logger.WithFields(logger.Fields{
				"Error":   fmt.Sprintf("%v", err),
				"OrderID": orderID,
			}).Errorf("ReassignStaleOrderRequest: Failed to parse order ID")
			continue
		}

		// Get the order from the database
		order, err := storage.Client.LockPaymentOrder.
			Query().
			Where(
				lockpaymentorder.IDEQ(orderUUID),
			).
			WithProvisionBucket().
			Only(ctx)
		if err != nil {
			logger.WithFields(logger.Fields{
				"Error":   fmt.Sprintf("%v", err),
				"OrderID": order.ID.String(),
				"UUID":    orderUUID,
			}).Errorf("ReassignStaleOrderRequest: Failed to get order from database")
			continue
		}

		orderFields := types.LockPaymentOrderFields{
			ID:                order.ID,
			GatewayID:         order.GatewayID,
			Amount:            order.Amount,
			Rate:              order.Rate,
			BlockNumber:       order.BlockNumber,
			Institution:       order.Institution,
			AccountIdentifier: order.AccountIdentifier,
			AccountName:       order.AccountName,
			Memo:              order.Memo,
			ProvisionBucket:   order.Edges.ProvisionBucket,
		}

		// Assign the order to a provider
		err = services.NewPriorityQueueService().AssignLockPaymentOrder(ctx, orderFields)
		if err != nil {
			// logger.Errorf("ReassignStaleOrderRequest.AssignLockPaymentOrder: %v", err)
			logger.WithFields(logger.Fields{
				"Error":     fmt.Sprintf("%v", err),
				"OrderID":   order.ID.String(),
				"UUID":      orderUUID,
				"GatewayID": order.GatewayID,
			}).Errorf("ReassignStaleOrderRequest: Failed to assign order to provider")
		}
	}
}

// func FixDatabaseMishap() error {
// 	ctx := context.Background()
// 	network, err := storage.Client.Network.
// 		Query().
// 		Where(networkent.ChainIDEQ(1135)).
// 		Only(ctx)
// 	if err != nil {
// 		return fmt.Errorf("FixDatabaseMishap.fetchNetworks: %w", err)
// 	}

// 	indexerInstance := indexer.NewIndexerEVM()

// 	_ = indexerInstance.IndexOrderCreated(ctx, network, 18052684, 18052684, "")
// 	_ = indexerInstance.IndexOrderCreated(ctx, network, 18056857, 18056857, "")

// 	return nil
// }

// HandleReceiveAddressValidity handles receive address validity
func HandleReceiveAddressValidity() error {
	ctx := context.Background()

	// Fetch expired receive addresses that are due for validity check
	addresses, err := storage.Client.ReceiveAddress.
		Query().
		Where(
			receiveaddress.ValidUntilLTE(time.Now()),
			receiveaddress.Or(
				receiveaddress.StatusNEQ(receiveaddress.StatusUsed),
				receiveaddress.And(
					receiveaddress.StatusEQ(receiveaddress.StatusUsed),
					receiveaddress.HasPaymentOrderWith(
						paymentorder.StatusEQ(paymentorder.StatusInitiated),
					),
				),
			),
			receiveaddress.HasPaymentOrder(),
		).
		WithPaymentOrder(func(po *ent.PaymentOrderQuery) {
			po.WithToken(func(tq *ent.TokenQuery) {
				tq.WithNetwork()
			})
			po.WithRecipient()
			po.WithSenderProfile()
		}).
		All(ctx)
	if err != nil {
		return fmt.Errorf("HandleReceiveAddressValidity: %w", err)
	}

	for _, address := range addresses {
		err := common.HandleReceiveAddressValidity(ctx, address, address.Edges.PaymentOrder)
		if err != nil {
			continue
		}
	}

	return nil
}

// SubscribeToRedisKeyspaceEvents subscribes to redis keyspace events according to redis.conf settings
func SubscribeToRedisKeyspaceEvents() {
	// ctx, cancel := context.WithTimeout(context.Background(), 30*time.Second)
	// defer cancel()
	ctx := context.Background()

	// Handle expired or deleted order request key events
	orderRequest := storage.RedisClient.PSubscribe(
		ctx,
		"__keyevent@0__:expired:order_request_*",
		"__keyevent@0__:del:order_request_*",
	)
	orderRequestChan := orderRequest.Channel()

	go ReassignStaleOrderRequest(ctx, orderRequestChan)
}

// fetchExternalRate fetches the external rate for a fiat currency
func fetchExternalRate(currency string) (decimal.Decimal, error) {
	currency = strings.ToUpper(currency)
	supportedCurrencies := []string{"KES", "NGN", "GHS", "MWK", "TZS", "UGX", "XOF", "BRL"}
	isSupported := false
	for _, supported := range supportedCurrencies {
		if currency == supported {
			isSupported = true
			break
		}
	}
	if !isSupported {
		return decimal.Zero, fmt.Errorf("ComputeMarketRate: currency not supported")
	}

<<<<<<< HEAD
	// Fetch rates from third-party APIs
	var price decimal.Decimal
	if currency == "NGN" {
		res, err := fastshot.NewClient("https://app.quidax.io").
			Config().SetTimeout(30*time.Second).
			Build().GET(fmt.Sprintf("/api/v1/markets/tickers/usdt%s", strings.ToLower(currency))).
			Retry().SetConstantBackoff(5*time.Second, 3).
			Send()
		if err != nil {
			return decimal.Zero, fmt.Errorf("ComputeMarketRate: %w", err)
		}

		// Check for HTTP errors
		if res.Status().IsError() {
			body, _ := res.Body().AsString()
			return decimal.Zero, fmt.Errorf("ComputeMarketRate HTTP error %d: %s", res.Status().Code(), body)
		}

		var data map[string]interface{}
		err = res.Body().AsJSON(&data)
		if err != nil {
			return decimal.Zero, fmt.Errorf("ComputeMarketRate: %w", err)
		}

		// Try to use 'buy' price first, fall back to alternatives if buy is zero
		buyPriceStr := data["data"].(map[string]interface{})["ticker"].(map[string]interface{})["buy"].(string)
		lastPriceStr := data["data"].(map[string]interface{})["ticker"].(map[string]interface{})["last"].(string)
		highPriceStr := data["data"].(map[string]interface{})["ticker"].(map[string]interface{})["high"].(string)
		lowPriceStr := data["data"].(map[string]interface{})["ticker"].(map[string]interface{})["low"].(string)

		var priceStr string
		if buyPriceStr == "0.0" || buyPriceStr == "0" {
			// Calculate midpoint between high and low
			highPrice, err := decimal.NewFromString(highPriceStr)
			if err != nil {
				return decimal.Zero, fmt.Errorf("ComputeMarketRate: failed to parse high price: %w", err)
			}
			lowPrice, err := decimal.NewFromString(lowPriceStr)
			if err != nil {
				return decimal.Zero, fmt.Errorf("ComputeMarketRate: failed to parse low price: %w", err)
			}

			midpoint := highPrice.Add(lowPrice).Div(decimal.NewFromInt(2))

			// Parse last price for comparison
			lastPrice, err := decimal.NewFromString(lastPriceStr)
			if err != nil {
				return decimal.Zero, fmt.Errorf("ComputeMarketRate: failed to parse last price: %w", err)
			}

			// Use the lower value between midpoint and last price
			if midpoint.LessThan(lastPrice) {
				priceStr = midpoint.String()
			} else {
				priceStr = lastPrice.String()
			}
		} else {
			// Use 'buy' price when available
			priceStr = buyPriceStr
		}

		price, err = decimal.NewFromString(priceStr)
		if err != nil {
			return decimal.Zero, fmt.Errorf("ComputeMarketRate: %w", err)
		}
	} else {
		res, err := fastshot.NewClient("https://p2p.binance.com").
			Config().SetTimeout(30*time.Second).
			Header().Add("Content-Type", "application/json").
			Build().POST("/bapi/c2c/v2/friendly/c2c/adv/search").
			Body().AsJSON(map[string]interface{}{
			"asset":     "USDT",
			"fiat":      currency,
			"tradeType": "SELL",
			"page":      1,
			"rows":      20,
		}).
			Retry().SetConstantBackoff(5*time.Second, 3).
			Send()
		if err != nil {
			return decimal.Zero, fmt.Errorf("ComputeMarketRate: %w", err)
		}

		// Check for HTTP errors
		if res.Status().IsError() {
			body, _ := res.Body().AsString()
			return decimal.Zero, fmt.Errorf("ComputeMarketRate HTTP error %d: %s", res.Status().Code(), body)
		}

		var resData map[string]interface{}
		err = res.Body().AsJSON(&resData)
		if err != nil {
			return decimal.Zero, fmt.Errorf("ComputeMarketRate: %w", err)
		}
=======
	// Fetch rates from noblocks rates API
	res, err := fastshot.NewClient("https://api.rates.noblocks.xyz").
		Config().SetTimeout(30*time.Second).
		Build().GET(fmt.Sprintf("/rates/usdt/%s", strings.ToLower(currency))).
		Retry().Set(3, 5*time.Second).
		Send()
	if err != nil {
		return decimal.Zero, fmt.Errorf("ComputeMarketRate: %w", err)
	}

	// Read the response body manually since we need to parse an array, not an object
	responseBody, err := io.ReadAll(res.RawResponse.Body)
	defer res.RawResponse.Body.Close()
	if err != nil {
		return decimal.Zero, fmt.Errorf("ComputeMarketRate: failed to read response body: %w", err)
	}
>>>>>>> 2dc3308b

	var dataArray []map[string]interface{}
	err = json.Unmarshal(responseBody, &dataArray)
	if err != nil {
		return decimal.Zero, fmt.Errorf("ComputeMarketRate: failed to parse JSON response: %w", err)
	}

	// Check if we have data
	if len(dataArray) == 0 {
		return decimal.Zero, fmt.Errorf("ComputeMarketRate: No data in the response")
	}

	// Get the first rate object
	rateData := dataArray[0]

	// Extract buy and sell rates
	buyRate, ok := rateData["buyRate"].(float64)
	if !ok {
		return decimal.Zero, fmt.Errorf("ComputeMarketRate: Invalid buyRate format")
	}

	sellRate, ok := rateData["sellRate"].(float64)
	if !ok {
		return decimal.Zero, fmt.Errorf("ComputeMarketRate: Invalid sellRate format")
	}

	// Calculate the average of buy and sell rates for the external rate
	avgRate := (buyRate + sellRate) / 2
	price := decimal.NewFromFloat(avgRate)

	return price, nil
}

// ComputeMarketRate computes the market price for fiat currencies
func ComputeMarketRate() error {
	// ctx, cancel := context.WithTimeout(context.Background(), 30*time.Second)
	// defer cancel()
	ctx := context.Background()

	// Fetch all fiat currencies
	currencies, err := storage.Client.FiatCurrency.
		Query().
		Where(fiatcurrency.IsEnabledEQ(true)).
		All(ctx)
	if err != nil {
		return fmt.Errorf("ComputeMarketRate: %w", err)
	}

	for _, currency := range currencies {
		// Fetch external rate
		externalRate, err := fetchExternalRate(currency.Code)
		if err != nil {
			continue
		}

		// Fetch rates from token configs with fixed conversion rate
		tokenConfigs, err := storage.Client.ProviderOrderToken.
			Query().
			Where(
				providerordertoken.HasTokenWith(
					tokenent.SymbolIn("USDT", "USDC"),
				),
				providerordertoken.ConversionRateTypeEQ(providerordertoken.ConversionRateTypeFixed),
				providerordertoken.HasProviderWith(
					providerprofile.IsActiveEQ(true),
				),
			).
			Select(providerordertoken.FieldFixedConversionRate).
			All(ctx)
		if err != nil {
			continue
		}

		var rates []decimal.Decimal
		for _, tokenConfig := range tokenConfigs {
			rates = append(rates, tokenConfig.FixedConversionRate)
		}

		// Calculate median
		median := utils.Median(rates)

		// Check the median rate against the external rate to ensure it's not too far off
		percentDeviation := utils.AbsPercentageDeviation(externalRate, median)
		if percentDeviation.GreaterThan(orderConf.PercentDeviationFromExternalRate) {
			median = externalRate
		}

		// Update currency with median rate
		_, err = storage.Client.FiatCurrency.
			UpdateOneID(currency.ID).
			SetMarketRate(median).
			Save(ctx)
		if err != nil {
			continue
		}
	}

	return nil
}

// Retry failed webhook notifications
func RetryFailedWebhookNotifications() error {
	// ctx, cancel := context.WithTimeout(context.Background(), 2*time.Minute)
	// defer cancel()
	ctx := context.Background()

	// Fetch failed webhook notifications that are due for retry
	attempts, err := storage.Client.WebhookRetryAttempt.
		Query().
		Where(
			webhookretryattempt.StatusEQ(webhookretryattempt.StatusFailed),
			webhookretryattempt.NextRetryTimeLTE(time.Now()),
		).
		All(ctx)
	if err != nil {
		return fmt.Errorf("RetryFailedWebhookNotifications: %w", err)
	}

	baseDelay := 2 * time.Minute
	maxCumulativeTime := 24 * time.Hour

	for _, attempt := range attempts {
		// Send the webhook notification
		body, err := fastshot.NewClient(attempt.WebhookURL).
			Config().SetTimeout(30*time.Second).
			Header().Add("X-Paycrest-Signature", attempt.Signature).
			Build().POST("").
			Body().AsJSON(attempt.Payload).
			Send()

		if err != nil || (body.Status().Code() >= 205) {
			// Webhook notification failed
			// Update attempt with next retry time
			attemptNumber := attempt.AttemptNumber + 1
			delay := baseDelay * time.Duration(math.Pow(2, float64(attemptNumber-1)))

			nextRetryTime := time.Now().Add(delay)

			attemptUpdate := attempt.Update()

			attemptUpdate.
				AddAttemptNumber(1).
				SetNextRetryTime(nextRetryTime)

			// Set status to expired if cumulative time is greater than 24 hours
			if nextRetryTime.Sub(attempt.CreatedAt.Add(-baseDelay)) > maxCumulativeTime {
				attemptUpdate.SetStatus(webhookretryattempt.StatusExpired)
				uid, err := uuid.Parse(attempt.Payload["data"].(map[string]interface{})["senderId"].(string))
				if err != nil {
					return fmt.Errorf("RetryFailedWebhookNotifications.FailedExtraction: %w", err)
				}
				profile, err := storage.Client.SenderProfile.
					Query().
					Where(
						senderprofile.IDEQ(uid),
					).
					WithUser().
					Only(ctx)
				if err != nil {
					return fmt.Errorf("RetryFailedWebhookNotifications.CouldNotFetchProfile: %w", err)
				}

				emailService := email.NewEmailServiceWithProviders()
				_, err = emailService.SendWebhookFailureEmail(ctx, profile.Edges.User.Email, profile.Edges.User.FirstName)

				if err != nil {
					return fmt.Errorf("RetryFailedWebhookNotifications.SendWebhookFailureEmail: %w", err)
				}
			}

			_, err := attemptUpdate.Save(ctx)
			if err != nil {
				return fmt.Errorf("RetryFailedWebhookNotifications: %w", err)
			}

			continue
		}

		// Webhook notification was successful
		_, err = attempt.Update().
			SetStatus(webhookretryattempt.StatusSuccess).
			Save(ctx)
		if err != nil {
			return fmt.Errorf("RetryFailedWebhookNotifications: %w", err)
		}
	}

	return nil
}

// ResolvePaymentOrderMishaps resolves payment order mishaps across all networks
func ResolvePaymentOrderMishaps() error {
	ctx := context.Background()

	// Fetch networks
	isTestnet := false
	if serverConf.Environment != "production" && serverConf.Environment != "staging" {
		isTestnet = true
	}

	networks, err := storage.Client.Network.
		Query().
		Where(networkent.IsTestnetEQ(isTestnet)).
		All(ctx)
	if err != nil {
		return fmt.Errorf("ResolvePaymentOrderMishaps.fetchNetworks: %w", err)
	}

	// Process each network in parallel (EVM only)
	for i, network := range networks {
		// Skip Tron networks
		if strings.HasPrefix(network.Identifier, "tron") {
			continue
		}

		// Add a larger delay between starting goroutines to prevent overwhelming Etherscan
		// Increased from 100ms to 500ms to respect 5 requests/second limit
		if i > 0 {
			time.Sleep(500 * time.Millisecond)
		}

		go func(network *ent.Network) {
			ctx := context.Background()

			// Only resolve missed Transfer and OrderCreated events
			resolveMissedEvents(ctx, network)
		}(network)
	}

	return nil
}

// IndexGatewayEvents indexes all gateway events for missed OrderCreated, OrderRefunded, and OrderSettled events
func IndexGatewayEvents() error {
	ctx := context.Background()

	// Fetch networks
	isTestnet := false
	if serverConf.Environment != "production" && serverConf.Environment != "staging" {
		isTestnet = true
	}

	networks, err := storage.Client.Network.
		Query().
		Where(networkent.IsTestnetEQ(isTestnet)).
		All(ctx)
	if err != nil {
		return fmt.Errorf("IndexGatewayEvents.fetchNetworks: %w", err)
	}

	// Process each network in parallel (EVM only)
	for i, network := range networks {
		// Skip Tron networks
		if strings.HasPrefix(network.Identifier, "tron") {
			continue
		}

		// Add a larger delay between starting goroutines to prevent overwhelming Etherscan
		// Increased from 100ms to 500ms to respect 5 requests/second limit
		if i > 0 {
			time.Sleep(500 * time.Millisecond)
		}

		go func(network *ent.Network) {
			ctx := context.Background()

			// Index gateway events by fetching last 20 transactions of the gateway contract
			indexerInstance, indexerErr := indexer.NewIndexerEVM()
			if indexerErr != nil {
				logger.WithFields(logger.Fields{
					"Error":             fmt.Sprintf("%v", indexerErr),
					"NetworkIdentifier": network.Identifier,
				}).Errorf("IndexGatewayEvents.createIndexer")
				return
			}
			_, err := indexerInstance.IndexGateway(ctx, network, network.GatewayContractAddress, 0, 0, "")
			if err != nil {
				logger.WithFields(logger.Fields{
					"Error":             fmt.Sprintf("%v", err),
					"NetworkIdentifier": network.Identifier,
				}).Errorf("IndexGatewayEvents.indexGateway")
				return
			}
		}(network)
	}

	return nil
}

// resolveMissedEvents resolves cases where transfers to receive addresses were missed
func resolveMissedEvents(ctx context.Context, network *ent.Network) {
	// Find payment orders with missed transfers
	orders, err := storage.Client.PaymentOrder.
		Query().
		Where(
			paymentorder.StatusEQ(paymentorder.StatusInitiated),
			paymentorder.CreatedAtLTE(time.Now().Add(-30*time.Second)),
			// paymentorder.CreatedAtGTE(time.Now().Add(-15*time.Minute)),
			paymentorder.HasReceiveAddressWith(
				receiveaddress.StatusNEQ(receiveaddress.StatusExpired),
			),
			paymentorder.HasTokenWith(
				tokenent.HasNetworkWith(
					networkent.IDEQ(network.ID),
				),
			),
		).
		WithToken(func(tq *ent.TokenQuery) {
			tq.WithNetwork()
		}).
		WithReceiveAddress().
		All(ctx)
	if err != nil {
		logger.WithFields(logger.Fields{
			"Error":             fmt.Sprintf("%v", err),
			"NetworkIdentifier": network.Identifier,
		}).Errorf("ResolvePaymentOrderMishaps.resolveMissedEvents.fetchOrders")
		return
	}

	// For missed transfers, we need to check each order's specific receive address
	// Process sequentially to avoid overwhelming the RPC node and for better error handling
	indexerInstance, indexerErr := indexer.NewIndexerEVM()
	if indexerErr != nil {
		logger.WithFields(logger.Fields{
			"Error":             fmt.Sprintf("%v", indexerErr),
			"NetworkIdentifier": network.Identifier,
		}).Errorf("ResolvePaymentOrderMishaps.resolveMissedEvents.createIndexer")
		return
	}
	processedCount := 0
	errorCount := 0

	for i, order := range orders {
		if order.Edges.ReceiveAddress != nil {
			logger.WithFields(logger.Fields{
				"NetworkIdentifier": network.Identifier,
				"ReceiveAddress":    order.Edges.ReceiveAddress.Address,
				"OrderID":           order.ID,
				"Progress":          fmt.Sprintf("%d/%d", i+1, len(orders)),
			}).Infof("ResolvePaymentOrderMishaps.resolveMissedEvents")

			_, err = indexerInstance.IndexReceiveAddress(ctx, order.Edges.Token, order.Edges.ReceiveAddress.Address, 0, 0, "")
			if err != nil {
				logger.WithFields(logger.Fields{
					"Error":             fmt.Sprintf("%v", err),
					"NetworkIdentifier": network.Identifier,
					"ReceiveAddress":    order.Edges.ReceiveAddress.Address,
					"OrderID":           order.ID,
				}).Errorf("ResolvePaymentOrderMishaps.resolveMissedEvents.indexReceiveAddress")
				errorCount++
				continue // Continue with other orders even if one fails
			}
			processedCount++

			// Add a small delay between requests to be respectful to the RPC node
			if i < len(orders)-1 {
				time.Sleep(250 * time.Millisecond)
			}
		}
	}
}

// ProcessStuckValidatedOrders processes orders stuck on validated status by indexing provider addresses
func ProcessStuckValidatedOrders() error {
	ctx := context.Background()

	// Get all networks
	networks, err := storage.Client.Network.Query().All(ctx)
	if err != nil {
		return fmt.Errorf("ProcessStuckValidatedOrders.getNetworks: %w", err)
	}

	for i, network := range networks {
		// Add a small delay between starting goroutines to prevent overwhelming Etherscan
		if i > 0 {
			time.Sleep(100 * time.Millisecond)
		}

		go func(network *ent.Network) {
			// Get stuck validated orders for this network
			lockOrders, err := storage.Client.LockPaymentOrder.
				Query().
				Where(
					lockpaymentorder.StatusEQ(lockpaymentorder.StatusValidated),
					lockpaymentorder.HasTokenWith(
						tokenent.HasNetworkWith(
							networkent.IDEQ(network.ID),
						),
					),
					lockpaymentorder.HasProvider(),
					lockpaymentorder.HasProvisionBucket(),
				).
				WithToken(func(tq *ent.TokenQuery) {
					tq.WithNetwork()
				}).
				WithProvider().
				WithProvisionBucket(func(pb *ent.ProvisionBucketQuery) {
					pb.WithCurrency()
				}).
				All(ctx)
			if err != nil {
				logger.WithFields(logger.Fields{
					"Error":             fmt.Sprintf("%v", err),
					"NetworkIdentifier": network.Identifier,
				}).Errorf("ProcessStuckValidatedOrders.getLockOrders")
				return
			}

			if len(lockOrders) == 0 {
				return
			}

			logger.WithFields(logger.Fields{
				"NetworkIdentifier": network.Identifier,
				"OrderCount":        len(lockOrders),
			}).Infof("Processing stuck validated orders")

			// Create indexer instance
			var indexerInstance types.Indexer
			if strings.HasPrefix(network.Identifier, "tron") {
				indexerInstance = indexer.NewIndexerTron()
			} else {
				indexerInstance, err = indexer.NewIndexerEVM()
				if err != nil {
					logger.WithFields(logger.Fields{
						"Error":             fmt.Sprintf("%v", err),
						"NetworkIdentifier": network.Identifier,
					}).Errorf("ProcessStuckValidatedOrders.createIndexer")
					return
				}
			}

			// Process each stuck order
			for _, order := range lockOrders {
				// Get provider address for this order
				providerAddress, err := common.GetProviderAddressFromLockOrder(ctx, order)
				if err != nil {
					logger.WithFields(logger.Fields{
						"Error":             fmt.Sprintf("%v", err),
						"OrderID":           order.ID.String(),
						"NetworkIdentifier": network.Identifier,
					}).Errorf("ProcessStuckValidatedOrders.getProviderAddress")
					continue
				}

				// Index provider address for OrderSettled events
				_, err = indexerInstance.IndexProviderAddress(ctx, network, providerAddress, 0, 0, "")
				if err != nil {
					logger.WithFields(logger.Fields{
						"Error":             fmt.Sprintf("%v", err),
						"OrderID":           order.ID.String(),
						"ProviderAddress":   providerAddress,
						"NetworkIdentifier": network.Identifier,
					}).Errorf("ProcessStuckValidatedOrders.indexProviderAddress")
					continue
				}

				logger.WithFields(logger.Fields{
					"OrderID":           order.ID.String(),
					"ProviderAddress":   providerAddress,
					"NetworkIdentifier": network.Identifier,
				}).Infof("Successfully indexed provider address for stuck order")
			}
		}(network)
	}

	return nil
}

// FetchProviderBalances fetches balance updates from all providers
func FetchProviderBalances() error {
	ctx := context.Background()
	startTime := time.Now()

	// Get all provider profiles
	providers, err := storage.Client.ProviderProfile.
		Query().
		Where(
			providerprofile.HostIdentifierNEQ(""),
			providerprofile.IsActiveEQ(true),
			providerprofile.HasProviderCurrenciesWith(
				providercurrencies.IsAvailableEQ(true),
			),
		).
		All(ctx)
	if err != nil {
		logger.Errorf("Failed to fetch provider profiles: %v", err)
		return err
	}

	if len(providers) == 0 {
		logger.Infof("No providers found, skipping balance fetch")
		return nil
	}

	// Fetch balances for each provider in parallel
	type balanceResult struct {
		providerID string
		balances   map[string]*types.ProviderBalance
		err        error
	}

	results := make(chan balanceResult, len(providers))

	for _, provider := range providers {
		go func(p *ent.ProviderProfile) {
			balances, err := fetchProviderBalances(p.ID)
			results <- balanceResult{
				providerID: p.ID,
				balances:   balances,
				err:        err,
			}
		}(provider)
	}

	// Collect results
	successCount := 0
	errorCount := 0
	totalBalanceUpdates := 0

	for i := 0; i < len(providers); i++ {
		result := <-results
		if result.err != nil {
			logger.Errorf("Failed to fetch balances for provider %s: %v", result.providerID, result.err)
			errorCount++
			continue
		}

		// Update balances in database
		for currency, balance := range result.balances {
			err := utils.Retry(3, 2*time.Second, func() error {
				return updateProviderBalance(result.providerID, currency, balance)
			})
			if err != nil {
				logger.Errorf("Failed to update balance for provider %s currency %s: %v", result.providerID, currency, err)
				errorCount++
				continue
			}
			totalBalanceUpdates++
		}

		successCount++
		logger.Infof("Successfully updated balances for provider %s", result.providerID)
	}

	duration := time.Since(startTime)
	logger.Infof("Provider balance fetch completed: %d success, %d errors, %d balance updates in %v",
		successCount, errorCount, totalBalanceUpdates, duration)

	// Alert if more than 50% of providers failed
	if errorCount > 0 && float64(errorCount)/float64(len(providers)) > 0.5 {
		logger.Errorf("ALERT: More than 50%% of providers failed balance fetch: %d/%d", errorCount, len(providers))
		return fmt.Errorf("more than 50%% of providers failed balance fetch: %d/%d", errorCount, len(providers))
	}

	// Alert if no balance updates were made
	if totalBalanceUpdates == 0 {
		logger.Warnf("ALERT: No balance updates were made during this fetch cycle")
	}

	// Log performance metrics
	if duration > 30*time.Second {
		logger.Warnf("ALERT: Balance fetch took longer than expected: %v", duration)
	}

	return nil
}

// fetchProviderBalances fetches balances for a specific provider
func fetchProviderBalances(providerID string) (map[string]*types.ProviderBalance, error) {
	// Get provider with host identifier
	provider, err := storage.Client.ProviderProfile.
		Query().
		Where(providerprofile.IDEQ(providerID)).
		Only(context.Background())
	if err != nil {
		return nil, fmt.Errorf("failed to get provider: %v", err)
	}

	// Check if provider has host identifier
	if provider.HostIdentifier == "" {
		return nil, fmt.Errorf("provider %s has no host identifier", providerID)
	}

	// Call provider /info endpoint without HMAC (endpoint doesn't require authentication)
	res, err := fastshot.NewClient(provider.HostIdentifier).
		Config().SetTimeout(30 * time.Second).
		Build().GET("/info").
		Send()
	if err != nil {
		return nil, fmt.Errorf("failed to call provider /info endpoint: %v", err)
	}

	// Check for HTTP errors
	if res.Status().IsError() {
		body, _ := res.Body().AsString()
		return nil, fmt.Errorf("HTTP error %d: %s", res.Status().Code(), body)
	}

	// Parse JSON response
	var data map[string]interface{}
	err = res.Body().AsJSON(&data)
	if err != nil {
		return nil, fmt.Errorf("failed to parse response: %v", err)
	}

	// Parse the response data into ProviderInfoResponse using proper JSON unmarshaling
	responseBytes, err := json.Marshal(data)
	if err != nil {
		return nil, fmt.Errorf("failed to marshal response data: %v", err)
	}

	var response types.ProviderInfoResponse
	if err := json.Unmarshal(responseBytes, &response); err != nil {
		return nil, fmt.Errorf("failed to parse response data: %v", err)
	}

	// Convert response to ProviderBalance map
	balances := make(map[string]*types.ProviderBalance)

	// Use totalBalances from response
	for currency, balanceData := range response.Data.TotalBalances {
		availableBalance, err := decimal.NewFromString(balanceData.AvailableBalance)
		if err != nil {
			logger.Warnf("Failed to parse available balance for %s: %v", currency, err)
			continue
		}
		if availableBalance.IsNegative() {
			logger.Errorf("Negative available balance for %s: %v", currency, availableBalance)
			continue
		}

		totalBalance, err := decimal.NewFromString(balanceData.TotalBalance)
		if err != nil {
			logger.Warnf("Failed to parse total balance for %s: %v", currency, err)
			continue
		}
		if totalBalance.IsNegative() {
			logger.Errorf("Negative total balance for %s: %v", currency, totalBalance)
			continue
		}

		balances[currency] = &types.ProviderBalance{
			AvailableBalance: availableBalance,
			TotalBalance:     totalBalance,
			ReservedBalance:  decimal.Zero, // Provider doesn't track reserved balance
			LastUpdated:      time.Now(),
		}
	}

	return balances, nil
}

// updateProviderBalance updates the balance for a specific provider and currency
func updateProviderBalance(providerID, currency string, balance *types.ProviderBalance) error {
	ctx := context.Background()
	// Get or create ProviderCurrencies entry
	providerCurrency, err := storage.Client.ProviderCurrencies.Query().
		Where(
			providercurrencies.HasProviderWith(providerprofile.IDEQ(providerID)),
			providercurrencies.HasCurrencyWith(fiatcurrency.CodeEQ(currency)),
		).
		Only(ctx)
	if err != nil {
		if ent.IsNotFound(err) {
			// Create new entry
			provider, err := storage.Client.ProviderProfile.Get(ctx, providerID)
			if err != nil {
				return fmt.Errorf("failed to get provider: %v", err)
			}

			fiatCurrency, err := storage.Client.FiatCurrency.Query().
				Where(fiatcurrency.CodeEQ(currency)).
				Only(ctx)
			if err != nil {
				return fmt.Errorf("failed to get fiat currency: %v", err)
			}

			_, err = storage.Client.ProviderCurrencies.Create().
				SetProvider(provider).
				SetCurrency(fiatCurrency).
				SetAvailableBalance(balance.AvailableBalance).
				SetTotalBalance(balance.TotalBalance).
				SetReservedBalance(balance.ReservedBalance).
				SetUpdatedAt(time.Now()).
				SetIsAvailable(true).
				Save(ctx)
			if err != nil {
				return fmt.Errorf("failed to create provider currency: %v", err)
			}
		} else {
			return fmt.Errorf("failed to query provider currency: %v", err)
		}
	} else {
		// Update existing entry
		_, err = providerCurrency.Update().
			SetAvailableBalance(balance.AvailableBalance).
			SetTotalBalance(balance.TotalBalance).
			SetReservedBalance(balance.ReservedBalance).
			SetUpdatedAt(time.Now()).
			Save(ctx)

		if err != nil {
			return fmt.Errorf("failed to update provider currency: %v", err)
		}
	}

	return nil
}

// StartCronJobs starts cron jobs
func StartCronJobs() {
	// Use the system's local timezone instead of hardcoded UTC to prevent timezone conflicts
	scheduler := gocron.NewScheduler(time.Local)
	priorityQueue := services.NewPriorityQueueService()

	err := ComputeMarketRate()
	if err != nil {
		logger.Errorf("StartCronJobs for ComputeMarketRate: %v", err)
	}

	if serverConf.Environment != "production" {
		err = priorityQueue.ProcessBucketQueues()
		if err != nil {
			logger.Errorf("StartCronJobs for ProcessBucketQueues: %v", err)
		}
	}

	// Compute market rate every 9 minutes
	_, err = scheduler.Every(9).Minutes().Do(ComputeMarketRate)
	if err != nil {
		logger.Errorf("StartCronJobs for ComputeMarketRate: %v", err)
	}

	// Refresh provision bucket priority queues every X minutes
	_, err = scheduler.Every(orderConf.BucketQueueRebuildInterval).Minutes().Do(priorityQueue.ProcessBucketQueues)
	if err != nil {
		logger.Errorf("StartCronJobs for ProcessBucketQueues: %v", err)
	}

	// Retry failed webhook notifications every 13 minutes
	_, err = scheduler.Every(13).Minutes().Do(RetryFailedWebhookNotifications)
	if err != nil {
		logger.Errorf("StartCronJobs for RetryFailedWebhookNotifications: %v", err)
	}

	// Sync lock order fulfillments every 32 seconds
	_, err = scheduler.Every(32).Seconds().Do(SyncLockOrderFulfillments)
	if err != nil {
		logger.Errorf("StartCronJobs for SyncLockOrderFulfillments: %v", err)
	}

	// Handle receive address validity every 6 minutes
	_, err = scheduler.Every(6).Minutes().Do(HandleReceiveAddressValidity)
	if err != nil {
		logger.Errorf("StartCronJobs for HandleReceiveAddressValidity: %v", err)
	}

	// Retry stale user operations every 60 seconds
	_, err = scheduler.Every(60).Seconds().Do(RetryStaleUserOperations)
	if err != nil {
		logger.Errorf("StartCronJobs for RetryStaleUserOperations: %v", err)
	}

	// Resolve payment order mishaps every 14 seconds
	_, err = scheduler.Every(14).Seconds().Do(ResolvePaymentOrderMishaps)
	if err != nil {
		logger.Errorf("StartCronJobs for ResolvePaymentOrderMishaps: %v", err)
	}

	// Index gateway events every 6 minutes
	_, err = scheduler.Every(6).Minutes().Do(IndexGatewayEvents)
	if err != nil {
		logger.Errorf("StartCronJobs for IndexGatewayEvents: %v", err)
	}

	// Process stuck validated orders every 12 minutes
	_, err = scheduler.Every(12).Minutes().Do(ProcessStuckValidatedOrders)
	if err != nil {
		logger.Errorf("StartCronJobs for ProcessStuckValidatedOrders: %v", err)
	}

	// Index blockchain events every 4 seconds
	_, err = scheduler.Every(4).Seconds().Do(TaskIndexBlockchainEvents)
	if err != nil {
		logger.Errorf("StartCronJobs for IndexBlockchainEvents: %v", err)
	}

	// Start scheduler
	scheduler.StartAsync()
}<|MERGE_RESOLUTION|>--- conflicted
+++ resolved
@@ -1018,102 +1018,6 @@
 		return decimal.Zero, fmt.Errorf("ComputeMarketRate: currency not supported")
 	}
 
-<<<<<<< HEAD
-	// Fetch rates from third-party APIs
-	var price decimal.Decimal
-	if currency == "NGN" {
-		res, err := fastshot.NewClient("https://app.quidax.io").
-			Config().SetTimeout(30*time.Second).
-			Build().GET(fmt.Sprintf("/api/v1/markets/tickers/usdt%s", strings.ToLower(currency))).
-			Retry().SetConstantBackoff(5*time.Second, 3).
-			Send()
-		if err != nil {
-			return decimal.Zero, fmt.Errorf("ComputeMarketRate: %w", err)
-		}
-
-		// Check for HTTP errors
-		if res.Status().IsError() {
-			body, _ := res.Body().AsString()
-			return decimal.Zero, fmt.Errorf("ComputeMarketRate HTTP error %d: %s", res.Status().Code(), body)
-		}
-
-		var data map[string]interface{}
-		err = res.Body().AsJSON(&data)
-		if err != nil {
-			return decimal.Zero, fmt.Errorf("ComputeMarketRate: %w", err)
-		}
-
-		// Try to use 'buy' price first, fall back to alternatives if buy is zero
-		buyPriceStr := data["data"].(map[string]interface{})["ticker"].(map[string]interface{})["buy"].(string)
-		lastPriceStr := data["data"].(map[string]interface{})["ticker"].(map[string]interface{})["last"].(string)
-		highPriceStr := data["data"].(map[string]interface{})["ticker"].(map[string]interface{})["high"].(string)
-		lowPriceStr := data["data"].(map[string]interface{})["ticker"].(map[string]interface{})["low"].(string)
-
-		var priceStr string
-		if buyPriceStr == "0.0" || buyPriceStr == "0" {
-			// Calculate midpoint between high and low
-			highPrice, err := decimal.NewFromString(highPriceStr)
-			if err != nil {
-				return decimal.Zero, fmt.Errorf("ComputeMarketRate: failed to parse high price: %w", err)
-			}
-			lowPrice, err := decimal.NewFromString(lowPriceStr)
-			if err != nil {
-				return decimal.Zero, fmt.Errorf("ComputeMarketRate: failed to parse low price: %w", err)
-			}
-
-			midpoint := highPrice.Add(lowPrice).Div(decimal.NewFromInt(2))
-
-			// Parse last price for comparison
-			lastPrice, err := decimal.NewFromString(lastPriceStr)
-			if err != nil {
-				return decimal.Zero, fmt.Errorf("ComputeMarketRate: failed to parse last price: %w", err)
-			}
-
-			// Use the lower value between midpoint and last price
-			if midpoint.LessThan(lastPrice) {
-				priceStr = midpoint.String()
-			} else {
-				priceStr = lastPrice.String()
-			}
-		} else {
-			// Use 'buy' price when available
-			priceStr = buyPriceStr
-		}
-
-		price, err = decimal.NewFromString(priceStr)
-		if err != nil {
-			return decimal.Zero, fmt.Errorf("ComputeMarketRate: %w", err)
-		}
-	} else {
-		res, err := fastshot.NewClient("https://p2p.binance.com").
-			Config().SetTimeout(30*time.Second).
-			Header().Add("Content-Type", "application/json").
-			Build().POST("/bapi/c2c/v2/friendly/c2c/adv/search").
-			Body().AsJSON(map[string]interface{}{
-			"asset":     "USDT",
-			"fiat":      currency,
-			"tradeType": "SELL",
-			"page":      1,
-			"rows":      20,
-		}).
-			Retry().SetConstantBackoff(5*time.Second, 3).
-			Send()
-		if err != nil {
-			return decimal.Zero, fmt.Errorf("ComputeMarketRate: %w", err)
-		}
-
-		// Check for HTTP errors
-		if res.Status().IsError() {
-			body, _ := res.Body().AsString()
-			return decimal.Zero, fmt.Errorf("ComputeMarketRate HTTP error %d: %s", res.Status().Code(), body)
-		}
-
-		var resData map[string]interface{}
-		err = res.Body().AsJSON(&resData)
-		if err != nil {
-			return decimal.Zero, fmt.Errorf("ComputeMarketRate: %w", err)
-		}
-=======
 	// Fetch rates from noblocks rates API
 	res, err := fastshot.NewClient("https://api.rates.noblocks.xyz").
 		Config().SetTimeout(30*time.Second).
@@ -1130,7 +1034,6 @@
 	if err != nil {
 		return decimal.Zero, fmt.Errorf("ComputeMarketRate: failed to read response body: %w", err)
 	}
->>>>>>> 2dc3308b
 
 	var dataArray []map[string]interface{}
 	err = json.Unmarshal(responseBody, &dataArray)
