--- conflicted
+++ resolved
@@ -875,22 +875,13 @@
 
 	indexerInstance := indexer.NewIndexerEVM()
 
-<<<<<<< HEAD
 	_ = indexerInstance.IndexOrderCreated(ctx, nil, network, 351718282, 351718282)
 	_ = indexerInstance.IndexOrderCreated(ctx, nil, network, 351153491, 351153491)
 	_ = indexerInstance.IndexOrderCreated(ctx, nil, network, 351124939, 351124939)
 	_ = indexerInstance.IndexOrderCreated(ctx, nil, network, 351482294, 351482294)
 	_ = indexerInstance.IndexOrderCreated(ctx, nil, network, 351483492, 351483492)
 	_ = indexerInstance.IndexOrderCreated(ctx, nil, network, 351089803, 351089803)
-=======
-	_ = indexerInstance.IndexOrderCreated(ctx, nil, network, 351176402, 351176402)
-	_ = indexerInstance.IndexOrderCreated(ctx, nil, network, 351175222, 351175222)
-	_ = indexerInstance.IndexOrderCreated(ctx, nil, network, 351153491, 351153491)
-	_ = indexerInstance.IndexOrderCreated(ctx, nil, network, 351124939, 351124939)
-	_ = indexerInstance.IndexOrderCreated(ctx, nil, network, 351089803, 351089803)
-	_ = indexerInstance.IndexOrderCreated(ctx, nil, network, 351009696, 351009696)
-	_ = indexerInstance.IndexOrderCreated(ctx, nil, network, 350973008, 350973008)
->>>>>>> 76f842be
+
 
 	logger.Infof("FixDatabaseMishap: %v", ctx)
 
