--- conflicted
+++ resolved
@@ -784,8 +784,7 @@
 			})
 
 		})
-<<<<<<< HEAD
-=======
+
 		t.Run("HostIdentifier URL validation", func(t *testing.T) {
 			accessToken, _ := token.GenerateAccessJWT(testCtx.user.ID.String(), "provider")
 			headers := map[string]string{
@@ -906,7 +905,6 @@
 		assert.NotNil(t, response.Data, "response.Data is nil")
 		assert.Greater(t, len(response.Data.Tokens), 0)
 		assert.Contains(t, response.Data.WebhookURL, "https://example.com")
->>>>>>> 4f7959fa
 
 	})
 
