package accounts

import (
	"context"
	"encoding/json"
	"fmt"
	"net/http"
	"net/http/httptest"
	"testing"

	_ "github.com/mattn/go-sqlite3"
	"github.com/paycrest/aggregator/ent"
	"github.com/paycrest/aggregator/routers/middleware"
	"github.com/paycrest/aggregator/services"
	db "github.com/paycrest/aggregator/storage"
	"github.com/paycrest/aggregator/types"
	"github.com/shopspring/decimal"

	"github.com/gin-gonic/gin"
	"github.com/paycrest/aggregator/ent/enttest"
	"github.com/paycrest/aggregator/ent/fiatcurrency"
	"github.com/paycrest/aggregator/ent/migrate"
	"github.com/paycrest/aggregator/ent/providerfiataccount"
	"github.com/paycrest/aggregator/ent/providercurrencies"
	"github.com/paycrest/aggregator/ent/providerfiataccount"
	"github.com/paycrest/aggregator/ent/providerordertoken"
	"github.com/paycrest/aggregator/ent/providerprofile"
	"github.com/paycrest/aggregator/ent/senderordertoken"
	"github.com/paycrest/aggregator/ent/senderprofile"
	tokenDB "github.com/paycrest/aggregator/ent/token"
	"github.com/paycrest/aggregator/ent/user"
	"github.com/paycrest/aggregator/utils/test"
	"github.com/paycrest/aggregator/utils/token"
	"github.com/stretchr/testify/assert"
)

var testCtx = struct {
	user            *ent.User
	providerProfile *ent.ProviderProfile
	token           *ent.Token
	orderToken      *ent.ProviderOrderToken
}{}

func setup() error {
	// Create Network first (skip blockchain connection)
	networkId, err := db.Client.Network.
		Create().
		SetIdentifier("localhost").
		SetChainID(int64(56)). // Use BNB Smart Chain to skip webhook creation
		SetRPCEndpoint("ws://localhost:8545").
		SetBlockTime(decimal.NewFromFloat(3.0)).
		SetFee(decimal.NewFromFloat(0.1)).
		SetIsTestnet(true).
		OnConflict().
		UpdateNewValues().
		ID(context.Background())
	if err != nil {
		return fmt.Errorf("CreateNetwork.profile_test: %w", err)
	}

	// Create token directly without blockchain
	tokenId, err := db.Client.Token.
		Create().
		SetSymbol("TST").
		SetContractAddress("0xd4E96eF8eee8678dBFf4d535E033Ed1a4F7605b7").
		SetDecimals(6).
		SetNetworkID(networkId).
		SetIsEnabled(true).
		SetBaseCurrency("KES").
		OnConflict().
		UpdateNewValues().
		ID(context.Background())
	if err != nil {
		return fmt.Errorf("CreateToken.profile_test: %w", err)
	}

	token, err := db.Client.Token.
		Query().
		Where(tokenDB.IDEQ(tokenId)).
		WithNetwork().
		Only(context.Background())
	if err != nil {
		return fmt.Errorf("GetToken.profile_test: %w", err)
	}
	testCtx.token = token

	// Set up test data
	user, err := test.CreateTestUser(map[string]interface{}{
		"scope": "provider",
		"email": "providerjohndoe@test.com",
	})
	if err != nil {
		return err
	}
	testCtx.user = user

	currency, err := test.CreateTestFiatCurrency(map[string]interface{}{
		"code":        "KES",
		"short_name":  "Shilling",
		"decimals":    2,
		"symbol":      "KSh",
		"name":        "Kenyan Shilling",
		"market_rate": 550.0,
	})
	if err != nil {
		return err
	}

	providerProfile, err := test.CreateTestProviderProfile(map[string]interface{}{
		"user_id":     testCtx.user.ID,
		"currency_id": currency.ID,
	})
	if err != nil {
		return err
	}

	testCtx.providerProfile = providerProfile
	orderToken, err := test.AddProviderOrderTokenToProvider(map[string]interface{}{
		"fixed_conversion_rate":    decimal.NewFromFloat(550),
		"conversion_rate_type":     "fixed",
		"floating_conversion_rate": decimal.NewFromFloat(0),
		"provider":                 testCtx.providerProfile,
		"token_id":                 testCtx.token.ID,
		"currency_id":              currency.ID,
	})
	if err != nil {
		return err
	}
	testCtx.orderToken = orderToken

	return nil
}

func TestProfile(t *testing.T) {
	// Set up test database client with shared in-memory schema
	client := enttest.Open(t, "sqlite3", "file:ent?mode=memory&cache=shared&_fk=1")
	defer client.Close()

	// Run schema migrations
	if err := client.Schema.Create(context.Background(), migrate.WithGlobalUniqueID(true)); err != nil {
		t.Fatal(err)
	}

	db.Client = client

	// Setup test data
	err := setup()
	assert.NoError(t, err)

	// Set up test routers
	router := gin.New()
	ctrl := &ProfileController{}

	router.GET(
		"/settings/sender",
		middleware.JWTMiddleware,
		middleware.OnlySenderMiddleware,
		ctrl.GetSenderProfile,
	)
	router.GET(
		"/settings/provider",
		middleware.JWTMiddleware,
		middleware.OnlyProviderMiddleware,
		ctrl.GetProviderProfile,
	)
	router.PATCH(
		"/settings/sender",
		middleware.JWTMiddleware,
		middleware.OnlySenderMiddleware,
		ctrl.UpdateSenderProfile,
	)
	router.PATCH(
		"/settings/provider",
		middleware.JWTMiddleware,
		middleware.OnlyProviderMiddleware,
		ctrl.UpdateProviderProfile,
	)

	t.Run("UpdateSenderProfile", func(t *testing.T) {
		t.Run("with all fields", func(t *testing.T) {
			testUser, err := test.CreateTestUser(map[string]interface{}{"scope": "sender"})
			assert.NoError(t, err)

			_, err = test.CreateTestSenderProfile(map[string]interface{}{
				"domain_whitelist": []string{"example.com"},
				"user_id":          testUser.ID,
				"token":            testCtx.token.Symbol,
			})
			assert.NoError(t, err)

			// Test partial update
			accessToken, _ := token.GenerateAccessJWT(testUser.ID.String(), "sender")
			headers := map[string]string{
				"Authorization": "Bearer " + accessToken,
			}
			payload := types.SenderProfilePayload{
				DomainWhitelist: []string{"example.com", "mydomain.com"},
			}

			res, err := test.PerformRequest(t, "PATCH", "/settings/sender", payload, headers, router)
			assert.NoError(t, err)

			// Assert the response body
			assert.Equal(t, http.StatusOK, res.Code)

			var response types.Response
			err = json.Unmarshal(res.Body.Bytes(), &response)
			assert.NoError(t, err)
			assert.Equal(t, "Profile updated successfully", response.Message)
			assert.Nil(t, response.Data, "response.Data is not nil")

			senderProfile, err := db.Client.SenderProfile.
				Query().
				Where(senderprofile.HasUserWith(user.ID(testUser.ID))).
				Only(context.Background())
			assert.NoError(t, err)

			assert.Contains(t, senderProfile.DomainWhitelist, "mydomain.com")
		})

		t.Run("with an invalid webhook", func(t *testing.T) {
			testUser, err := test.CreateTestUser(map[string]interface{}{
				"scope": "sender",
				"email": "johndoe2@test.com",
			})
			assert.NoError(t, err)

			_, err = test.CreateTestSenderProfile(map[string]interface{}{
				"domain_whitelist": []string{"example.com"},
				"user_id":          testUser.ID,
			})
			assert.NoError(t, err)

			// Test partial update
			accessToken, _ := token.GenerateAccessJWT(testUser.ID.String(), "sender")
			headers := map[string]string{
				"Authorization": "Bearer " + accessToken,
			}
			payload := types.SenderProfilePayload{
				WebhookURL:      "examplecom",
				DomainWhitelist: []string{"example.com", "mydomain.com"},
			}

			res, err := test.PerformRequest(t, "PATCH", "/settings/sender", payload, headers, router)
			assert.NoError(t, err)

			// Assert the response body
			assert.Equal(t, http.StatusBadRequest, res.Code)

			var response types.Response
			err = json.Unmarshal(res.Body.Bytes(), &response)
			assert.NoError(t, err)
			assert.Equal(t, "Failed to validate payload", response.Message)
			assert.Equal(t, "error", response.Status)
			data, ok := response.Data.([]interface{})
			assert.True(t, ok, "response.Data is not of type []interface{}")
			assert.NotNil(t, data, "response.Data is nil")

			// Assert the response errors in data
			assert.Len(t, data, 1)
			errorMap, ok := data[0].(map[string]interface{})
			assert.True(t, ok, "error is not of type map[string]interface{}")
			assert.NotNil(t, errorMap, "error is nil")
			assert.Contains(t, errorMap, "field")
			assert.Equal(t, "WebhookURL", errorMap["field"].(string))
			assert.Contains(t, errorMap, "message")
			assert.Equal(t, "Invalid URL", errorMap["message"].(string))
		})

		t.Run("with all fields and check if it is active", func(t *testing.T) {
			testUser, err := test.CreateTestUser(map[string]interface{}{
				"scope": "sender",
				"email": "johndoe3@test.com",
			})
			assert.NoError(t, err)

			_, err = test.CreateTestSenderProfile(map[string]interface{}{
				"domain_whitelist": []string{"example.com"},
				"user_id":          testUser.ID,
				"token":            testCtx.token.Symbol,
			})
			assert.NoError(t, err)

			// Test partial update
			accessToken, _ := token.GenerateAccessJWT(testUser.ID.String(), "sender")
			headers := map[string]string{
				"Authorization": "Bearer " + accessToken,
			}

			// setup payload
			tokenPayload := make([]types.SenderOrderTokenPayload, 2)
			tokenAddresses := make([]types.SenderOrderAddressPayload, 1)

			// setup ERC20 token
			tokenAddresses[0].FeeAddress = "0xD4EB9067111F81b9bAabE06E2b8ebBaDADEd5DAf"
			tokenAddresses[0].Network = testCtx.token.Edges.Network.Identifier
			tokenAddresses[0].RefundAddress = "0xD4EB9067111F81b9bAabE06E2b8ebBaDADEd5DA0"

			tokenPayload[0].FeePercent = decimal.NewFromInt(1)
			tokenPayload[0].Symbol = testCtx.token.Symbol
			tokenPayload[0].Addresses = tokenAddresses

			// setup TRC token
			tronToken, err := test.CreateTRC20Token(map[string]interface{}{})
			assert.NoError(t, err)
			assert.NotEqual(t, "localhost", tronToken.Edges.Network.Identifier)

			// setup TRC20 token
			tronTokenAddresses := make([]types.SenderOrderAddressPayload, 1)
			tronTokenAddresses[0].FeeAddress = "TFRKiHrHCeSyWL67CEwydFvUMYJ6CbYYX7"
			tronTokenAddresses[0].Network = tronToken.Edges.Network.Identifier
			tronTokenAddresses[0].RefundAddress = "TFRKiHrHCeSyWL67CEwydFvUMYJ6CbYYXR"

			tokenPayload[1].FeePercent = decimal.NewFromInt(2)
			tokenPayload[1].Symbol = tronToken.Symbol
			tokenPayload[1].Addresses = tronTokenAddresses

			// put the payload together
			payload := types.SenderProfilePayload{
				DomainWhitelist: []string{"example.com", "mydomain.com"},
				WebhookURL:      "https://example.com",
				Tokens:          tokenPayload,
			}

			res, err := test.PerformRequest(t, "PATCH", "/settings/sender", payload, headers, router)
			assert.NoError(t, err)

			// Assert the response body
			assert.Equal(t, http.StatusOK, res.Code)

			var response types.Response
			err = json.Unmarshal(res.Body.Bytes(), &response)
			assert.NoError(t, err)
			assert.Equal(t, "Profile updated successfully", response.Message)
			assert.Nil(t, response.Data, "response.Data is not nil")

			senderProfile, err := db.Client.SenderProfile.
				Query().
				Where(senderprofile.HasUserWith(user.ID(testUser.ID))).
				WithOrderTokens().
				Only(context.Background())
			assert.NoError(t, err)
			assert.Equal(t, len(senderProfile.Edges.OrderTokens), 2)

			t.Run("check If Tron was added", func(t *testing.T) {
				senderorder, err := db.Client.SenderOrderToken.
					Query().
					Where(
						senderordertoken.HasSenderWith(
							senderprofile.IDEQ(senderProfile.ID),
						),
						senderordertoken.HasTokenWith(tokenDB.IDEQ(tronToken.ID)),
					).
					Only(context.Background())
				assert.NoError(t, err)
				assert.Equal(t, senderorder.FeeAddress, "TFRKiHrHCeSyWL67CEwydFvUMYJ6CbYYX7")
				assert.Equal(t, senderorder.RefundAddress, "TFRKiHrHCeSyWL67CEwydFvUMYJ6CbYYXR")
			})

			t.Run("check If EVM chain was added", func(t *testing.T) {
				senderorder, err := db.Client.SenderOrderToken.
					Query().
					Where(
						senderordertoken.HasSenderWith(
							senderprofile.IDEQ(senderProfile.ID),
						),
						senderordertoken.HasTokenWith(tokenDB.IDEQ(testCtx.token.ID)),
					).
					Only(context.Background())
				assert.NoError(t, err)
				assert.Equal(t, senderorder.FeeAddress, "0xD4EB9067111F81b9bAabE06E2b8ebBaDADEd5DAf")
				assert.Equal(t, senderorder.RefundAddress, "0xD4EB9067111F81b9bAabE06E2b8ebBaDADEd5DA0")
			})
			assert.Contains(t, senderProfile.DomainWhitelist, "mydomain.com")
			assert.True(t, senderProfile.IsActive)
		})

		t.Run("with MaxFeeCap", func(t *testing.T) {
			testUser, err := test.CreateTestUser(map[string]interface{}{
				"scope": "sender",
				"email": "maxfeecap@test.com",
			})
			assert.NoError(t, err)

			_, err = test.CreateTestSenderProfile(map[string]interface{}{
				"domain_whitelist": []string{"example.com"},
				"user_id":          testUser.ID,
				"token":            testCtx.token.Symbol,
			})
			assert.NoError(t, err)

			accessToken, _ := token.GenerateAccessJWT(testUser.ID.String(), "sender")
			headers := map[string]string{
				"Authorization": "Bearer " + accessToken,
			}

			maxFeeCap := decimal.NewFromFloat(10.5)
			tokenPayload := []types.SenderOrderTokenPayload{
				{
					Symbol:     testCtx.token.Symbol,
					FeePercent: decimal.NewFromInt(5),
					MaxFeeCap:  maxFeeCap,
					Addresses: []types.SenderOrderAddressPayload{
						{
							Network:       testCtx.token.Edges.Network.Identifier,
							FeeAddress:    "0xD4EB9067111F81b9bAabE06E2b8ebBaDADEd5DAf",
							RefundAddress: "0xD4EB9067111F81b9bAabE06E2b8ebBaDADEd5DA0",
						},
					},
				},
			}

			payload := types.SenderProfilePayload{
				Tokens: tokenPayload,
			}

			res, err := test.PerformRequest(t, "PATCH", "/settings/sender", payload, headers, router)
			assert.NoError(t, err)
			assert.Equal(t, http.StatusOK, res.Code)

			// Verify MaxFeeCap was saved
			senderOrderToken, err := db.Client.SenderOrderToken.
				Query().
				Where(
					senderordertoken.HasSenderWith(senderprofile.HasUserWith(user.ID(testUser.ID))),
					senderordertoken.HasTokenWith(tokenDB.IDEQ(testCtx.token.ID)),
				).
				Only(context.Background())
			assert.NoError(t, err)
			assert.Equal(t, maxFeeCap, senderOrderToken.MaxFeeCap)
		})

		t.Run("without MaxFeeCap (uses zero to mean no cap)", func(t *testing.T) {
			testUser, err := test.CreateTestUser(map[string]interface{}{
				"scope": "sender",
				"email": "nomaxfeecap@test.com",
			})
			assert.NoError(t, err)

			_, err = test.CreateTestSenderProfile(map[string]interface{}{
				"domain_whitelist": []string{"example.com"},
				"user_id":          testUser.ID,
				"token":            testCtx.token.Symbol,
			})
			assert.NoError(t, err)

			accessToken, _ := token.GenerateAccessJWT(testUser.ID.String(), "sender")
			headers := map[string]string{
				"Authorization": "Bearer " + accessToken,
			}

			tokenPayload := []types.SenderOrderTokenPayload{
				{
					Symbol:     testCtx.token.Symbol,
					FeePercent: decimal.NewFromInt(5),
					MaxFeeCap:  decimal.Zero, // Zero means no cap
					Addresses: []types.SenderOrderAddressPayload{
						{
							Network:       testCtx.token.Edges.Network.Identifier,
							FeeAddress:    "0xD4EB9067111F81b9bAabE06E2b8ebBaDADEd5DAf",
							RefundAddress: "0xD4EB9067111F81b9bAabE06E2b8ebBaDADEd5DA0",
						},
					},
				},
			}

			payload := types.SenderProfilePayload{
				Tokens: tokenPayload,
			}

			res, err := test.PerformRequest(t, "PATCH", "/settings/sender", payload, headers, router)
			assert.NoError(t, err)
			assert.Equal(t, http.StatusOK, res.Code)

			// Verify MaxFeeCap is zero (meaning no cap)
			senderOrderToken, err := db.Client.SenderOrderToken.
				Query().
				Where(
					senderordertoken.HasSenderWith(senderprofile.HasUserWith(user.ID(testUser.ID))),
					senderordertoken.HasTokenWith(tokenDB.IDEQ(testCtx.token.ID)),
				).
				Only(context.Background())
			assert.NoError(t, err)
			assert.True(t, senderOrderToken.MaxFeeCap.IsZero(), "MaxFeeCap should be zero (no cap)")
		})

	})


	t.Run("UpdateProviderProfile", func(t *testing.T) {
		profileUpdateRequest := func(payload types.ProviderProfilePayload) *httptest.ResponseRecorder {
			accessToken, _ := token.GenerateAccessJWT(testCtx.user.ID.String(), "provider")
			headers := map[string]string{
				"Authorization": "Bearer " + accessToken,
			}
			res, err := test.PerformRequest(t, "PATCH", "/settings/provider", payload, headers, router)
			assert.NoError(t, err)
			return res
		}

		t.Run("with all fields complete and check if it is active", func(t *testing.T) {
			// Test partial update
			payload := types.ProviderProfilePayload{
				TradingName:    "My Trading Name",
				Currency:       "KES",
				HostIdentifier: "https://example.com",
				IsAvailable:    true,
			}

			res := profileUpdateRequest(payload)

			// Assert the response body
			assert.Equal(t, http.StatusOK, res.Code)

			var response types.Response
			err = json.Unmarshal(res.Body.Bytes(), &response)
			assert.NoError(t, err)
			assert.Equal(t, "Profile updated successfully", response.Message)
			assert.Nil(t, response.Data, "response.Data is not nil")

			providerProfile, err := db.Client.ProviderProfile.
				Query().
				Where(
					providerprofile.HasUserWith(user.ID(testCtx.user.ID)),
					providerprofile.HasProviderCurrenciesWith(
						providercurrencies.HasCurrencyWith(fiatcurrency.CodeEQ(payload.Currency)),
					),
				).
				WithProviderCurrencies(
					func(query *ent.ProviderCurrenciesQuery) {
						query.WithCurrency()
					},
				).
				Only(context.Background())
			assert.NoError(t, err)

			assert.Equal(t, payload.TradingName, providerProfile.TradingName)
			assert.Equal(t, payload.HostIdentifier, providerProfile.HostIdentifier)
			// assert for currencies
			assert.Equal(t, len(providerProfile.Edges.ProviderCurrencies), 1)
			assert.Equal(t, providerProfile.Edges.ProviderCurrencies[0].Edges.Currency.Code, payload.Currency)
			// assert availability from ProviderCurrencies
			assert.True(t, providerProfile.Edges.ProviderCurrencies[0].IsAvailable)
		})

		t.Run("with availability set to false", func(t *testing.T) {
			payload := types.ProviderProfilePayload{
				TradingName:    "Updated Trading Name",
				HostIdentifier: testCtx.providerProfile.HostIdentifier,
				Currency:       "KES",
				IsAvailable:    false,
			}

			res := profileUpdateRequest(payload)

			// Assert the response body
			assert.Equal(t, http.StatusOK, res.Code)

			var response types.Response
			err = json.Unmarshal(res.Body.Bytes(), &response)
			assert.NoError(t, err)
			assert.Equal(t, "Profile updated successfully", response.Message)

			// Assert fields were correctly updated
			providerProfile, err := db.Client.ProviderProfile.
				Query().
				Where(providerprofile.HasUserWith(user.ID(testCtx.user.ID))).
				WithProviderCurrencies(
					func(query *ent.ProviderCurrenciesQuery) {
						query.WithCurrency()
					},
				).
				Only(context.Background())
			assert.NoError(t, err)

			assert.Equal(t, "Updated Trading Name", providerProfile.TradingName)

			// Assert availability from ProviderCurrencies
			assert.Len(t, providerProfile.Edges.ProviderCurrencies, 1)
			assert.False(t, providerProfile.Edges.ProviderCurrencies[0].IsAvailable)
		})

		t.Run("with token rate slippage", func(t *testing.T) {

			t.Run("fails when rate slippage exceeds 5 percent of market rate", func(t *testing.T) {
				payload := types.ProviderProfilePayload{
					TradingName:    testCtx.providerProfile.TradingName,
					HostIdentifier: testCtx.providerProfile.HostIdentifier,
					Currency:       "KES",
					Tokens: []types.ProviderOrderTokenPayload{{
<<<<<<< HEAD
						Symbol:           testCtx.token.Symbol,
						Network:          testCtx.orderToken.Network,
						RateSlippage:     decimal.NewFromFloat(25), // 25% slippage
=======
						Symbol:            testCtx.token.Symbol,
						Network:           testCtx.orderToken.Network,
						RateSlippage:      decimal.NewFromFloat(25), // 25% slippage
>>>>>>> 309bb37e
						MaxOrderAmountOTC: decimal.Zero,
						MinOrderAmountOTC: decimal.Zero,
					}},
				}
				res := profileUpdateRequest(payload)
				assert.Equal(t, http.StatusBadRequest, res.Code)

				var response types.Response
				err = json.Unmarshal(res.Body.Bytes(), &response)
				assert.NoError(t, err)
				assert.Equal(t, "Rate slippage is too high for TST", response.Message)
			})

			t.Run("fails when rate slippage is less than 0.1", func(t *testing.T) {
				payload := types.ProviderProfilePayload{
					TradingName:    testCtx.providerProfile.TradingName,
					HostIdentifier: testCtx.providerProfile.HostIdentifier,
					Currency:       "KES",
					Tokens: []types.ProviderOrderTokenPayload{{
<<<<<<< HEAD
						Symbol:           testCtx.token.Symbol,
						Network:          testCtx.orderToken.Network,
						RateSlippage:     decimal.NewFromFloat(0.09), // 0.09% slippage
=======
						Symbol:            testCtx.token.Symbol,
						Network:           testCtx.orderToken.Network,
						RateSlippage:      decimal.NewFromFloat(0.09), // 0.09% slippage
>>>>>>> 309bb37e
						MaxOrderAmountOTC: decimal.Zero,
						MinOrderAmountOTC: decimal.Zero,
					}},
				}
				res := profileUpdateRequest(payload)
				assert.Equal(t, http.StatusBadRequest, res.Code)

				var response types.Response
				err = json.Unmarshal(res.Body.Bytes(), &response)
				assert.NoError(t, err)
				assert.Equal(t, "Rate slippage cannot be less than 0.1% for TST", response.Message)
			})

			t.Run("succeeds with valid rate slippage", func(t *testing.T) {
				payload := types.ProviderProfilePayload{
					TradingName:    testCtx.providerProfile.TradingName,
					HostIdentifier: testCtx.providerProfile.HostIdentifier,
					Currency:       "KES",
					Tokens: []types.ProviderOrderTokenPayload{{
						Symbol:                 testCtx.token.Symbol,
						ConversionRateType:     testCtx.orderToken.ConversionRateType,
						FixedConversionRate:    testCtx.orderToken.FixedConversionRate,
						FloatingConversionRate: testCtx.orderToken.FloatingConversionRate,
						MaxOrderAmount:         testCtx.orderToken.MaxOrderAmount,
						MinOrderAmount:         testCtx.orderToken.MinOrderAmount,
						Network:                testCtx.orderToken.Network,
						RateSlippage:           decimal.NewFromFloat(5), // 5% slippage
						MaxOrderAmountOTC:      decimal.Zero,
						MinOrderAmountOTC:      decimal.Zero,
					}},
				}
				res := profileUpdateRequest(payload)
				assert.Equal(t, http.StatusOK, res.Code)

				var response types.Response
				err := json.Unmarshal(res.Body.Bytes(), &response)
				assert.NoError(t, err)
				assert.Equal(t, "Profile updated successfully", response.Message)

				// Verify the rate slippage was saved correctly
				providerToken, err := db.Client.ProviderOrderToken.
					Query().
					Where(
						providerordertoken.HasProviderWith(providerprofile.IDEQ(testCtx.providerProfile.ID)),
					).
					Only(context.Background())

				assert.NoError(t, err)
				assert.Equal(t, decimal.NewFromFloat(5), providerToken.RateSlippage)
			})

			// TODO: restore when dashboard has been updated
			// t.Run("defaults to 0%% slippage when not specified", func(t *testing.T) {
			// 	payload := types.ProviderProfilePayload{
			// 		TradingName:    testCtx.providerProfile.TradingName,
			// 		HostIdentifier: testCtx.providerProfile.HostIdentifier,
			// 		Currencies:     []string{"KES"},
			// 		Tokens: []types.ProviderOrderTokenPayload{{
			// 			Currency:               testCtx.orderToken.Edges.Currency.Code,
			// 			Symbol:                 testCtx.orderToken.Edges.Token.Symbol,
			// 			ConversionRateType:     testCtx.orderToken.ConversionRateType,
			// 			FixedConversionRate:    testCtx.orderToken.FixedConversionRate,
			// 			FloatingConversionRate: testCtx.orderToken.FloatingConversionRate,
			// 			MaxOrderAmount:         testCtx.orderToken.MaxOrderAmount,
			// 			MinOrderAmount:         testCtx.orderToken.MinOrderAmount,
			// 			Network:                testCtx.orderToken.Network,
			// 		}},
			// 	}
			// 	res := profileUpdateRequest(payload)
			// 	assert.Equal(t, http.StatusOK, res.Code)

			// 	// Verify the rate slippage defaulted to 0%
			// 	providerToken, err := db.Client.ProviderOrderToken.
			// 		Query().
			// 		Where(
			// 			providerordertoken.HasProviderWith(providerprofile.IDEQ(testCtx.providerProfile.ID)),
			// 		).
			// 		Only(context.Background())

			// 	assert.NoError(t, err)
			// 	assert.Equal(t, decimal.NewFromFloat(0), providerToken.RateSlippage)
			// })
		})

		t.Run("with visibility", func(t *testing.T) {
			// Test partial update
			accessToken, _ := token.GenerateAccessJWT(testCtx.user.ID.String(), "provider")
			headers := map[string]string{
				"Authorization": "Bearer " + accessToken,
			}
			payload := types.ProviderProfilePayload{
				VisibilityMode: "private",
				TradingName:    testCtx.providerProfile.TradingName,
				HostIdentifier: testCtx.providerProfile.HostIdentifier,
				Currency:       "KES",
			}

			res, err := test.PerformRequest(t, "PATCH", "/settings/provider", payload, headers, router)
			assert.NoError(t, err)

			// Assert the response body
			assert.Equal(t, http.StatusOK, res.Code)

			var response types.Response
			err = json.Unmarshal(res.Body.Bytes(), &response)
			assert.NoError(t, err)
			assert.Equal(t, "Profile updated successfully", response.Message)
			assert.Nil(t, response.Data, "response.Data is not nil")

			providerProfile, err := db.Client.ProviderProfile.Query().
				Where(providerprofile.VisibilityModeEQ(providerprofile.VisibilityModePrivate)).
				Count(context.Background())
			assert.NoError(t, err)
			assert.Equal(t, 1, providerProfile)
		})

		t.Run("with optional fields", func(t *testing.T) {
			profileUpdateRequest := func(payload types.ProviderProfilePayload) *httptest.ResponseRecorder {
				// Test partial update
				accessToken, _ := token.GenerateAccessJWT(testCtx.user.ID.String(), "provider")
				headers := map[string]string{
					"Authorization": "Bearer " + accessToken,
				}

				res, err := test.PerformRequest(t, "PATCH", "/settings/provider", payload, headers, router)
				assert.NoError(t, err)

				return res
			}

			t.Run("success for valid provider profile fields", func(t *testing.T) {
				payload := types.ProviderProfilePayload{
					TradingName:    "Updated Trading Name",
					HostIdentifier: testCtx.providerProfile.HostIdentifier,
					Currency:       "KES",
					VisibilityMode: "public",
					IsAvailable:    true,
				}
				res := profileUpdateRequest(payload)

				// Assert the response body
				assert.Equal(t, http.StatusOK, res.Code)

				var response types.Response
				err = json.Unmarshal(res.Body.Bytes(), &response)
				assert.NoError(t, err)
				assert.Equal(t, "Profile updated successfully", response.Message)

				// Assert fields were correctly updated
				providerProfile, err := db.Client.ProviderProfile.
					Query().
					Where(
						providerprofile.HasUserWith(user.ID(testCtx.user.ID)),
						providerprofile.HasProviderCurrenciesWith(
							providercurrencies.HasCurrencyWith(fiatcurrency.CodeEQ(payload.Currency)),
						),
					).
					WithProviderCurrencies().
					Only(context.Background())
				assert.NoError(t, err)

				assert.Equal(t, "Updated Trading Name", providerProfile.TradingName)
				assert.Equal(t, "public", string(providerProfile.VisibilityMode))

				// Assert availability from ProviderCurrencies
				assert.Len(t, providerProfile.Edges.ProviderCurrencies, 1)
				assert.True(t, providerProfile.Edges.ProviderCurrencies[0].IsAvailable)

			})
		})

		t.Run("HostIdentifier URL validation", func(t *testing.T) {
			accessToken, _ := token.GenerateAccessJWT(testCtx.user.ID.String(), "provider")
			headers := map[string]string{
				"Authorization": "Bearer " + accessToken,
			}

			t.Run("fails for HTTP URL", func(t *testing.T) {
				payload := types.ProviderProfilePayload{
					TradingName:    "Paycrest Profile",
					HostIdentifier: "http://example.com",
					Currency:       "KES",
				}

				res, err := test.PerformRequest(t, "PATCH", "/settings/provider", payload, headers, router)
				assert.NoError(t, err)
				assert.Equal(t, http.StatusBadRequest, res.Code)
				var response types.Response
				err = json.Unmarshal(res.Body.Bytes(), &response)
				assert.NoError(t, err)
				assert.Equal(t, "Host identifier must use HTTPS protocol and be a valid URL", response.Message)
				assert.NotNil(t, response.Data, "Response data should not be nil")
			})

			t.Run("fails for malformed URL", func(t *testing.T) {
				payload := types.ProviderProfilePayload{
					TradingName:    "Paycrest Profile",
					HostIdentifier: "not-a-valid-url",
					Currency:       "KES",
				}

				res, err := test.PerformRequest(t, "PATCH", "/settings/provider", payload, headers, router)
				assert.NoError(t, err)
				assert.Equal(t, http.StatusBadRequest, res.Code)
				var response types.Response
				err = json.Unmarshal(res.Body.Bytes(), &response)
				assert.NoError(t, err)
				assert.Equal(t, "Host identifier must use HTTPS protocol and be a valid URL", response.Message)
			})

			t.Run("fails for URL without host", func(t *testing.T) {
				payload := types.ProviderProfilePayload{
					TradingName:    "Paycrest Profile",
					HostIdentifier: "https://",
					Currency:       "KES",
				}

				res, err := test.PerformRequest(t, "PATCH", "/settings/provider", payload, headers, router)
				assert.NoError(t, err)
				assert.Equal(t, http.StatusBadRequest, res.Code)
				var response types.Response
				err = json.Unmarshal(res.Body.Bytes(), &response)
				assert.NoError(t, err)
				assert.Equal(t, "Host identifier must use HTTPS protocol and be a valid URL", response.Message)
			})

			t.Run("succeeds with valid HTTPS URL", func(t *testing.T) {
				payload := types.ProviderProfilePayload{
					TradingName:    "Paycrest Profile",
					HostIdentifier: "https://example.com",
					Currency:       "KES",
				}

				res, err := test.PerformRequest(t, "PATCH", "/settings/provider", payload, headers, router)
				assert.NoError(t, err)
				assert.Equal(t, http.StatusOK, res.Code)
				var response types.Response
				err = json.Unmarshal(res.Body.Bytes(), &response)
				assert.NoError(t, err)
				assert.Equal(t, "Profile updated successfully", response.Message)
				providerProfile, err := db.Client.ProviderProfile.
					Query().
					Where(providerprofile.HasUserWith(user.ID(testCtx.user.ID))).
					Only(context.Background())
				assert.NoError(t, err)
				assert.Equal(t, "https://example.com", providerProfile.HostIdentifier)
			})
		})

		t.Run("with bank accounts", func(t *testing.T) {
			ctx := context.Background()

			// Create test institutions
			zenithBank, err := db.Client.Institution.
				Create().
				SetCode("ZENITH").
				SetName("Zenith Bank").
				SetType("bank").
				Save(ctx)
			assert.NoError(t, err)

			gtBank, err := db.Client.Institution.
				Create().
				SetCode("GTB").
				SetName("Guaranty Trust Bank").
				SetType("bank").
				Save(ctx)
			assert.NoError(t, err)

			profileUpdateRequest := func(payload types.ProviderProfilePayload) *httptest.ResponseRecorder {
				accessToken, _ := token.GenerateAccessJWT(testCtx.user.ID.String(), "provider")
				headers := map[string]string{
					"Authorization": "Bearer " + accessToken,
				}
				res, err := test.PerformRequest(t, "PATCH", "/settings/provider", payload, headers, router)
				assert.NoError(t, err)
				return res
			}

			t.Run("creates new fiat account", func(t *testing.T) {
				payload := types.ProviderProfilePayload{
					TradingName:    testCtx.providerProfile.TradingName,
					HostIdentifier: testCtx.providerProfile.HostIdentifier,
					Currency:       "KES",
					FiatAccounts: []types.FiatAccountPayload{
						{
							AccountIdentifier: "1234567890",
							AccountName:       "John Doe",
							Institution:       zenithBank.Code,
						},
					},
				}

				res := profileUpdateRequest(payload)
				assert.Equal(t, http.StatusOK, res.Code)

				var response types.Response
				err := json.Unmarshal(res.Body.Bytes(), &response)
				assert.NoError(t, err)
				assert.Equal(t, "Profile updated successfully", response.Message)

				// Verify account was created
				account, err := db.Client.ProviderFiatAccount.
					Query().
					Where(
						providerfiataccount.AccountIdentifierEQ("1234567890"),
						providerfiataccount.InstitutionEQ(zenithBank.Code),
						providerfiataccount.HasProviderWith(providerprofile.IDEQ(testCtx.providerProfile.ID)),
					).
					Only(ctx)
				assert.NoError(t, err)
				assert.Equal(t, "John Doe", account.AccountName)
				assert.Equal(t, zenithBank.Code, account.Institution)
			})

			t.Run("updates existing fiat account (upsert)", func(t *testing.T) {
				// First create an account
				payload := types.ProviderProfilePayload{
					TradingName:    testCtx.providerProfile.TradingName,
					HostIdentifier: testCtx.providerProfile.HostIdentifier,
					Currency:       "KES",
					FiatAccounts: []types.FiatAccountPayload{
						{
							AccountIdentifier: "1111111111",
							AccountName:       "Original Name",
							Institution:       zenithBank.Code,
						},
					},
				}
				res := profileUpdateRequest(payload)
				assert.Equal(t, http.StatusOK, res.Code)

				// Get the account ID
				originalAccount, err := db.Client.ProviderFiatAccount.
					Query().
					Where(
						providerfiataccount.AccountIdentifierEQ("1111111111"),
					).
					Only(ctx)
				assert.NoError(t, err)

				// Then update the same account (same institution + account_identifier)
				payload.FiatAccounts[0].AccountName = "Updated Name"
				res = profileUpdateRequest(payload)
				assert.Equal(t, http.StatusOK, res.Code)

				// Verify it was updated, not duplicated
				updatedAccount, err := db.Client.ProviderFiatAccount.
					Query().
					Where(
						providerfiataccount.AccountIdentifierEQ("1111111111"),
					).
					Only(ctx)
				assert.NoError(t, err)
				assert.Equal(t, "Updated Name", updatedAccount.AccountName)
				assert.Equal(t, originalAccount.ID, updatedAccount.ID) // Same ID = updated, not new

				// Verify no duplicate was created
				count, err := db.Client.ProviderFiatAccount.
					Query().
					Where(
						providerfiataccount.AccountIdentifierEQ("1111111111"),
					).
					Count(ctx)
				assert.NoError(t, err)
				assert.Equal(t, 1, count)
			})

			t.Run("creates multiple fiat accounts at once", func(t *testing.T) {
				payload := types.ProviderProfilePayload{
					TradingName:    testCtx.providerProfile.TradingName,
					HostIdentifier: testCtx.providerProfile.HostIdentifier,
					Currency:       "KES",
					FiatAccounts: []types.FiatAccountPayload{
						{
							AccountIdentifier: "2222222222",
							AccountName:       "Account One",
							Institution:       zenithBank.Code,
						},
						{
							AccountIdentifier: "3333333333",
							AccountName:       "Account Two",
							Institution:       gtBank.Code,
						},
					},
				}

				res := profileUpdateRequest(payload)
				assert.Equal(t, http.StatusOK, res.Code)

				// Verify both accounts were created
				accounts, err := db.Client.ProviderFiatAccount.
					Query().
					Where(
						providerfiataccount.HasProviderWith(providerprofile.IDEQ(testCtx.providerProfile.ID)),
						providerfiataccount.AccountIdentifierIn("2222222222", "3333333333"),
					).
					All(ctx)
				assert.NoError(t, err)
				assert.Len(t, accounts, 2)
			})

			t.Run("allows same account number at different institutions", func(t *testing.T) {
				payload := types.ProviderProfilePayload{
					TradingName:    testCtx.providerProfile.TradingName,
					HostIdentifier: testCtx.providerProfile.HostIdentifier,
					Currency:       "KES",
					FiatAccounts: []types.FiatAccountPayload{
						{
							AccountIdentifier: "5555555555",
							AccountName:       "Same Number Zenith",
							Institution:       zenithBank.Code,
						},
						{
							AccountIdentifier: "5555555555",
							AccountName:       "Same Number GTB",
							Institution:       gtBank.Code,
						},
					},
				}

				res := profileUpdateRequest(payload)
				assert.Equal(t, http.StatusOK, res.Code)

				// Verify both accounts exist with same number but different institutions
				accounts, err := db.Client.ProviderFiatAccount.
					Query().
					Where(
						providerfiataccount.AccountIdentifierEQ("5555555555"),
					).
					All(ctx)
				assert.NoError(t, err)
				assert.Len(t, accounts, 2)

				// Verify institutions are different
				institutions := make(map[string]bool)
				for _, acc := range accounts {
					institutions[acc.Institution] = true
				}
				assert.True(t, institutions[zenithBank.Code])
				assert.True(t, institutions[gtBank.Code])
			})

			t.Run("fails with unsupported institution", func(t *testing.T) {
				payload := types.ProviderProfilePayload{
					TradingName:    testCtx.providerProfile.TradingName,
					HostIdentifier: testCtx.providerProfile.HostIdentifier,
					Currency:       "KES",
					FiatAccounts: []types.FiatAccountPayload{
						{
							AccountIdentifier: "6666666666",
							AccountName:       "Invalid Bank",
							Institution:       "UNSUPPORTED_BANK",
						},
					},
				}

				res := profileUpdateRequest(payload)
				assert.Equal(t, http.StatusBadRequest, res.Code)

				var response types.Response
				err := json.Unmarshal(res.Body.Bytes(), &response)
				assert.NoError(t, err)
				assert.Contains(t, response.Message, "Institution UNSUPPORTED_BANK is not supported")
			})

			t.Run("handles mixed valid and invalid fiat accounts", func(t *testing.T) {
				payload := types.ProviderProfilePayload{
					TradingName:    testCtx.providerProfile.TradingName,
					HostIdentifier: testCtx.providerProfile.HostIdentifier,
					Currency:       "KES",
					FiatAccounts: []types.FiatAccountPayload{
						{
							AccountIdentifier: "7777777777",
							AccountName:       "Valid Account",
							Institution:       zenithBank.Code,
						},
						{
							AccountIdentifier: "8888888888",
							AccountName:       "Invalid Bank Account",
							Institution:       "INVALID_BANK",
						},
					},
				}

				res := profileUpdateRequest(payload)
				assert.Equal(t, http.StatusBadRequest, res.Code)

				// Verify no accounts were created (transaction rolled back)
				count, err := db.Client.ProviderFiatAccount.
					Query().
					Where(
						providerfiataccount.AccountIdentifierIn("7777777777", "8888888888"),
					).
					Count(ctx)
				assert.NoError(t, err)
				assert.Equal(t, 0, count)
			})

			t.Run("updates profile and fiat accounts in same transaction", func(t *testing.T) {
				payload := types.ProviderProfilePayload{
					TradingName:    "Updated Trading Name",
					HostIdentifier: testCtx.providerProfile.HostIdentifier,
					Currency:       "KES",
					IsAvailable:    true,
					FiatAccounts: []types.FiatAccountPayload{
						{
							AccountIdentifier: "4444444444",
							AccountName:       "Transaction Test",
							Institution:       zenithBank.Code,
						},
					},
				}

				res := profileUpdateRequest(payload)
				assert.Equal(t, http.StatusOK, res.Code)

				// Verify profile was updated
				profile, err := db.Client.ProviderProfile.
					Query().
					Where(providerprofile.IDEQ(testCtx.providerProfile.ID)).
					Only(ctx)
				assert.NoError(t, err)
				assert.Equal(t, "Updated Trading Name", profile.TradingName)

				// Verify fiat account was created
				account, err := db.Client.ProviderFiatAccount.
					Query().
					Where(
						providerfiataccount.AccountIdentifierEQ("4444444444"),
					).
					Only(ctx)
				assert.NoError(t, err)
				assert.Equal(t, "Transaction Test", account.AccountName)
			})
		})
	})

	t.Run("GetSenderProfile", func(t *testing.T) {
		testUser, err := test.CreateTestUser(map[string]interface{}{
			"email": "hello@test.com",
			"scope": "sender",
		})
		assert.NoError(t, err)

		sender, err := test.CreateTestSenderProfile(map[string]interface{}{
			"domain_whitelist": []string{"mydomain.com"},
			"user_id":          testUser.ID,
		})
		assert.NoError(t, err)

		apiKeyService := services.NewAPIKeyService()
		_, _, err = apiKeyService.GenerateAPIKey(
			context.Background(),
			nil,
			sender,
			nil,
		)
		assert.NoError(t, err)

		accessToken, _ := token.GenerateAccessJWT(testUser.ID.String(), "sender")
		headers := map[string]string{
			"Authorization": "Bearer " + accessToken,
		}
		res, err := test.PerformRequest(t, "GET", "/settings/sender", nil, headers, router)
		assert.NoError(t, err)

		// Assert the response body
		assert.Equal(t, http.StatusOK, res.Code)
		var response struct {
			Data    types.SenderProfileResponse
			Message string
		}
		err = json.Unmarshal(res.Body.Bytes(), &response)
		assert.NoError(t, err)
		assert.Equal(t, "Profile retrieved successfully", response.Message)
		assert.NotNil(t, response.Data, "response.Data is nil")
		assert.Greater(t, len(response.Data.Tokens), 0)
		assert.Contains(t, response.Data.WebhookURL, "https://example.com")
	})

	t.Run("GetSenderProfile returns MaxFeeCap", func(t *testing.T) {
		testUser, err := test.CreateTestUser(map[string]interface{}{
			"email": "maxfeecap_get@test.com",
			"scope": "sender",
		})
		assert.NoError(t, err)

		sender, err := test.CreateTestSenderProfile(map[string]interface{}{
			"domain_whitelist": []string{"mydomain.com"},
			"user_id":          testUser.ID,
			"token":            testCtx.token.Symbol,
		})
		assert.NoError(t, err)

		apiKeyService := services.NewAPIKeyService()
		_, _, err = apiKeyService.GenerateAPIKey(
			context.Background(),
			nil,
			sender,
			nil,
		)
		assert.NoError(t, err)

		// Update profile with MaxFeeCap
		maxFeeCap := decimal.NewFromFloat(15.75)
		accessToken, _ := token.GenerateAccessJWT(testUser.ID.String(), "sender")
		headers := map[string]string{
			"Authorization": "Bearer " + accessToken,
		}

		tokenPayload := []types.SenderOrderTokenPayload{
			{
				Symbol:     testCtx.token.Symbol,
				FeePercent: decimal.NewFromInt(3),
				MaxFeeCap:  maxFeeCap,
				Addresses: []types.SenderOrderAddressPayload{
					{
						Network:       testCtx.token.Edges.Network.Identifier,
						FeeAddress:    "0xD4EB9067111F81b9bAabE06E2b8ebBaDADEd5DAf",
						RefundAddress: "0xD4EB9067111F81b9bAabE06E2b8ebBaDADEd5DA0",
					},
				},
			},
		}

		payload := types.SenderProfilePayload{
			Tokens: tokenPayload,
		}

		_, err = test.PerformRequest(t, "PATCH", "/settings/sender", payload, headers, router)
		assert.NoError(t, err)

		// Get profile and verify MaxFeeCap is returned
		res, err := test.PerformRequest(t, "GET", "/settings/sender", nil, headers, router)
		assert.NoError(t, err)
		assert.Equal(t, http.StatusOK, res.Code)

		var response struct {
			Data    types.SenderProfileResponse
			Message string
		}
		err = json.Unmarshal(res.Body.Bytes(), &response)
		assert.NoError(t, err)
		assert.Equal(t, "Profile retrieved successfully", response.Message)
		assert.NotNil(t, response.Data, "response.Data is nil")
		assert.Greater(t, len(response.Data.Tokens), 0)

		// Verify MaxFeeCap is in the response
		foundToken := false
		for _, token := range response.Data.Tokens {
			if token.Symbol == testCtx.token.Symbol {
				foundToken = true
				assert.Equal(t, maxFeeCap, token.MaxFeeCap, "MaxFeeCap should be present in response")
				break
			}
		}
		assert.True(t, foundToken, "Token should be found in response")
	})

	t.Run("GetProviderProfile", func(t *testing.T) {
		t.Run("with currency filter", func(t *testing.T) {
			ctx := context.Background()

			// Create a USD fiat currency
			usd, err := test.CreateTestFiatCurrency(map[string]interface{}{
				"code":        "USD",
				"short_name":  "US Dollar",
				"decimals":    2,
				"symbol":      "$",
				"name":        "US Dollar",
				"market_rate": 1.0,
			})
			assert.NoError(t, err)

			// Add USD to the provider profile's currencies
			_, err = db.Client.ProviderCurrencies.
				Create().
				SetProviderID(testCtx.providerProfile.ID).
				SetCurrency(usd).
				SetAvailableBalance(decimal.Zero).
				SetTotalBalance(decimal.Zero).
				SetReservedBalance(decimal.Zero).
				Save(ctx)
			assert.NoError(t, err)

			// Create a provider order token for USD
			_, err = db.Client.ProviderOrderToken.
				Create().
				SetProviderID(testCtx.providerProfile.ID).
				SetTokenID(testCtx.token.ID).
				SetCurrencyID(usd.ID).
				SetConversionRateType("floating").
				SetFixedConversionRate(decimal.NewFromInt(0)).
				SetFloatingConversionRate(decimal.NewFromInt(2)).
				SetMaxOrderAmount(decimal.NewFromInt(200)).
				SetMinOrderAmount(decimal.NewFromInt(10)).
				SetMaxOrderAmountOtc(decimal.Zero).
				SetMinOrderAmountOtc(decimal.Zero).
				SetAddress("address_usd").
				SetNetwork("polygon").
				SetRateSlippage(decimal.NewFromInt(0)).
				Save(ctx)
			assert.NoError(t, err)

			// Generate a provider API key
			apiKeyService := services.NewAPIKeyService()
			_, _, err = apiKeyService.GenerateAPIKey(
				context.Background(),
				nil,
				nil,
				testCtx.providerProfile,
			)
			assert.NoError(t, err)

			// Prepare a GET request with a currency filter for KES
			accessToken, _ := token.GenerateAccessJWT(testCtx.user.ID.String(), "provider")
			headers := map[string]string{
				"Authorization": "Bearer " + accessToken,
			}
			resKES, err := test.PerformRequest(t, "GET", "/settings/provider?currency=KES", nil, headers, router)
			assert.NoError(t, err)
			assert.Equal(t, http.StatusOK, resKES.Code)

			var respKES struct {
				Data    types.ProviderProfileResponse `json:"data"`
				Message string                        `json:"message"`
				Status  string                        `json:"status"`
			}
			err = json.Unmarshal(resKES.Body.Bytes(), &respKES)
			assert.NoError(t, err)
			// Expect only one token when filtering by KES
			assert.Len(t, respKES.Data.Tokens, 1)

			// Perform a GET request with no currency filter to retrieve both tokens
			resAll, err := test.PerformRequest(t, "GET", "/settings/provider", nil, headers, router)
			assert.NoError(t, err)
			assert.Equal(t, http.StatusOK, resAll.Code)

			var respAll struct {
				Data    types.ProviderProfileResponse `json:"data"`
				Message string                        `json:"message"`
				Status  string                        `json:"status"`
			}
			err = json.Unmarshal(resAll.Body.Bytes(), &respAll)
			assert.NoError(t, err)
			// Expect two tokens (one for KES and one for USD)
			assert.Len(t, respAll.Data.Tokens, 2)

		})
	})

	t.Run("GetProviderProfile returns fiat accounts", func(t *testing.T) {
		ctx := context.Background()

		// Create test institutions
		wemaBank, err := db.Client.Institution.
			Create().
			SetCode("WEMA").
			SetName("Wema Bank").
			SetType("bank").
			Save(ctx)
		assert.NoError(t, err)

		firstBank, err := db.Client.Institution.
			Create().
			SetCode("FIRST_BANK").
			SetName("First Bank").
			SetType("bank").
			Save(ctx)
		assert.NoError(t, err)

		// Create test bank accounts
		_, err = db.Client.ProviderFiatAccount.
			Create().
			SetAccountIdentifier("1111222233").
			SetAccountName("Test Account 1").
			SetInstitution(wemaBank.Code).
			SetProviderID(testCtx.providerProfile.ID).
			Save(ctx)
		assert.NoError(t, err)

		_, err = db.Client.ProviderFiatAccount.
			Create().
			SetAccountIdentifier("4444555566").
			SetAccountName("Test Account 2").
			SetInstitution(firstBank.Code).
			SetProviderID(testCtx.providerProfile.ID).
			Save(ctx)
		assert.NoError(t, err)

		// Prepare GET request
		accessToken, _ := token.GenerateAccessJWT(testCtx.user.ID.String(), "provider")
		headers := map[string]string{
			"Authorization": "Bearer " + accessToken,
		}

		res, err := test.PerformRequest(t, "GET", "/settings/provider", nil, headers, router)
		assert.NoError(t, err)
		assert.Equal(t, http.StatusOK, res.Code)

		var response struct {
			Data    types.ProviderProfileResponse `json:"data"`
			Message string                        `json:"message"`
			Status  string                        `json:"status"`
		}
		err = json.Unmarshal(res.Body.Bytes(), &response)
		assert.NoError(t, err)
		assert.Equal(t, "success", response.Status)

		// Verify bank accounts are included in response
		assert.GreaterOrEqual(t, len(response.Data.FiatAccounts), 2)

		// Verify account details
		accountMap := make(map[string]types.FiatAccountResponse)
		for _, acc := range response.Data.FiatAccounts {
			accountMap[acc.AccountIdentifier] = acc
		}

		// Check first account
		account1, exists := accountMap["1111222233"]
		assert.True(t, exists)
		assert.Equal(t, "Test Account 1", account1.AccountName)
		assert.Equal(t, wemaBank.Code, account1.Institution)

		// Check second account
		account2, exists := accountMap["4444555566"]
		assert.True(t, exists)
		assert.Equal(t, "Test Account 2", account2.AccountName)
		assert.Equal(t, firstBank.Code, account2.Institution)
	})
}
<|MERGE_RESOLUTION|>--- conflicted
+++ resolved
@@ -1,1459 +1,1445 @@
-package accounts
-
-import (
-	"context"
-	"encoding/json"
-	"fmt"
-	"net/http"
-	"net/http/httptest"
-	"testing"
-
-	_ "github.com/mattn/go-sqlite3"
-	"github.com/paycrest/aggregator/ent"
-	"github.com/paycrest/aggregator/routers/middleware"
-	"github.com/paycrest/aggregator/services"
-	db "github.com/paycrest/aggregator/storage"
-	"github.com/paycrest/aggregator/types"
-	"github.com/shopspring/decimal"
-
-	"github.com/gin-gonic/gin"
-	"github.com/paycrest/aggregator/ent/enttest"
-	"github.com/paycrest/aggregator/ent/fiatcurrency"
-	"github.com/paycrest/aggregator/ent/migrate"
-	"github.com/paycrest/aggregator/ent/providerfiataccount"
-	"github.com/paycrest/aggregator/ent/providercurrencies"
-	"github.com/paycrest/aggregator/ent/providerfiataccount"
-	"github.com/paycrest/aggregator/ent/providerordertoken"
-	"github.com/paycrest/aggregator/ent/providerprofile"
-	"github.com/paycrest/aggregator/ent/senderordertoken"
-	"github.com/paycrest/aggregator/ent/senderprofile"
-	tokenDB "github.com/paycrest/aggregator/ent/token"
-	"github.com/paycrest/aggregator/ent/user"
-	"github.com/paycrest/aggregator/utils/test"
-	"github.com/paycrest/aggregator/utils/token"
-	"github.com/stretchr/testify/assert"
-)
-
-var testCtx = struct {
-	user            *ent.User
-	providerProfile *ent.ProviderProfile
-	token           *ent.Token
-	orderToken      *ent.ProviderOrderToken
-}{}
-
-func setup() error {
-	// Create Network first (skip blockchain connection)
-	networkId, err := db.Client.Network.
-		Create().
-		SetIdentifier("localhost").
-		SetChainID(int64(56)). // Use BNB Smart Chain to skip webhook creation
-		SetRPCEndpoint("ws://localhost:8545").
-		SetBlockTime(decimal.NewFromFloat(3.0)).
-		SetFee(decimal.NewFromFloat(0.1)).
-		SetIsTestnet(true).
-		OnConflict().
-		UpdateNewValues().
-		ID(context.Background())
-	if err != nil {
-		return fmt.Errorf("CreateNetwork.profile_test: %w", err)
-	}
-
-	// Create token directly without blockchain
-	tokenId, err := db.Client.Token.
-		Create().
-		SetSymbol("TST").
-		SetContractAddress("0xd4E96eF8eee8678dBFf4d535E033Ed1a4F7605b7").
-		SetDecimals(6).
-		SetNetworkID(networkId).
-		SetIsEnabled(true).
-		SetBaseCurrency("KES").
-		OnConflict().
-		UpdateNewValues().
-		ID(context.Background())
-	if err != nil {
-		return fmt.Errorf("CreateToken.profile_test: %w", err)
-	}
-
-	token, err := db.Client.Token.
-		Query().
-		Where(tokenDB.IDEQ(tokenId)).
-		WithNetwork().
-		Only(context.Background())
-	if err != nil {
-		return fmt.Errorf("GetToken.profile_test: %w", err)
-	}
-	testCtx.token = token
-
-	// Set up test data
-	user, err := test.CreateTestUser(map[string]interface{}{
-		"scope": "provider",
-		"email": "providerjohndoe@test.com",
-	})
-	if err != nil {
-		return err
-	}
-	testCtx.user = user
-
-	currency, err := test.CreateTestFiatCurrency(map[string]interface{}{
-		"code":        "KES",
-		"short_name":  "Shilling",
-		"decimals":    2,
-		"symbol":      "KSh",
-		"name":        "Kenyan Shilling",
-		"market_rate": 550.0,
-	})
-	if err != nil {
-		return err
-	}
-
-	providerProfile, err := test.CreateTestProviderProfile(map[string]interface{}{
-		"user_id":     testCtx.user.ID,
-		"currency_id": currency.ID,
-	})
-	if err != nil {
-		return err
-	}
-
-	testCtx.providerProfile = providerProfile
-	orderToken, err := test.AddProviderOrderTokenToProvider(map[string]interface{}{
-		"fixed_conversion_rate":    decimal.NewFromFloat(550),
-		"conversion_rate_type":     "fixed",
-		"floating_conversion_rate": decimal.NewFromFloat(0),
-		"provider":                 testCtx.providerProfile,
-		"token_id":                 testCtx.token.ID,
-		"currency_id":              currency.ID,
-	})
-	if err != nil {
-		return err
-	}
-	testCtx.orderToken = orderToken
-
-	return nil
-}
-
-func TestProfile(t *testing.T) {
-	// Set up test database client with shared in-memory schema
-	client := enttest.Open(t, "sqlite3", "file:ent?mode=memory&cache=shared&_fk=1")
-	defer client.Close()
-
-	// Run schema migrations
-	if err := client.Schema.Create(context.Background(), migrate.WithGlobalUniqueID(true)); err != nil {
-		t.Fatal(err)
-	}
-
-	db.Client = client
-
-	// Setup test data
-	err := setup()
-	assert.NoError(t, err)
-
-	// Set up test routers
-	router := gin.New()
-	ctrl := &ProfileController{}
-
-	router.GET(
-		"/settings/sender",
-		middleware.JWTMiddleware,
-		middleware.OnlySenderMiddleware,
-		ctrl.GetSenderProfile,
-	)
-	router.GET(
-		"/settings/provider",
-		middleware.JWTMiddleware,
-		middleware.OnlyProviderMiddleware,
-		ctrl.GetProviderProfile,
-	)
-	router.PATCH(
-		"/settings/sender",
-		middleware.JWTMiddleware,
-		middleware.OnlySenderMiddleware,
-		ctrl.UpdateSenderProfile,
-	)
-	router.PATCH(
-		"/settings/provider",
-		middleware.JWTMiddleware,
-		middleware.OnlyProviderMiddleware,
-		ctrl.UpdateProviderProfile,
-	)
-
-	t.Run("UpdateSenderProfile", func(t *testing.T) {
-		t.Run("with all fields", func(t *testing.T) {
-			testUser, err := test.CreateTestUser(map[string]interface{}{"scope": "sender"})
-			assert.NoError(t, err)
-
-			_, err = test.CreateTestSenderProfile(map[string]interface{}{
-				"domain_whitelist": []string{"example.com"},
-				"user_id":          testUser.ID,
-				"token":            testCtx.token.Symbol,
-			})
-			assert.NoError(t, err)
-
-			// Test partial update
-			accessToken, _ := token.GenerateAccessJWT(testUser.ID.String(), "sender")
-			headers := map[string]string{
-				"Authorization": "Bearer " + accessToken,
-			}
-			payload := types.SenderProfilePayload{
-				DomainWhitelist: []string{"example.com", "mydomain.com"},
-			}
-
-			res, err := test.PerformRequest(t, "PATCH", "/settings/sender", payload, headers, router)
-			assert.NoError(t, err)
-
-			// Assert the response body
-			assert.Equal(t, http.StatusOK, res.Code)
-
-			var response types.Response
-			err = json.Unmarshal(res.Body.Bytes(), &response)
-			assert.NoError(t, err)
-			assert.Equal(t, "Profile updated successfully", response.Message)
-			assert.Nil(t, response.Data, "response.Data is not nil")
-
-			senderProfile, err := db.Client.SenderProfile.
-				Query().
-				Where(senderprofile.HasUserWith(user.ID(testUser.ID))).
-				Only(context.Background())
-			assert.NoError(t, err)
-
-			assert.Contains(t, senderProfile.DomainWhitelist, "mydomain.com")
-		})
-
-		t.Run("with an invalid webhook", func(t *testing.T) {
-			testUser, err := test.CreateTestUser(map[string]interface{}{
-				"scope": "sender",
-				"email": "johndoe2@test.com",
-			})
-			assert.NoError(t, err)
-
-			_, err = test.CreateTestSenderProfile(map[string]interface{}{
-				"domain_whitelist": []string{"example.com"},
-				"user_id":          testUser.ID,
-			})
-			assert.NoError(t, err)
-
-			// Test partial update
-			accessToken, _ := token.GenerateAccessJWT(testUser.ID.String(), "sender")
-			headers := map[string]string{
-				"Authorization": "Bearer " + accessToken,
-			}
-			payload := types.SenderProfilePayload{
-				WebhookURL:      "examplecom",
-				DomainWhitelist: []string{"example.com", "mydomain.com"},
-			}
-
-			res, err := test.PerformRequest(t, "PATCH", "/settings/sender", payload, headers, router)
-			assert.NoError(t, err)
-
-			// Assert the response body
-			assert.Equal(t, http.StatusBadRequest, res.Code)
-
-			var response types.Response
-			err = json.Unmarshal(res.Body.Bytes(), &response)
-			assert.NoError(t, err)
-			assert.Equal(t, "Failed to validate payload", response.Message)
-			assert.Equal(t, "error", response.Status)
-			data, ok := response.Data.([]interface{})
-			assert.True(t, ok, "response.Data is not of type []interface{}")
-			assert.NotNil(t, data, "response.Data is nil")
-
-			// Assert the response errors in data
-			assert.Len(t, data, 1)
-			errorMap, ok := data[0].(map[string]interface{})
-			assert.True(t, ok, "error is not of type map[string]interface{}")
-			assert.NotNil(t, errorMap, "error is nil")
-			assert.Contains(t, errorMap, "field")
-			assert.Equal(t, "WebhookURL", errorMap["field"].(string))
-			assert.Contains(t, errorMap, "message")
-			assert.Equal(t, "Invalid URL", errorMap["message"].(string))
-		})
-
-		t.Run("with all fields and check if it is active", func(t *testing.T) {
-			testUser, err := test.CreateTestUser(map[string]interface{}{
-				"scope": "sender",
-				"email": "johndoe3@test.com",
-			})
-			assert.NoError(t, err)
-
-			_, err = test.CreateTestSenderProfile(map[string]interface{}{
-				"domain_whitelist": []string{"example.com"},
-				"user_id":          testUser.ID,
-				"token":            testCtx.token.Symbol,
-			})
-			assert.NoError(t, err)
-
-			// Test partial update
-			accessToken, _ := token.GenerateAccessJWT(testUser.ID.String(), "sender")
-			headers := map[string]string{
-				"Authorization": "Bearer " + accessToken,
-			}
-
-			// setup payload
-			tokenPayload := make([]types.SenderOrderTokenPayload, 2)
-			tokenAddresses := make([]types.SenderOrderAddressPayload, 1)
-
-			// setup ERC20 token
-			tokenAddresses[0].FeeAddress = "0xD4EB9067111F81b9bAabE06E2b8ebBaDADEd5DAf"
-			tokenAddresses[0].Network = testCtx.token.Edges.Network.Identifier
-			tokenAddresses[0].RefundAddress = "0xD4EB9067111F81b9bAabE06E2b8ebBaDADEd5DA0"
-
-			tokenPayload[0].FeePercent = decimal.NewFromInt(1)
-			tokenPayload[0].Symbol = testCtx.token.Symbol
-			tokenPayload[0].Addresses = tokenAddresses
-
-			// setup TRC token
-			tronToken, err := test.CreateTRC20Token(map[string]interface{}{})
-			assert.NoError(t, err)
-			assert.NotEqual(t, "localhost", tronToken.Edges.Network.Identifier)
-
-			// setup TRC20 token
-			tronTokenAddresses := make([]types.SenderOrderAddressPayload, 1)
-			tronTokenAddresses[0].FeeAddress = "TFRKiHrHCeSyWL67CEwydFvUMYJ6CbYYX7"
-			tronTokenAddresses[0].Network = tronToken.Edges.Network.Identifier
-			tronTokenAddresses[0].RefundAddress = "TFRKiHrHCeSyWL67CEwydFvUMYJ6CbYYXR"
-
-			tokenPayload[1].FeePercent = decimal.NewFromInt(2)
-			tokenPayload[1].Symbol = tronToken.Symbol
-			tokenPayload[1].Addresses = tronTokenAddresses
-
-			// put the payload together
-			payload := types.SenderProfilePayload{
-				DomainWhitelist: []string{"example.com", "mydomain.com"},
-				WebhookURL:      "https://example.com",
-				Tokens:          tokenPayload,
-			}
-
-			res, err := test.PerformRequest(t, "PATCH", "/settings/sender", payload, headers, router)
-			assert.NoError(t, err)
-
-			// Assert the response body
-			assert.Equal(t, http.StatusOK, res.Code)
-
-			var response types.Response
-			err = json.Unmarshal(res.Body.Bytes(), &response)
-			assert.NoError(t, err)
-			assert.Equal(t, "Profile updated successfully", response.Message)
-			assert.Nil(t, response.Data, "response.Data is not nil")
-
-			senderProfile, err := db.Client.SenderProfile.
-				Query().
-				Where(senderprofile.HasUserWith(user.ID(testUser.ID))).
-				WithOrderTokens().
-				Only(context.Background())
-			assert.NoError(t, err)
-			assert.Equal(t, len(senderProfile.Edges.OrderTokens), 2)
-
-			t.Run("check If Tron was added", func(t *testing.T) {
-				senderorder, err := db.Client.SenderOrderToken.
-					Query().
-					Where(
-						senderordertoken.HasSenderWith(
-							senderprofile.IDEQ(senderProfile.ID),
-						),
-						senderordertoken.HasTokenWith(tokenDB.IDEQ(tronToken.ID)),
-					).
-					Only(context.Background())
-				assert.NoError(t, err)
-				assert.Equal(t, senderorder.FeeAddress, "TFRKiHrHCeSyWL67CEwydFvUMYJ6CbYYX7")
-				assert.Equal(t, senderorder.RefundAddress, "TFRKiHrHCeSyWL67CEwydFvUMYJ6CbYYXR")
-			})
-
-			t.Run("check If EVM chain was added", func(t *testing.T) {
-				senderorder, err := db.Client.SenderOrderToken.
-					Query().
-					Where(
-						senderordertoken.HasSenderWith(
-							senderprofile.IDEQ(senderProfile.ID),
-						),
-						senderordertoken.HasTokenWith(tokenDB.IDEQ(testCtx.token.ID)),
-					).
-					Only(context.Background())
-				assert.NoError(t, err)
-				assert.Equal(t, senderorder.FeeAddress, "0xD4EB9067111F81b9bAabE06E2b8ebBaDADEd5DAf")
-				assert.Equal(t, senderorder.RefundAddress, "0xD4EB9067111F81b9bAabE06E2b8ebBaDADEd5DA0")
-			})
-			assert.Contains(t, senderProfile.DomainWhitelist, "mydomain.com")
-			assert.True(t, senderProfile.IsActive)
-		})
-
-		t.Run("with MaxFeeCap", func(t *testing.T) {
-			testUser, err := test.CreateTestUser(map[string]interface{}{
-				"scope": "sender",
-				"email": "maxfeecap@test.com",
-			})
-			assert.NoError(t, err)
-
-			_, err = test.CreateTestSenderProfile(map[string]interface{}{
-				"domain_whitelist": []string{"example.com"},
-				"user_id":          testUser.ID,
-				"token":            testCtx.token.Symbol,
-			})
-			assert.NoError(t, err)
-
-			accessToken, _ := token.GenerateAccessJWT(testUser.ID.String(), "sender")
-			headers := map[string]string{
-				"Authorization": "Bearer " + accessToken,
-			}
-
-			maxFeeCap := decimal.NewFromFloat(10.5)
-			tokenPayload := []types.SenderOrderTokenPayload{
-				{
-					Symbol:     testCtx.token.Symbol,
-					FeePercent: decimal.NewFromInt(5),
-					MaxFeeCap:  maxFeeCap,
-					Addresses: []types.SenderOrderAddressPayload{
-						{
-							Network:       testCtx.token.Edges.Network.Identifier,
-							FeeAddress:    "0xD4EB9067111F81b9bAabE06E2b8ebBaDADEd5DAf",
-							RefundAddress: "0xD4EB9067111F81b9bAabE06E2b8ebBaDADEd5DA0",
-						},
-					},
-				},
-			}
-
-			payload := types.SenderProfilePayload{
-				Tokens: tokenPayload,
-			}
-
-			res, err := test.PerformRequest(t, "PATCH", "/settings/sender", payload, headers, router)
-			assert.NoError(t, err)
-			assert.Equal(t, http.StatusOK, res.Code)
-
-			// Verify MaxFeeCap was saved
-			senderOrderToken, err := db.Client.SenderOrderToken.
-				Query().
-				Where(
-					senderordertoken.HasSenderWith(senderprofile.HasUserWith(user.ID(testUser.ID))),
-					senderordertoken.HasTokenWith(tokenDB.IDEQ(testCtx.token.ID)),
-				).
-				Only(context.Background())
-			assert.NoError(t, err)
-			assert.Equal(t, maxFeeCap, senderOrderToken.MaxFeeCap)
-		})
-
-		t.Run("without MaxFeeCap (uses zero to mean no cap)", func(t *testing.T) {
-			testUser, err := test.CreateTestUser(map[string]interface{}{
-				"scope": "sender",
-				"email": "nomaxfeecap@test.com",
-			})
-			assert.NoError(t, err)
-
-			_, err = test.CreateTestSenderProfile(map[string]interface{}{
-				"domain_whitelist": []string{"example.com"},
-				"user_id":          testUser.ID,
-				"token":            testCtx.token.Symbol,
-			})
-			assert.NoError(t, err)
-
-			accessToken, _ := token.GenerateAccessJWT(testUser.ID.String(), "sender")
-			headers := map[string]string{
-				"Authorization": "Bearer " + accessToken,
-			}
-
-			tokenPayload := []types.SenderOrderTokenPayload{
-				{
-					Symbol:     testCtx.token.Symbol,
-					FeePercent: decimal.NewFromInt(5),
-					MaxFeeCap:  decimal.Zero, // Zero means no cap
-					Addresses: []types.SenderOrderAddressPayload{
-						{
-							Network:       testCtx.token.Edges.Network.Identifier,
-							FeeAddress:    "0xD4EB9067111F81b9bAabE06E2b8ebBaDADEd5DAf",
-							RefundAddress: "0xD4EB9067111F81b9bAabE06E2b8ebBaDADEd5DA0",
-						},
-					},
-				},
-			}
-
-			payload := types.SenderProfilePayload{
-				Tokens: tokenPayload,
-			}
-
-			res, err := test.PerformRequest(t, "PATCH", "/settings/sender", payload, headers, router)
-			assert.NoError(t, err)
-			assert.Equal(t, http.StatusOK, res.Code)
-
-			// Verify MaxFeeCap is zero (meaning no cap)
-			senderOrderToken, err := db.Client.SenderOrderToken.
-				Query().
-				Where(
-					senderordertoken.HasSenderWith(senderprofile.HasUserWith(user.ID(testUser.ID))),
-					senderordertoken.HasTokenWith(tokenDB.IDEQ(testCtx.token.ID)),
-				).
-				Only(context.Background())
-			assert.NoError(t, err)
-			assert.True(t, senderOrderToken.MaxFeeCap.IsZero(), "MaxFeeCap should be zero (no cap)")
-		})
-
-	})
-
-
-	t.Run("UpdateProviderProfile", func(t *testing.T) {
-		profileUpdateRequest := func(payload types.ProviderProfilePayload) *httptest.ResponseRecorder {
-			accessToken, _ := token.GenerateAccessJWT(testCtx.user.ID.String(), "provider")
-			headers := map[string]string{
-				"Authorization": "Bearer " + accessToken,
-			}
-			res, err := test.PerformRequest(t, "PATCH", "/settings/provider", payload, headers, router)
-			assert.NoError(t, err)
-			return res
-		}
-
-		t.Run("with all fields complete and check if it is active", func(t *testing.T) {
-			// Test partial update
-			payload := types.ProviderProfilePayload{
-				TradingName:    "My Trading Name",
-				Currency:       "KES",
-				HostIdentifier: "https://example.com",
-				IsAvailable:    true,
-			}
-
-			res := profileUpdateRequest(payload)
-
-			// Assert the response body
-			assert.Equal(t, http.StatusOK, res.Code)
-
-			var response types.Response
-			err = json.Unmarshal(res.Body.Bytes(), &response)
-			assert.NoError(t, err)
-			assert.Equal(t, "Profile updated successfully", response.Message)
-			assert.Nil(t, response.Data, "response.Data is not nil")
-
-			providerProfile, err := db.Client.ProviderProfile.
-				Query().
-				Where(
-					providerprofile.HasUserWith(user.ID(testCtx.user.ID)),
-					providerprofile.HasProviderCurrenciesWith(
-						providercurrencies.HasCurrencyWith(fiatcurrency.CodeEQ(payload.Currency)),
-					),
-				).
-				WithProviderCurrencies(
-					func(query *ent.ProviderCurrenciesQuery) {
-						query.WithCurrency()
-					},
-				).
-				Only(context.Background())
-			assert.NoError(t, err)
-
-			assert.Equal(t, payload.TradingName, providerProfile.TradingName)
-			assert.Equal(t, payload.HostIdentifier, providerProfile.HostIdentifier)
-			// assert for currencies
-			assert.Equal(t, len(providerProfile.Edges.ProviderCurrencies), 1)
-			assert.Equal(t, providerProfile.Edges.ProviderCurrencies[0].Edges.Currency.Code, payload.Currency)
-			// assert availability from ProviderCurrencies
-			assert.True(t, providerProfile.Edges.ProviderCurrencies[0].IsAvailable)
-		})
-
-		t.Run("with availability set to false", func(t *testing.T) {
-			payload := types.ProviderProfilePayload{
-				TradingName:    "Updated Trading Name",
-				HostIdentifier: testCtx.providerProfile.HostIdentifier,
-				Currency:       "KES",
-				IsAvailable:    false,
-			}
-
-			res := profileUpdateRequest(payload)
-
-			// Assert the response body
-			assert.Equal(t, http.StatusOK, res.Code)
-
-			var response types.Response
-			err = json.Unmarshal(res.Body.Bytes(), &response)
-			assert.NoError(t, err)
-			assert.Equal(t, "Profile updated successfully", response.Message)
-
-			// Assert fields were correctly updated
-			providerProfile, err := db.Client.ProviderProfile.
-				Query().
-				Where(providerprofile.HasUserWith(user.ID(testCtx.user.ID))).
-				WithProviderCurrencies(
-					func(query *ent.ProviderCurrenciesQuery) {
-						query.WithCurrency()
-					},
-				).
-				Only(context.Background())
-			assert.NoError(t, err)
-
-			assert.Equal(t, "Updated Trading Name", providerProfile.TradingName)
-
-			// Assert availability from ProviderCurrencies
-			assert.Len(t, providerProfile.Edges.ProviderCurrencies, 1)
-			assert.False(t, providerProfile.Edges.ProviderCurrencies[0].IsAvailable)
-		})
-
-		t.Run("with token rate slippage", func(t *testing.T) {
-
-			t.Run("fails when rate slippage exceeds 5 percent of market rate", func(t *testing.T) {
-				payload := types.ProviderProfilePayload{
-					TradingName:    testCtx.providerProfile.TradingName,
-					HostIdentifier: testCtx.providerProfile.HostIdentifier,
-					Currency:       "KES",
-					Tokens: []types.ProviderOrderTokenPayload{{
-<<<<<<< HEAD
-						Symbol:           testCtx.token.Symbol,
-						Network:          testCtx.orderToken.Network,
-						RateSlippage:     decimal.NewFromFloat(25), // 25% slippage
-=======
-						Symbol:            testCtx.token.Symbol,
-						Network:           testCtx.orderToken.Network,
-						RateSlippage:      decimal.NewFromFloat(25), // 25% slippage
->>>>>>> 309bb37e
-						MaxOrderAmountOTC: decimal.Zero,
-						MinOrderAmountOTC: decimal.Zero,
-					}},
-				}
-				res := profileUpdateRequest(payload)
-				assert.Equal(t, http.StatusBadRequest, res.Code)
-
-				var response types.Response
-				err = json.Unmarshal(res.Body.Bytes(), &response)
-				assert.NoError(t, err)
-				assert.Equal(t, "Rate slippage is too high for TST", response.Message)
-			})
-
-			t.Run("fails when rate slippage is less than 0.1", func(t *testing.T) {
-				payload := types.ProviderProfilePayload{
-					TradingName:    testCtx.providerProfile.TradingName,
-					HostIdentifier: testCtx.providerProfile.HostIdentifier,
-					Currency:       "KES",
-					Tokens: []types.ProviderOrderTokenPayload{{
-<<<<<<< HEAD
-						Symbol:           testCtx.token.Symbol,
-						Network:          testCtx.orderToken.Network,
-						RateSlippage:     decimal.NewFromFloat(0.09), // 0.09% slippage
-=======
-						Symbol:            testCtx.token.Symbol,
-						Network:           testCtx.orderToken.Network,
-						RateSlippage:      decimal.NewFromFloat(0.09), // 0.09% slippage
->>>>>>> 309bb37e
-						MaxOrderAmountOTC: decimal.Zero,
-						MinOrderAmountOTC: decimal.Zero,
-					}},
-				}
-				res := profileUpdateRequest(payload)
-				assert.Equal(t, http.StatusBadRequest, res.Code)
-
-				var response types.Response
-				err = json.Unmarshal(res.Body.Bytes(), &response)
-				assert.NoError(t, err)
-				assert.Equal(t, "Rate slippage cannot be less than 0.1% for TST", response.Message)
-			})
-
-			t.Run("succeeds with valid rate slippage", func(t *testing.T) {
-				payload := types.ProviderProfilePayload{
-					TradingName:    testCtx.providerProfile.TradingName,
-					HostIdentifier: testCtx.providerProfile.HostIdentifier,
-					Currency:       "KES",
-					Tokens: []types.ProviderOrderTokenPayload{{
-						Symbol:                 testCtx.token.Symbol,
-						ConversionRateType:     testCtx.orderToken.ConversionRateType,
-						FixedConversionRate:    testCtx.orderToken.FixedConversionRate,
-						FloatingConversionRate: testCtx.orderToken.FloatingConversionRate,
-						MaxOrderAmount:         testCtx.orderToken.MaxOrderAmount,
-						MinOrderAmount:         testCtx.orderToken.MinOrderAmount,
-						Network:                testCtx.orderToken.Network,
-						RateSlippage:           decimal.NewFromFloat(5), // 5% slippage
-						MaxOrderAmountOTC:      decimal.Zero,
-						MinOrderAmountOTC:      decimal.Zero,
-					}},
-				}
-				res := profileUpdateRequest(payload)
-				assert.Equal(t, http.StatusOK, res.Code)
-
-				var response types.Response
-				err := json.Unmarshal(res.Body.Bytes(), &response)
-				assert.NoError(t, err)
-				assert.Equal(t, "Profile updated successfully", response.Message)
-
-				// Verify the rate slippage was saved correctly
-				providerToken, err := db.Client.ProviderOrderToken.
-					Query().
-					Where(
-						providerordertoken.HasProviderWith(providerprofile.IDEQ(testCtx.providerProfile.ID)),
-					).
-					Only(context.Background())
-
-				assert.NoError(t, err)
-				assert.Equal(t, decimal.NewFromFloat(5), providerToken.RateSlippage)
-			})
-
-			// TODO: restore when dashboard has been updated
-			// t.Run("defaults to 0%% slippage when not specified", func(t *testing.T) {
-			// 	payload := types.ProviderProfilePayload{
-			// 		TradingName:    testCtx.providerProfile.TradingName,
-			// 		HostIdentifier: testCtx.providerProfile.HostIdentifier,
-			// 		Currencies:     []string{"KES"},
-			// 		Tokens: []types.ProviderOrderTokenPayload{{
-			// 			Currency:               testCtx.orderToken.Edges.Currency.Code,
-			// 			Symbol:                 testCtx.orderToken.Edges.Token.Symbol,
-			// 			ConversionRateType:     testCtx.orderToken.ConversionRateType,
-			// 			FixedConversionRate:    testCtx.orderToken.FixedConversionRate,
-			// 			FloatingConversionRate: testCtx.orderToken.FloatingConversionRate,
-			// 			MaxOrderAmount:         testCtx.orderToken.MaxOrderAmount,
-			// 			MinOrderAmount:         testCtx.orderToken.MinOrderAmount,
-			// 			Network:                testCtx.orderToken.Network,
-			// 		}},
-			// 	}
-			// 	res := profileUpdateRequest(payload)
-			// 	assert.Equal(t, http.StatusOK, res.Code)
-
-			// 	// Verify the rate slippage defaulted to 0%
-			// 	providerToken, err := db.Client.ProviderOrderToken.
-			// 		Query().
-			// 		Where(
-			// 			providerordertoken.HasProviderWith(providerprofile.IDEQ(testCtx.providerProfile.ID)),
-			// 		).
-			// 		Only(context.Background())
-
-			// 	assert.NoError(t, err)
-			// 	assert.Equal(t, decimal.NewFromFloat(0), providerToken.RateSlippage)
-			// })
-		})
-
-		t.Run("with visibility", func(t *testing.T) {
-			// Test partial update
-			accessToken, _ := token.GenerateAccessJWT(testCtx.user.ID.String(), "provider")
-			headers := map[string]string{
-				"Authorization": "Bearer " + accessToken,
-			}
-			payload := types.ProviderProfilePayload{
-				VisibilityMode: "private",
-				TradingName:    testCtx.providerProfile.TradingName,
-				HostIdentifier: testCtx.providerProfile.HostIdentifier,
-				Currency:       "KES",
-			}
-
-			res, err := test.PerformRequest(t, "PATCH", "/settings/provider", payload, headers, router)
-			assert.NoError(t, err)
-
-			// Assert the response body
-			assert.Equal(t, http.StatusOK, res.Code)
-
-			var response types.Response
-			err = json.Unmarshal(res.Body.Bytes(), &response)
-			assert.NoError(t, err)
-			assert.Equal(t, "Profile updated successfully", response.Message)
-			assert.Nil(t, response.Data, "response.Data is not nil")
-
-			providerProfile, err := db.Client.ProviderProfile.Query().
-				Where(providerprofile.VisibilityModeEQ(providerprofile.VisibilityModePrivate)).
-				Count(context.Background())
-			assert.NoError(t, err)
-			assert.Equal(t, 1, providerProfile)
-		})
-
-		t.Run("with optional fields", func(t *testing.T) {
-			profileUpdateRequest := func(payload types.ProviderProfilePayload) *httptest.ResponseRecorder {
-				// Test partial update
-				accessToken, _ := token.GenerateAccessJWT(testCtx.user.ID.String(), "provider")
-				headers := map[string]string{
-					"Authorization": "Bearer " + accessToken,
-				}
-
-				res, err := test.PerformRequest(t, "PATCH", "/settings/provider", payload, headers, router)
-				assert.NoError(t, err)
-
-				return res
-			}
-
-			t.Run("success for valid provider profile fields", func(t *testing.T) {
-				payload := types.ProviderProfilePayload{
-					TradingName:    "Updated Trading Name",
-					HostIdentifier: testCtx.providerProfile.HostIdentifier,
-					Currency:       "KES",
-					VisibilityMode: "public",
-					IsAvailable:    true,
-				}
-				res := profileUpdateRequest(payload)
-
-				// Assert the response body
-				assert.Equal(t, http.StatusOK, res.Code)
-
-				var response types.Response
-				err = json.Unmarshal(res.Body.Bytes(), &response)
-				assert.NoError(t, err)
-				assert.Equal(t, "Profile updated successfully", response.Message)
-
-				// Assert fields were correctly updated
-				providerProfile, err := db.Client.ProviderProfile.
-					Query().
-					Where(
-						providerprofile.HasUserWith(user.ID(testCtx.user.ID)),
-						providerprofile.HasProviderCurrenciesWith(
-							providercurrencies.HasCurrencyWith(fiatcurrency.CodeEQ(payload.Currency)),
-						),
-					).
-					WithProviderCurrencies().
-					Only(context.Background())
-				assert.NoError(t, err)
-
-				assert.Equal(t, "Updated Trading Name", providerProfile.TradingName)
-				assert.Equal(t, "public", string(providerProfile.VisibilityMode))
-
-				// Assert availability from ProviderCurrencies
-				assert.Len(t, providerProfile.Edges.ProviderCurrencies, 1)
-				assert.True(t, providerProfile.Edges.ProviderCurrencies[0].IsAvailable)
-
-			})
-		})
-
-		t.Run("HostIdentifier URL validation", func(t *testing.T) {
-			accessToken, _ := token.GenerateAccessJWT(testCtx.user.ID.String(), "provider")
-			headers := map[string]string{
-				"Authorization": "Bearer " + accessToken,
-			}
-
-			t.Run("fails for HTTP URL", func(t *testing.T) {
-				payload := types.ProviderProfilePayload{
-					TradingName:    "Paycrest Profile",
-					HostIdentifier: "http://example.com",
-					Currency:       "KES",
-				}
-
-				res, err := test.PerformRequest(t, "PATCH", "/settings/provider", payload, headers, router)
-				assert.NoError(t, err)
-				assert.Equal(t, http.StatusBadRequest, res.Code)
-				var response types.Response
-				err = json.Unmarshal(res.Body.Bytes(), &response)
-				assert.NoError(t, err)
-				assert.Equal(t, "Host identifier must use HTTPS protocol and be a valid URL", response.Message)
-				assert.NotNil(t, response.Data, "Response data should not be nil")
-			})
-
-			t.Run("fails for malformed URL", func(t *testing.T) {
-				payload := types.ProviderProfilePayload{
-					TradingName:    "Paycrest Profile",
-					HostIdentifier: "not-a-valid-url",
-					Currency:       "KES",
-				}
-
-				res, err := test.PerformRequest(t, "PATCH", "/settings/provider", payload, headers, router)
-				assert.NoError(t, err)
-				assert.Equal(t, http.StatusBadRequest, res.Code)
-				var response types.Response
-				err = json.Unmarshal(res.Body.Bytes(), &response)
-				assert.NoError(t, err)
-				assert.Equal(t, "Host identifier must use HTTPS protocol and be a valid URL", response.Message)
-			})
-
-			t.Run("fails for URL without host", func(t *testing.T) {
-				payload := types.ProviderProfilePayload{
-					TradingName:    "Paycrest Profile",
-					HostIdentifier: "https://",
-					Currency:       "KES",
-				}
-
-				res, err := test.PerformRequest(t, "PATCH", "/settings/provider", payload, headers, router)
-				assert.NoError(t, err)
-				assert.Equal(t, http.StatusBadRequest, res.Code)
-				var response types.Response
-				err = json.Unmarshal(res.Body.Bytes(), &response)
-				assert.NoError(t, err)
-				assert.Equal(t, "Host identifier must use HTTPS protocol and be a valid URL", response.Message)
-			})
-
-			t.Run("succeeds with valid HTTPS URL", func(t *testing.T) {
-				payload := types.ProviderProfilePayload{
-					TradingName:    "Paycrest Profile",
-					HostIdentifier: "https://example.com",
-					Currency:       "KES",
-				}
-
-				res, err := test.PerformRequest(t, "PATCH", "/settings/provider", payload, headers, router)
-				assert.NoError(t, err)
-				assert.Equal(t, http.StatusOK, res.Code)
-				var response types.Response
-				err = json.Unmarshal(res.Body.Bytes(), &response)
-				assert.NoError(t, err)
-				assert.Equal(t, "Profile updated successfully", response.Message)
-				providerProfile, err := db.Client.ProviderProfile.
-					Query().
-					Where(providerprofile.HasUserWith(user.ID(testCtx.user.ID))).
-					Only(context.Background())
-				assert.NoError(t, err)
-				assert.Equal(t, "https://example.com", providerProfile.HostIdentifier)
-			})
-		})
-
-		t.Run("with bank accounts", func(t *testing.T) {
-			ctx := context.Background()
-
-			// Create test institutions
-			zenithBank, err := db.Client.Institution.
-				Create().
-				SetCode("ZENITH").
-				SetName("Zenith Bank").
-				SetType("bank").
-				Save(ctx)
-			assert.NoError(t, err)
-
-			gtBank, err := db.Client.Institution.
-				Create().
-				SetCode("GTB").
-				SetName("Guaranty Trust Bank").
-				SetType("bank").
-				Save(ctx)
-			assert.NoError(t, err)
-
-			profileUpdateRequest := func(payload types.ProviderProfilePayload) *httptest.ResponseRecorder {
-				accessToken, _ := token.GenerateAccessJWT(testCtx.user.ID.String(), "provider")
-				headers := map[string]string{
-					"Authorization": "Bearer " + accessToken,
-				}
-				res, err := test.PerformRequest(t, "PATCH", "/settings/provider", payload, headers, router)
-				assert.NoError(t, err)
-				return res
-			}
-
-			t.Run("creates new fiat account", func(t *testing.T) {
-				payload := types.ProviderProfilePayload{
-					TradingName:    testCtx.providerProfile.TradingName,
-					HostIdentifier: testCtx.providerProfile.HostIdentifier,
-					Currency:       "KES",
-					FiatAccounts: []types.FiatAccountPayload{
-						{
-							AccountIdentifier: "1234567890",
-							AccountName:       "John Doe",
-							Institution:       zenithBank.Code,
-						},
-					},
-				}
-
-				res := profileUpdateRequest(payload)
-				assert.Equal(t, http.StatusOK, res.Code)
-
-				var response types.Response
-				err := json.Unmarshal(res.Body.Bytes(), &response)
-				assert.NoError(t, err)
-				assert.Equal(t, "Profile updated successfully", response.Message)
-
-				// Verify account was created
-				account, err := db.Client.ProviderFiatAccount.
-					Query().
-					Where(
-						providerfiataccount.AccountIdentifierEQ("1234567890"),
-						providerfiataccount.InstitutionEQ(zenithBank.Code),
-						providerfiataccount.HasProviderWith(providerprofile.IDEQ(testCtx.providerProfile.ID)),
-					).
-					Only(ctx)
-				assert.NoError(t, err)
-				assert.Equal(t, "John Doe", account.AccountName)
-				assert.Equal(t, zenithBank.Code, account.Institution)
-			})
-
-			t.Run("updates existing fiat account (upsert)", func(t *testing.T) {
-				// First create an account
-				payload := types.ProviderProfilePayload{
-					TradingName:    testCtx.providerProfile.TradingName,
-					HostIdentifier: testCtx.providerProfile.HostIdentifier,
-					Currency:       "KES",
-					FiatAccounts: []types.FiatAccountPayload{
-						{
-							AccountIdentifier: "1111111111",
-							AccountName:       "Original Name",
-							Institution:       zenithBank.Code,
-						},
-					},
-				}
-				res := profileUpdateRequest(payload)
-				assert.Equal(t, http.StatusOK, res.Code)
-
-				// Get the account ID
-				originalAccount, err := db.Client.ProviderFiatAccount.
-					Query().
-					Where(
-						providerfiataccount.AccountIdentifierEQ("1111111111"),
-					).
-					Only(ctx)
-				assert.NoError(t, err)
-
-				// Then update the same account (same institution + account_identifier)
-				payload.FiatAccounts[0].AccountName = "Updated Name"
-				res = profileUpdateRequest(payload)
-				assert.Equal(t, http.StatusOK, res.Code)
-
-				// Verify it was updated, not duplicated
-				updatedAccount, err := db.Client.ProviderFiatAccount.
-					Query().
-					Where(
-						providerfiataccount.AccountIdentifierEQ("1111111111"),
-					).
-					Only(ctx)
-				assert.NoError(t, err)
-				assert.Equal(t, "Updated Name", updatedAccount.AccountName)
-				assert.Equal(t, originalAccount.ID, updatedAccount.ID) // Same ID = updated, not new
-
-				// Verify no duplicate was created
-				count, err := db.Client.ProviderFiatAccount.
-					Query().
-					Where(
-						providerfiataccount.AccountIdentifierEQ("1111111111"),
-					).
-					Count(ctx)
-				assert.NoError(t, err)
-				assert.Equal(t, 1, count)
-			})
-
-			t.Run("creates multiple fiat accounts at once", func(t *testing.T) {
-				payload := types.ProviderProfilePayload{
-					TradingName:    testCtx.providerProfile.TradingName,
-					HostIdentifier: testCtx.providerProfile.HostIdentifier,
-					Currency:       "KES",
-					FiatAccounts: []types.FiatAccountPayload{
-						{
-							AccountIdentifier: "2222222222",
-							AccountName:       "Account One",
-							Institution:       zenithBank.Code,
-						},
-						{
-							AccountIdentifier: "3333333333",
-							AccountName:       "Account Two",
-							Institution:       gtBank.Code,
-						},
-					},
-				}
-
-				res := profileUpdateRequest(payload)
-				assert.Equal(t, http.StatusOK, res.Code)
-
-				// Verify both accounts were created
-				accounts, err := db.Client.ProviderFiatAccount.
-					Query().
-					Where(
-						providerfiataccount.HasProviderWith(providerprofile.IDEQ(testCtx.providerProfile.ID)),
-						providerfiataccount.AccountIdentifierIn("2222222222", "3333333333"),
-					).
-					All(ctx)
-				assert.NoError(t, err)
-				assert.Len(t, accounts, 2)
-			})
-
-			t.Run("allows same account number at different institutions", func(t *testing.T) {
-				payload := types.ProviderProfilePayload{
-					TradingName:    testCtx.providerProfile.TradingName,
-					HostIdentifier: testCtx.providerProfile.HostIdentifier,
-					Currency:       "KES",
-					FiatAccounts: []types.FiatAccountPayload{
-						{
-							AccountIdentifier: "5555555555",
-							AccountName:       "Same Number Zenith",
-							Institution:       zenithBank.Code,
-						},
-						{
-							AccountIdentifier: "5555555555",
-							AccountName:       "Same Number GTB",
-							Institution:       gtBank.Code,
-						},
-					},
-				}
-
-				res := profileUpdateRequest(payload)
-				assert.Equal(t, http.StatusOK, res.Code)
-
-				// Verify both accounts exist with same number but different institutions
-				accounts, err := db.Client.ProviderFiatAccount.
-					Query().
-					Where(
-						providerfiataccount.AccountIdentifierEQ("5555555555"),
-					).
-					All(ctx)
-				assert.NoError(t, err)
-				assert.Len(t, accounts, 2)
-
-				// Verify institutions are different
-				institutions := make(map[string]bool)
-				for _, acc := range accounts {
-					institutions[acc.Institution] = true
-				}
-				assert.True(t, institutions[zenithBank.Code])
-				assert.True(t, institutions[gtBank.Code])
-			})
-
-			t.Run("fails with unsupported institution", func(t *testing.T) {
-				payload := types.ProviderProfilePayload{
-					TradingName:    testCtx.providerProfile.TradingName,
-					HostIdentifier: testCtx.providerProfile.HostIdentifier,
-					Currency:       "KES",
-					FiatAccounts: []types.FiatAccountPayload{
-						{
-							AccountIdentifier: "6666666666",
-							AccountName:       "Invalid Bank",
-							Institution:       "UNSUPPORTED_BANK",
-						},
-					},
-				}
-
-				res := profileUpdateRequest(payload)
-				assert.Equal(t, http.StatusBadRequest, res.Code)
-
-				var response types.Response
-				err := json.Unmarshal(res.Body.Bytes(), &response)
-				assert.NoError(t, err)
-				assert.Contains(t, response.Message, "Institution UNSUPPORTED_BANK is not supported")
-			})
-
-			t.Run("handles mixed valid and invalid fiat accounts", func(t *testing.T) {
-				payload := types.ProviderProfilePayload{
-					TradingName:    testCtx.providerProfile.TradingName,
-					HostIdentifier: testCtx.providerProfile.HostIdentifier,
-					Currency:       "KES",
-					FiatAccounts: []types.FiatAccountPayload{
-						{
-							AccountIdentifier: "7777777777",
-							AccountName:       "Valid Account",
-							Institution:       zenithBank.Code,
-						},
-						{
-							AccountIdentifier: "8888888888",
-							AccountName:       "Invalid Bank Account",
-							Institution:       "INVALID_BANK",
-						},
-					},
-				}
-
-				res := profileUpdateRequest(payload)
-				assert.Equal(t, http.StatusBadRequest, res.Code)
-
-				// Verify no accounts were created (transaction rolled back)
-				count, err := db.Client.ProviderFiatAccount.
-					Query().
-					Where(
-						providerfiataccount.AccountIdentifierIn("7777777777", "8888888888"),
-					).
-					Count(ctx)
-				assert.NoError(t, err)
-				assert.Equal(t, 0, count)
-			})
-
-			t.Run("updates profile and fiat accounts in same transaction", func(t *testing.T) {
-				payload := types.ProviderProfilePayload{
-					TradingName:    "Updated Trading Name",
-					HostIdentifier: testCtx.providerProfile.HostIdentifier,
-					Currency:       "KES",
-					IsAvailable:    true,
-					FiatAccounts: []types.FiatAccountPayload{
-						{
-							AccountIdentifier: "4444444444",
-							AccountName:       "Transaction Test",
-							Institution:       zenithBank.Code,
-						},
-					},
-				}
-
-				res := profileUpdateRequest(payload)
-				assert.Equal(t, http.StatusOK, res.Code)
-
-				// Verify profile was updated
-				profile, err := db.Client.ProviderProfile.
-					Query().
-					Where(providerprofile.IDEQ(testCtx.providerProfile.ID)).
-					Only(ctx)
-				assert.NoError(t, err)
-				assert.Equal(t, "Updated Trading Name", profile.TradingName)
-
-				// Verify fiat account was created
-				account, err := db.Client.ProviderFiatAccount.
-					Query().
-					Where(
-						providerfiataccount.AccountIdentifierEQ("4444444444"),
-					).
-					Only(ctx)
-				assert.NoError(t, err)
-				assert.Equal(t, "Transaction Test", account.AccountName)
-			})
-		})
-	})
-
-	t.Run("GetSenderProfile", func(t *testing.T) {
-		testUser, err := test.CreateTestUser(map[string]interface{}{
-			"email": "hello@test.com",
-			"scope": "sender",
-		})
-		assert.NoError(t, err)
-
-		sender, err := test.CreateTestSenderProfile(map[string]interface{}{
-			"domain_whitelist": []string{"mydomain.com"},
-			"user_id":          testUser.ID,
-		})
-		assert.NoError(t, err)
-
-		apiKeyService := services.NewAPIKeyService()
-		_, _, err = apiKeyService.GenerateAPIKey(
-			context.Background(),
-			nil,
-			sender,
-			nil,
-		)
-		assert.NoError(t, err)
-
-		accessToken, _ := token.GenerateAccessJWT(testUser.ID.String(), "sender")
-		headers := map[string]string{
-			"Authorization": "Bearer " + accessToken,
-		}
-		res, err := test.PerformRequest(t, "GET", "/settings/sender", nil, headers, router)
-		assert.NoError(t, err)
-
-		// Assert the response body
-		assert.Equal(t, http.StatusOK, res.Code)
-		var response struct {
-			Data    types.SenderProfileResponse
-			Message string
-		}
-		err = json.Unmarshal(res.Body.Bytes(), &response)
-		assert.NoError(t, err)
-		assert.Equal(t, "Profile retrieved successfully", response.Message)
-		assert.NotNil(t, response.Data, "response.Data is nil")
-		assert.Greater(t, len(response.Data.Tokens), 0)
-		assert.Contains(t, response.Data.WebhookURL, "https://example.com")
-	})
-
-	t.Run("GetSenderProfile returns MaxFeeCap", func(t *testing.T) {
-		testUser, err := test.CreateTestUser(map[string]interface{}{
-			"email": "maxfeecap_get@test.com",
-			"scope": "sender",
-		})
-		assert.NoError(t, err)
-
-		sender, err := test.CreateTestSenderProfile(map[string]interface{}{
-			"domain_whitelist": []string{"mydomain.com"},
-			"user_id":          testUser.ID,
-			"token":            testCtx.token.Symbol,
-		})
-		assert.NoError(t, err)
-
-		apiKeyService := services.NewAPIKeyService()
-		_, _, err = apiKeyService.GenerateAPIKey(
-			context.Background(),
-			nil,
-			sender,
-			nil,
-		)
-		assert.NoError(t, err)
-
-		// Update profile with MaxFeeCap
-		maxFeeCap := decimal.NewFromFloat(15.75)
-		accessToken, _ := token.GenerateAccessJWT(testUser.ID.String(), "sender")
-		headers := map[string]string{
-			"Authorization": "Bearer " + accessToken,
-		}
-
-		tokenPayload := []types.SenderOrderTokenPayload{
-			{
-				Symbol:     testCtx.token.Symbol,
-				FeePercent: decimal.NewFromInt(3),
-				MaxFeeCap:  maxFeeCap,
-				Addresses: []types.SenderOrderAddressPayload{
-					{
-						Network:       testCtx.token.Edges.Network.Identifier,
-						FeeAddress:    "0xD4EB9067111F81b9bAabE06E2b8ebBaDADEd5DAf",
-						RefundAddress: "0xD4EB9067111F81b9bAabE06E2b8ebBaDADEd5DA0",
-					},
-				},
-			},
-		}
-
-		payload := types.SenderProfilePayload{
-			Tokens: tokenPayload,
-		}
-
-		_, err = test.PerformRequest(t, "PATCH", "/settings/sender", payload, headers, router)
-		assert.NoError(t, err)
-
-		// Get profile and verify MaxFeeCap is returned
-		res, err := test.PerformRequest(t, "GET", "/settings/sender", nil, headers, router)
-		assert.NoError(t, err)
-		assert.Equal(t, http.StatusOK, res.Code)
-
-		var response struct {
-			Data    types.SenderProfileResponse
-			Message string
-		}
-		err = json.Unmarshal(res.Body.Bytes(), &response)
-		assert.NoError(t, err)
-		assert.Equal(t, "Profile retrieved successfully", response.Message)
-		assert.NotNil(t, response.Data, "response.Data is nil")
-		assert.Greater(t, len(response.Data.Tokens), 0)
-
-		// Verify MaxFeeCap is in the response
-		foundToken := false
-		for _, token := range response.Data.Tokens {
-			if token.Symbol == testCtx.token.Symbol {
-				foundToken = true
-				assert.Equal(t, maxFeeCap, token.MaxFeeCap, "MaxFeeCap should be present in response")
-				break
-			}
-		}
-		assert.True(t, foundToken, "Token should be found in response")
-	})
-
-	t.Run("GetProviderProfile", func(t *testing.T) {
-		t.Run("with currency filter", func(t *testing.T) {
-			ctx := context.Background()
-
-			// Create a USD fiat currency
-			usd, err := test.CreateTestFiatCurrency(map[string]interface{}{
-				"code":        "USD",
-				"short_name":  "US Dollar",
-				"decimals":    2,
-				"symbol":      "$",
-				"name":        "US Dollar",
-				"market_rate": 1.0,
-			})
-			assert.NoError(t, err)
-
-			// Add USD to the provider profile's currencies
-			_, err = db.Client.ProviderCurrencies.
-				Create().
-				SetProviderID(testCtx.providerProfile.ID).
-				SetCurrency(usd).
-				SetAvailableBalance(decimal.Zero).
-				SetTotalBalance(decimal.Zero).
-				SetReservedBalance(decimal.Zero).
-				Save(ctx)
-			assert.NoError(t, err)
-
-			// Create a provider order token for USD
-			_, err = db.Client.ProviderOrderToken.
-				Create().
-				SetProviderID(testCtx.providerProfile.ID).
-				SetTokenID(testCtx.token.ID).
-				SetCurrencyID(usd.ID).
-				SetConversionRateType("floating").
-				SetFixedConversionRate(decimal.NewFromInt(0)).
-				SetFloatingConversionRate(decimal.NewFromInt(2)).
-				SetMaxOrderAmount(decimal.NewFromInt(200)).
-				SetMinOrderAmount(decimal.NewFromInt(10)).
-				SetMaxOrderAmountOtc(decimal.Zero).
-				SetMinOrderAmountOtc(decimal.Zero).
-				SetAddress("address_usd").
-				SetNetwork("polygon").
-				SetRateSlippage(decimal.NewFromInt(0)).
-				Save(ctx)
-			assert.NoError(t, err)
-
-			// Generate a provider API key
-			apiKeyService := services.NewAPIKeyService()
-			_, _, err = apiKeyService.GenerateAPIKey(
-				context.Background(),
-				nil,
-				nil,
-				testCtx.providerProfile,
-			)
-			assert.NoError(t, err)
-
-			// Prepare a GET request with a currency filter for KES
-			accessToken, _ := token.GenerateAccessJWT(testCtx.user.ID.String(), "provider")
-			headers := map[string]string{
-				"Authorization": "Bearer " + accessToken,
-			}
-			resKES, err := test.PerformRequest(t, "GET", "/settings/provider?currency=KES", nil, headers, router)
-			assert.NoError(t, err)
-			assert.Equal(t, http.StatusOK, resKES.Code)
-
-			var respKES struct {
-				Data    types.ProviderProfileResponse `json:"data"`
-				Message string                        `json:"message"`
-				Status  string                        `json:"status"`
-			}
-			err = json.Unmarshal(resKES.Body.Bytes(), &respKES)
-			assert.NoError(t, err)
-			// Expect only one token when filtering by KES
-			assert.Len(t, respKES.Data.Tokens, 1)
-
-			// Perform a GET request with no currency filter to retrieve both tokens
-			resAll, err := test.PerformRequest(t, "GET", "/settings/provider", nil, headers, router)
-			assert.NoError(t, err)
-			assert.Equal(t, http.StatusOK, resAll.Code)
-
-			var respAll struct {
-				Data    types.ProviderProfileResponse `json:"data"`
-				Message string                        `json:"message"`
-				Status  string                        `json:"status"`
-			}
-			err = json.Unmarshal(resAll.Body.Bytes(), &respAll)
-			assert.NoError(t, err)
-			// Expect two tokens (one for KES and one for USD)
-			assert.Len(t, respAll.Data.Tokens, 2)
-
-		})
-	})
-
-	t.Run("GetProviderProfile returns fiat accounts", func(t *testing.T) {
-		ctx := context.Background()
-
-		// Create test institutions
-		wemaBank, err := db.Client.Institution.
-			Create().
-			SetCode("WEMA").
-			SetName("Wema Bank").
-			SetType("bank").
-			Save(ctx)
-		assert.NoError(t, err)
-
-		firstBank, err := db.Client.Institution.
-			Create().
-			SetCode("FIRST_BANK").
-			SetName("First Bank").
-			SetType("bank").
-			Save(ctx)
-		assert.NoError(t, err)
-
-		// Create test bank accounts
-		_, err = db.Client.ProviderFiatAccount.
-			Create().
-			SetAccountIdentifier("1111222233").
-			SetAccountName("Test Account 1").
-			SetInstitution(wemaBank.Code).
-			SetProviderID(testCtx.providerProfile.ID).
-			Save(ctx)
-		assert.NoError(t, err)
-
-		_, err = db.Client.ProviderFiatAccount.
-			Create().
-			SetAccountIdentifier("4444555566").
-			SetAccountName("Test Account 2").
-			SetInstitution(firstBank.Code).
-			SetProviderID(testCtx.providerProfile.ID).
-			Save(ctx)
-		assert.NoError(t, err)
-
-		// Prepare GET request
-		accessToken, _ := token.GenerateAccessJWT(testCtx.user.ID.String(), "provider")
-		headers := map[string]string{
-			"Authorization": "Bearer " + accessToken,
-		}
-
-		res, err := test.PerformRequest(t, "GET", "/settings/provider", nil, headers, router)
-		assert.NoError(t, err)
-		assert.Equal(t, http.StatusOK, res.Code)
-
-		var response struct {
-			Data    types.ProviderProfileResponse `json:"data"`
-			Message string                        `json:"message"`
-			Status  string                        `json:"status"`
-		}
-		err = json.Unmarshal(res.Body.Bytes(), &response)
-		assert.NoError(t, err)
-		assert.Equal(t, "success", response.Status)
-
-		// Verify bank accounts are included in response
-		assert.GreaterOrEqual(t, len(response.Data.FiatAccounts), 2)
-
-		// Verify account details
-		accountMap := make(map[string]types.FiatAccountResponse)
-		for _, acc := range response.Data.FiatAccounts {
-			accountMap[acc.AccountIdentifier] = acc
-		}
-
-		// Check first account
-		account1, exists := accountMap["1111222233"]
-		assert.True(t, exists)
-		assert.Equal(t, "Test Account 1", account1.AccountName)
-		assert.Equal(t, wemaBank.Code, account1.Institution)
-
-		// Check second account
-		account2, exists := accountMap["4444555566"]
-		assert.True(t, exists)
-		assert.Equal(t, "Test Account 2", account2.AccountName)
-		assert.Equal(t, firstBank.Code, account2.Institution)
-	})
-}
+package accounts
+
+import (
+	"context"
+	"encoding/json"
+	"fmt"
+	"net/http"
+	"net/http/httptest"
+	"testing"
+
+	_ "github.com/mattn/go-sqlite3"
+	"github.com/paycrest/aggregator/ent"
+	"github.com/paycrest/aggregator/routers/middleware"
+	"github.com/paycrest/aggregator/services"
+	db "github.com/paycrest/aggregator/storage"
+	"github.com/paycrest/aggregator/types"
+	"github.com/shopspring/decimal"
+
+	"github.com/gin-gonic/gin"
+	"github.com/paycrest/aggregator/ent/enttest"
+	"github.com/paycrest/aggregator/ent/fiatcurrency"
+	"github.com/paycrest/aggregator/ent/migrate"
+	"github.com/paycrest/aggregator/ent/providercurrencies"
+	"github.com/paycrest/aggregator/ent/providerfiataccount"
+	"github.com/paycrest/aggregator/ent/providerordertoken"
+	"github.com/paycrest/aggregator/ent/providerprofile"
+	"github.com/paycrest/aggregator/ent/senderordertoken"
+	"github.com/paycrest/aggregator/ent/senderprofile"
+	tokenDB "github.com/paycrest/aggregator/ent/token"
+	"github.com/paycrest/aggregator/ent/user"
+	"github.com/paycrest/aggregator/utils/test"
+	"github.com/paycrest/aggregator/utils/token"
+	"github.com/stretchr/testify/assert"
+)
+
+var testCtx = struct {
+	user            *ent.User
+	providerProfile *ent.ProviderProfile
+	token           *ent.Token
+	orderToken      *ent.ProviderOrderToken
+}{}
+
+func setup() error {
+	// Create Network first (skip blockchain connection)
+	networkId, err := db.Client.Network.
+		Create().
+		SetIdentifier("localhost").
+		SetChainID(int64(56)). // Use BNB Smart Chain to skip webhook creation
+		SetRPCEndpoint("ws://localhost:8545").
+		SetBlockTime(decimal.NewFromFloat(3.0)).
+		SetFee(decimal.NewFromFloat(0.1)).
+		SetIsTestnet(true).
+		OnConflict().
+		UpdateNewValues().
+		ID(context.Background())
+	if err != nil {
+		return fmt.Errorf("CreateNetwork.profile_test: %w", err)
+	}
+
+	// Create token directly without blockchain
+	tokenId, err := db.Client.Token.
+		Create().
+		SetSymbol("TST").
+		SetContractAddress("0xd4E96eF8eee8678dBFf4d535E033Ed1a4F7605b7").
+		SetDecimals(6).
+		SetNetworkID(networkId).
+		SetIsEnabled(true).
+		SetBaseCurrency("KES").
+		OnConflict().
+		UpdateNewValues().
+		ID(context.Background())
+	if err != nil {
+		return fmt.Errorf("CreateToken.profile_test: %w", err)
+	}
+
+	token, err := db.Client.Token.
+		Query().
+		Where(tokenDB.IDEQ(tokenId)).
+		WithNetwork().
+		Only(context.Background())
+	if err != nil {
+		return fmt.Errorf("GetToken.profile_test: %w", err)
+	}
+	testCtx.token = token
+
+	// Set up test data
+	user, err := test.CreateTestUser(map[string]interface{}{
+		"scope": "provider",
+		"email": "providerjohndoe@test.com",
+	})
+	if err != nil {
+		return err
+	}
+	testCtx.user = user
+
+	currency, err := test.CreateTestFiatCurrency(map[string]interface{}{
+		"code":        "KES",
+		"short_name":  "Shilling",
+		"decimals":    2,
+		"symbol":      "KSh",
+		"name":        "Kenyan Shilling",
+		"market_rate": 550.0,
+	})
+	if err != nil {
+		return err
+	}
+
+	providerProfile, err := test.CreateTestProviderProfile(map[string]interface{}{
+		"user_id":     testCtx.user.ID,
+		"currency_id": currency.ID,
+	})
+	if err != nil {
+		return err
+	}
+
+	testCtx.providerProfile = providerProfile
+	orderToken, err := test.AddProviderOrderTokenToProvider(map[string]interface{}{
+		"fixed_conversion_rate":    decimal.NewFromFloat(550),
+		"conversion_rate_type":     "fixed",
+		"floating_conversion_rate": decimal.NewFromFloat(0),
+		"provider":                 testCtx.providerProfile,
+		"token_id":                 testCtx.token.ID,
+		"currency_id":              currency.ID,
+	})
+	if err != nil {
+		return err
+	}
+	testCtx.orderToken = orderToken
+
+	return nil
+}
+
+func TestProfile(t *testing.T) {
+	// Set up test database client with shared in-memory schema
+	client := enttest.Open(t, "sqlite3", "file:ent?mode=memory&cache=shared&_fk=1")
+	defer client.Close()
+
+	// Run schema migrations
+	if err := client.Schema.Create(context.Background(), migrate.WithGlobalUniqueID(true)); err != nil {
+		t.Fatal(err)
+	}
+
+	db.Client = client
+
+	// Setup test data
+	err := setup()
+	assert.NoError(t, err)
+
+	// Set up test routers
+	router := gin.New()
+	ctrl := &ProfileController{}
+
+	router.GET(
+		"/settings/sender",
+		middleware.JWTMiddleware,
+		middleware.OnlySenderMiddleware,
+		ctrl.GetSenderProfile,
+	)
+	router.GET(
+		"/settings/provider",
+		middleware.JWTMiddleware,
+		middleware.OnlyProviderMiddleware,
+		ctrl.GetProviderProfile,
+	)
+	router.PATCH(
+		"/settings/sender",
+		middleware.JWTMiddleware,
+		middleware.OnlySenderMiddleware,
+		ctrl.UpdateSenderProfile,
+	)
+	router.PATCH(
+		"/settings/provider",
+		middleware.JWTMiddleware,
+		middleware.OnlyProviderMiddleware,
+		ctrl.UpdateProviderProfile,
+	)
+
+	t.Run("UpdateSenderProfile", func(t *testing.T) {
+		t.Run("with all fields", func(t *testing.T) {
+			testUser, err := test.CreateTestUser(map[string]interface{}{"scope": "sender"})
+			assert.NoError(t, err)
+
+			_, err = test.CreateTestSenderProfile(map[string]interface{}{
+				"domain_whitelist": []string{"example.com"},
+				"user_id":          testUser.ID,
+				"token":            testCtx.token.Symbol,
+			})
+			assert.NoError(t, err)
+
+			// Test partial update
+			accessToken, _ := token.GenerateAccessJWT(testUser.ID.String(), "sender")
+			headers := map[string]string{
+				"Authorization": "Bearer " + accessToken,
+			}
+			payload := types.SenderProfilePayload{
+				DomainWhitelist: []string{"example.com", "mydomain.com"},
+			}
+
+			res, err := test.PerformRequest(t, "PATCH", "/settings/sender", payload, headers, router)
+			assert.NoError(t, err)
+
+			// Assert the response body
+			assert.Equal(t, http.StatusOK, res.Code)
+
+			var response types.Response
+			err = json.Unmarshal(res.Body.Bytes(), &response)
+			assert.NoError(t, err)
+			assert.Equal(t, "Profile updated successfully", response.Message)
+			assert.Nil(t, response.Data, "response.Data is not nil")
+
+			senderProfile, err := db.Client.SenderProfile.
+				Query().
+				Where(senderprofile.HasUserWith(user.ID(testUser.ID))).
+				Only(context.Background())
+			assert.NoError(t, err)
+
+			assert.Contains(t, senderProfile.DomainWhitelist, "mydomain.com")
+		})
+
+		t.Run("with an invalid webhook", func(t *testing.T) {
+			testUser, err := test.CreateTestUser(map[string]interface{}{
+				"scope": "sender",
+				"email": "johndoe2@test.com",
+			})
+			assert.NoError(t, err)
+
+			_, err = test.CreateTestSenderProfile(map[string]interface{}{
+				"domain_whitelist": []string{"example.com"},
+				"user_id":          testUser.ID,
+			})
+			assert.NoError(t, err)
+
+			// Test partial update
+			accessToken, _ := token.GenerateAccessJWT(testUser.ID.String(), "sender")
+			headers := map[string]string{
+				"Authorization": "Bearer " + accessToken,
+			}
+			payload := types.SenderProfilePayload{
+				WebhookURL:      "examplecom",
+				DomainWhitelist: []string{"example.com", "mydomain.com"},
+			}
+
+			res, err := test.PerformRequest(t, "PATCH", "/settings/sender", payload, headers, router)
+			assert.NoError(t, err)
+
+			// Assert the response body
+			assert.Equal(t, http.StatusBadRequest, res.Code)
+
+			var response types.Response
+			err = json.Unmarshal(res.Body.Bytes(), &response)
+			assert.NoError(t, err)
+			assert.Equal(t, "Failed to validate payload", response.Message)
+			assert.Equal(t, "error", response.Status)
+			data, ok := response.Data.([]interface{})
+			assert.True(t, ok, "response.Data is not of type []interface{}")
+			assert.NotNil(t, data, "response.Data is nil")
+
+			// Assert the response errors in data
+			assert.Len(t, data, 1)
+			errorMap, ok := data[0].(map[string]interface{})
+			assert.True(t, ok, "error is not of type map[string]interface{}")
+			assert.NotNil(t, errorMap, "error is nil")
+			assert.Contains(t, errorMap, "field")
+			assert.Equal(t, "WebhookURL", errorMap["field"].(string))
+			assert.Contains(t, errorMap, "message")
+			assert.Equal(t, "Invalid URL", errorMap["message"].(string))
+		})
+
+		t.Run("with all fields and check if it is active", func(t *testing.T) {
+			testUser, err := test.CreateTestUser(map[string]interface{}{
+				"scope": "sender",
+				"email": "johndoe3@test.com",
+			})
+			assert.NoError(t, err)
+
+			_, err = test.CreateTestSenderProfile(map[string]interface{}{
+				"domain_whitelist": []string{"example.com"},
+				"user_id":          testUser.ID,
+				"token":            testCtx.token.Symbol,
+			})
+			assert.NoError(t, err)
+
+			// Test partial update
+			accessToken, _ := token.GenerateAccessJWT(testUser.ID.String(), "sender")
+			headers := map[string]string{
+				"Authorization": "Bearer " + accessToken,
+			}
+
+			// setup payload
+			tokenPayload := make([]types.SenderOrderTokenPayload, 2)
+			tokenAddresses := make([]types.SenderOrderAddressPayload, 1)
+
+			// setup ERC20 token
+			tokenAddresses[0].FeeAddress = "0xD4EB9067111F81b9bAabE06E2b8ebBaDADEd5DAf"
+			tokenAddresses[0].Network = testCtx.token.Edges.Network.Identifier
+			tokenAddresses[0].RefundAddress = "0xD4EB9067111F81b9bAabE06E2b8ebBaDADEd5DA0"
+
+			tokenPayload[0].FeePercent = decimal.NewFromInt(1)
+			tokenPayload[0].Symbol = testCtx.token.Symbol
+			tokenPayload[0].Addresses = tokenAddresses
+
+			// setup TRC token
+			tronToken, err := test.CreateTRC20Token(map[string]interface{}{})
+			assert.NoError(t, err)
+			assert.NotEqual(t, "localhost", tronToken.Edges.Network.Identifier)
+
+			// setup TRC20 token
+			tronTokenAddresses := make([]types.SenderOrderAddressPayload, 1)
+			tronTokenAddresses[0].FeeAddress = "TFRKiHrHCeSyWL67CEwydFvUMYJ6CbYYX7"
+			tronTokenAddresses[0].Network = tronToken.Edges.Network.Identifier
+			tronTokenAddresses[0].RefundAddress = "TFRKiHrHCeSyWL67CEwydFvUMYJ6CbYYXR"
+
+			tokenPayload[1].FeePercent = decimal.NewFromInt(2)
+			tokenPayload[1].Symbol = tronToken.Symbol
+			tokenPayload[1].Addresses = tronTokenAddresses
+
+			// put the payload together
+			payload := types.SenderProfilePayload{
+				DomainWhitelist: []string{"example.com", "mydomain.com"},
+				WebhookURL:      "https://example.com",
+				Tokens:          tokenPayload,
+			}
+
+			res, err := test.PerformRequest(t, "PATCH", "/settings/sender", payload, headers, router)
+			assert.NoError(t, err)
+
+			// Assert the response body
+			assert.Equal(t, http.StatusOK, res.Code)
+
+			var response types.Response
+			err = json.Unmarshal(res.Body.Bytes(), &response)
+			assert.NoError(t, err)
+			assert.Equal(t, "Profile updated successfully", response.Message)
+			assert.Nil(t, response.Data, "response.Data is not nil")
+
+			senderProfile, err := db.Client.SenderProfile.
+				Query().
+				Where(senderprofile.HasUserWith(user.ID(testUser.ID))).
+				WithOrderTokens().
+				Only(context.Background())
+			assert.NoError(t, err)
+			assert.Equal(t, len(senderProfile.Edges.OrderTokens), 2)
+
+			t.Run("check If Tron was added", func(t *testing.T) {
+				senderorder, err := db.Client.SenderOrderToken.
+					Query().
+					Where(
+						senderordertoken.HasSenderWith(
+							senderprofile.IDEQ(senderProfile.ID),
+						),
+						senderordertoken.HasTokenWith(tokenDB.IDEQ(tronToken.ID)),
+					).
+					Only(context.Background())
+				assert.NoError(t, err)
+				assert.Equal(t, senderorder.FeeAddress, "TFRKiHrHCeSyWL67CEwydFvUMYJ6CbYYX7")
+				assert.Equal(t, senderorder.RefundAddress, "TFRKiHrHCeSyWL67CEwydFvUMYJ6CbYYXR")
+			})
+
+			t.Run("check If EVM chain was added", func(t *testing.T) {
+				senderorder, err := db.Client.SenderOrderToken.
+					Query().
+					Where(
+						senderordertoken.HasSenderWith(
+							senderprofile.IDEQ(senderProfile.ID),
+						),
+						senderordertoken.HasTokenWith(tokenDB.IDEQ(testCtx.token.ID)),
+					).
+					Only(context.Background())
+				assert.NoError(t, err)
+				assert.Equal(t, senderorder.FeeAddress, "0xD4EB9067111F81b9bAabE06E2b8ebBaDADEd5DAf")
+				assert.Equal(t, senderorder.RefundAddress, "0xD4EB9067111F81b9bAabE06E2b8ebBaDADEd5DA0")
+			})
+			assert.Contains(t, senderProfile.DomainWhitelist, "mydomain.com")
+			assert.True(t, senderProfile.IsActive)
+		})
+
+		t.Run("with MaxFeeCap", func(t *testing.T) {
+			testUser, err := test.CreateTestUser(map[string]interface{}{
+				"scope": "sender",
+				"email": "maxfeecap@test.com",
+			})
+			assert.NoError(t, err)
+
+			_, err = test.CreateTestSenderProfile(map[string]interface{}{
+				"domain_whitelist": []string{"example.com"},
+				"user_id":          testUser.ID,
+				"token":            testCtx.token.Symbol,
+			})
+			assert.NoError(t, err)
+
+			accessToken, _ := token.GenerateAccessJWT(testUser.ID.String(), "sender")
+			headers := map[string]string{
+				"Authorization": "Bearer " + accessToken,
+			}
+
+			maxFeeCap := decimal.NewFromFloat(10.5)
+			tokenPayload := []types.SenderOrderTokenPayload{
+				{
+					Symbol:     testCtx.token.Symbol,
+					FeePercent: decimal.NewFromInt(5),
+					MaxFeeCap:  maxFeeCap,
+					Addresses: []types.SenderOrderAddressPayload{
+						{
+							Network:       testCtx.token.Edges.Network.Identifier,
+							FeeAddress:    "0xD4EB9067111F81b9bAabE06E2b8ebBaDADEd5DAf",
+							RefundAddress: "0xD4EB9067111F81b9bAabE06E2b8ebBaDADEd5DA0",
+						},
+					},
+				},
+			}
+
+			payload := types.SenderProfilePayload{
+				Tokens: tokenPayload,
+			}
+
+			res, err := test.PerformRequest(t, "PATCH", "/settings/sender", payload, headers, router)
+			assert.NoError(t, err)
+			assert.Equal(t, http.StatusOK, res.Code)
+
+			// Verify MaxFeeCap was saved
+			senderOrderToken, err := db.Client.SenderOrderToken.
+				Query().
+				Where(
+					senderordertoken.HasSenderWith(senderprofile.HasUserWith(user.ID(testUser.ID))),
+					senderordertoken.HasTokenWith(tokenDB.IDEQ(testCtx.token.ID)),
+				).
+				Only(context.Background())
+			assert.NoError(t, err)
+			assert.Equal(t, maxFeeCap, senderOrderToken.MaxFeeCap)
+		})
+
+		t.Run("without MaxFeeCap (uses zero to mean no cap)", func(t *testing.T) {
+			testUser, err := test.CreateTestUser(map[string]interface{}{
+				"scope": "sender",
+				"email": "nomaxfeecap@test.com",
+			})
+			assert.NoError(t, err)
+
+			_, err = test.CreateTestSenderProfile(map[string]interface{}{
+				"domain_whitelist": []string{"example.com"},
+				"user_id":          testUser.ID,
+				"token":            testCtx.token.Symbol,
+			})
+			assert.NoError(t, err)
+
+			accessToken, _ := token.GenerateAccessJWT(testUser.ID.String(), "sender")
+			headers := map[string]string{
+				"Authorization": "Bearer " + accessToken,
+			}
+
+			tokenPayload := []types.SenderOrderTokenPayload{
+				{
+					Symbol:     testCtx.token.Symbol,
+					FeePercent: decimal.NewFromInt(5),
+					MaxFeeCap:  decimal.Zero, // Zero means no cap
+					Addresses: []types.SenderOrderAddressPayload{
+						{
+							Network:       testCtx.token.Edges.Network.Identifier,
+							FeeAddress:    "0xD4EB9067111F81b9bAabE06E2b8ebBaDADEd5DAf",
+							RefundAddress: "0xD4EB9067111F81b9bAabE06E2b8ebBaDADEd5DA0",
+						},
+					},
+				},
+			}
+
+			payload := types.SenderProfilePayload{
+				Tokens: tokenPayload,
+			}
+
+			res, err := test.PerformRequest(t, "PATCH", "/settings/sender", payload, headers, router)
+			assert.NoError(t, err)
+			assert.Equal(t, http.StatusOK, res.Code)
+
+			// Verify MaxFeeCap is zero (meaning no cap)
+			senderOrderToken, err := db.Client.SenderOrderToken.
+				Query().
+				Where(
+					senderordertoken.HasSenderWith(senderprofile.HasUserWith(user.ID(testUser.ID))),
+					senderordertoken.HasTokenWith(tokenDB.IDEQ(testCtx.token.ID)),
+				).
+				Only(context.Background())
+			assert.NoError(t, err)
+			assert.True(t, senderOrderToken.MaxFeeCap.IsZero(), "MaxFeeCap should be zero (no cap)")
+		})
+
+	})
+
+	t.Run("UpdateProviderProfile", func(t *testing.T) {
+		profileUpdateRequest := func(payload types.ProviderProfilePayload) *httptest.ResponseRecorder {
+			accessToken, _ := token.GenerateAccessJWT(testCtx.user.ID.String(), "provider")
+			headers := map[string]string{
+				"Authorization": "Bearer " + accessToken,
+			}
+			res, err := test.PerformRequest(t, "PATCH", "/settings/provider", payload, headers, router)
+			assert.NoError(t, err)
+			return res
+		}
+
+		t.Run("with all fields complete and check if it is active", func(t *testing.T) {
+			// Test partial update
+			payload := types.ProviderProfilePayload{
+				TradingName:    "My Trading Name",
+				Currency:       "KES",
+				HostIdentifier: "https://example.com",
+				IsAvailable:    true,
+			}
+
+			res := profileUpdateRequest(payload)
+
+			// Assert the response body
+			assert.Equal(t, http.StatusOK, res.Code)
+
+			var response types.Response
+			err = json.Unmarshal(res.Body.Bytes(), &response)
+			assert.NoError(t, err)
+			assert.Equal(t, "Profile updated successfully", response.Message)
+			assert.Nil(t, response.Data, "response.Data is not nil")
+
+			providerProfile, err := db.Client.ProviderProfile.
+				Query().
+				Where(
+					providerprofile.HasUserWith(user.ID(testCtx.user.ID)),
+					providerprofile.HasProviderCurrenciesWith(
+						providercurrencies.HasCurrencyWith(fiatcurrency.CodeEQ(payload.Currency)),
+					),
+				).
+				WithProviderCurrencies(
+					func(query *ent.ProviderCurrenciesQuery) {
+						query.WithCurrency()
+					},
+				).
+				Only(context.Background())
+			assert.NoError(t, err)
+
+			assert.Equal(t, payload.TradingName, providerProfile.TradingName)
+			assert.Equal(t, payload.HostIdentifier, providerProfile.HostIdentifier)
+			// assert for currencies
+			assert.Equal(t, len(providerProfile.Edges.ProviderCurrencies), 1)
+			assert.Equal(t, providerProfile.Edges.ProviderCurrencies[0].Edges.Currency.Code, payload.Currency)
+			// assert availability from ProviderCurrencies
+			assert.True(t, providerProfile.Edges.ProviderCurrencies[0].IsAvailable)
+		})
+
+		t.Run("with availability set to false", func(t *testing.T) {
+			payload := types.ProviderProfilePayload{
+				TradingName:    "Updated Trading Name",
+				HostIdentifier: testCtx.providerProfile.HostIdentifier,
+				Currency:       "KES",
+				IsAvailable:    false,
+			}
+
+			res := profileUpdateRequest(payload)
+
+			// Assert the response body
+			assert.Equal(t, http.StatusOK, res.Code)
+
+			var response types.Response
+			err = json.Unmarshal(res.Body.Bytes(), &response)
+			assert.NoError(t, err)
+			assert.Equal(t, "Profile updated successfully", response.Message)
+
+			// Assert fields were correctly updated
+			providerProfile, err := db.Client.ProviderProfile.
+				Query().
+				Where(providerprofile.HasUserWith(user.ID(testCtx.user.ID))).
+				WithProviderCurrencies(
+					func(query *ent.ProviderCurrenciesQuery) {
+						query.WithCurrency()
+					},
+				).
+				Only(context.Background())
+			assert.NoError(t, err)
+
+			assert.Equal(t, "Updated Trading Name", providerProfile.TradingName)
+
+			// Assert availability from ProviderCurrencies
+			assert.Len(t, providerProfile.Edges.ProviderCurrencies, 1)
+			assert.False(t, providerProfile.Edges.ProviderCurrencies[0].IsAvailable)
+		})
+
+		t.Run("with token rate slippage", func(t *testing.T) {
+
+			t.Run("fails when rate slippage exceeds 5 percent of market rate", func(t *testing.T) {
+				payload := types.ProviderProfilePayload{
+					TradingName:    testCtx.providerProfile.TradingName,
+					HostIdentifier: testCtx.providerProfile.HostIdentifier,
+					Currency:       "KES",
+					Tokens: []types.ProviderOrderTokenPayload{{
+						Symbol:            testCtx.token.Symbol,
+						Network:           testCtx.orderToken.Network,
+						RateSlippage:      decimal.NewFromFloat(25), // 25% slippage
+						MaxOrderAmountOTC: decimal.Zero,
+						MinOrderAmountOTC: decimal.Zero,
+					}},
+				}
+				res := profileUpdateRequest(payload)
+				assert.Equal(t, http.StatusBadRequest, res.Code)
+
+				var response types.Response
+				err = json.Unmarshal(res.Body.Bytes(), &response)
+				assert.NoError(t, err)
+				assert.Equal(t, "Rate slippage is too high for TST", response.Message)
+			})
+
+			t.Run("fails when rate slippage is less than 0.1", func(t *testing.T) {
+				payload := types.ProviderProfilePayload{
+					TradingName:    testCtx.providerProfile.TradingName,
+					HostIdentifier: testCtx.providerProfile.HostIdentifier,
+					Currency:       "KES",
+					Tokens: []types.ProviderOrderTokenPayload{{
+						Symbol:            testCtx.token.Symbol,
+						Network:           testCtx.orderToken.Network,
+						RateSlippage:      decimal.NewFromFloat(0.09), // 0.09% slippage
+						MaxOrderAmountOTC: decimal.Zero,
+						MinOrderAmountOTC: decimal.Zero,
+					}},
+				}
+				res := profileUpdateRequest(payload)
+				assert.Equal(t, http.StatusBadRequest, res.Code)
+
+				var response types.Response
+				err = json.Unmarshal(res.Body.Bytes(), &response)
+				assert.NoError(t, err)
+				assert.Equal(t, "Rate slippage cannot be less than 0.1% for TST", response.Message)
+			})
+
+			t.Run("succeeds with valid rate slippage", func(t *testing.T) {
+				payload := types.ProviderProfilePayload{
+					TradingName:    testCtx.providerProfile.TradingName,
+					HostIdentifier: testCtx.providerProfile.HostIdentifier,
+					Currency:       "KES",
+					Tokens: []types.ProviderOrderTokenPayload{{
+						Symbol:                 testCtx.token.Symbol,
+						ConversionRateType:     testCtx.orderToken.ConversionRateType,
+						FixedConversionRate:    testCtx.orderToken.FixedConversionRate,
+						FloatingConversionRate: testCtx.orderToken.FloatingConversionRate,
+						MaxOrderAmount:         testCtx.orderToken.MaxOrderAmount,
+						MinOrderAmount:         testCtx.orderToken.MinOrderAmount,
+						Network:                testCtx.orderToken.Network,
+						RateSlippage:           decimal.NewFromFloat(5), // 5% slippage
+						MaxOrderAmountOTC:      decimal.Zero,
+						MinOrderAmountOTC:      decimal.Zero,
+					}},
+				}
+				res := profileUpdateRequest(payload)
+				assert.Equal(t, http.StatusOK, res.Code)
+
+				var response types.Response
+				err := json.Unmarshal(res.Body.Bytes(), &response)
+				assert.NoError(t, err)
+				assert.Equal(t, "Profile updated successfully", response.Message)
+
+				// Verify the rate slippage was saved correctly
+				providerToken, err := db.Client.ProviderOrderToken.
+					Query().
+					Where(
+						providerordertoken.HasProviderWith(providerprofile.IDEQ(testCtx.providerProfile.ID)),
+					).
+					Only(context.Background())
+
+				assert.NoError(t, err)
+				assert.Equal(t, decimal.NewFromFloat(5), providerToken.RateSlippage)
+			})
+
+			// TODO: restore when dashboard has been updated
+			// t.Run("defaults to 0%% slippage when not specified", func(t *testing.T) {
+			// 	payload := types.ProviderProfilePayload{
+			// 		TradingName:    testCtx.providerProfile.TradingName,
+			// 		HostIdentifier: testCtx.providerProfile.HostIdentifier,
+			// 		Currencies:     []string{"KES"},
+			// 		Tokens: []types.ProviderOrderTokenPayload{{
+			// 			Currency:               testCtx.orderToken.Edges.Currency.Code,
+			// 			Symbol:                 testCtx.orderToken.Edges.Token.Symbol,
+			// 			ConversionRateType:     testCtx.orderToken.ConversionRateType,
+			// 			FixedConversionRate:    testCtx.orderToken.FixedConversionRate,
+			// 			FloatingConversionRate: testCtx.orderToken.FloatingConversionRate,
+			// 			MaxOrderAmount:         testCtx.orderToken.MaxOrderAmount,
+			// 			MinOrderAmount:         testCtx.orderToken.MinOrderAmount,
+			// 			Network:                testCtx.orderToken.Network,
+			// 		}},
+			// 	}
+			// 	res := profileUpdateRequest(payload)
+			// 	assert.Equal(t, http.StatusOK, res.Code)
+
+			// 	// Verify the rate slippage defaulted to 0%
+			// 	providerToken, err := db.Client.ProviderOrderToken.
+			// 		Query().
+			// 		Where(
+			// 			providerordertoken.HasProviderWith(providerprofile.IDEQ(testCtx.providerProfile.ID)),
+			// 		).
+			// 		Only(context.Background())
+
+			// 	assert.NoError(t, err)
+			// 	assert.Equal(t, decimal.NewFromFloat(0), providerToken.RateSlippage)
+			// })
+		})
+
+		t.Run("with visibility", func(t *testing.T) {
+			// Test partial update
+			accessToken, _ := token.GenerateAccessJWT(testCtx.user.ID.String(), "provider")
+			headers := map[string]string{
+				"Authorization": "Bearer " + accessToken,
+			}
+			payload := types.ProviderProfilePayload{
+				VisibilityMode: "private",
+				TradingName:    testCtx.providerProfile.TradingName,
+				HostIdentifier: testCtx.providerProfile.HostIdentifier,
+				Currency:       "KES",
+			}
+
+			res, err := test.PerformRequest(t, "PATCH", "/settings/provider", payload, headers, router)
+			assert.NoError(t, err)
+
+			// Assert the response body
+			assert.Equal(t, http.StatusOK, res.Code)
+
+			var response types.Response
+			err = json.Unmarshal(res.Body.Bytes(), &response)
+			assert.NoError(t, err)
+			assert.Equal(t, "Profile updated successfully", response.Message)
+			assert.Nil(t, response.Data, "response.Data is not nil")
+
+			providerProfile, err := db.Client.ProviderProfile.Query().
+				Where(providerprofile.VisibilityModeEQ(providerprofile.VisibilityModePrivate)).
+				Count(context.Background())
+			assert.NoError(t, err)
+			assert.Equal(t, 1, providerProfile)
+		})
+
+		t.Run("with optional fields", func(t *testing.T) {
+			profileUpdateRequest := func(payload types.ProviderProfilePayload) *httptest.ResponseRecorder {
+				// Test partial update
+				accessToken, _ := token.GenerateAccessJWT(testCtx.user.ID.String(), "provider")
+				headers := map[string]string{
+					"Authorization": "Bearer " + accessToken,
+				}
+
+				res, err := test.PerformRequest(t, "PATCH", "/settings/provider", payload, headers, router)
+				assert.NoError(t, err)
+
+				return res
+			}
+
+			t.Run("success for valid provider profile fields", func(t *testing.T) {
+				payload := types.ProviderProfilePayload{
+					TradingName:    "Updated Trading Name",
+					HostIdentifier: testCtx.providerProfile.HostIdentifier,
+					Currency:       "KES",
+					VisibilityMode: "public",
+					IsAvailable:    true,
+				}
+				res := profileUpdateRequest(payload)
+
+				// Assert the response body
+				assert.Equal(t, http.StatusOK, res.Code)
+
+				var response types.Response
+				err = json.Unmarshal(res.Body.Bytes(), &response)
+				assert.NoError(t, err)
+				assert.Equal(t, "Profile updated successfully", response.Message)
+
+				// Assert fields were correctly updated
+				providerProfile, err := db.Client.ProviderProfile.
+					Query().
+					Where(
+						providerprofile.HasUserWith(user.ID(testCtx.user.ID)),
+						providerprofile.HasProviderCurrenciesWith(
+							providercurrencies.HasCurrencyWith(fiatcurrency.CodeEQ(payload.Currency)),
+						),
+					).
+					WithProviderCurrencies().
+					Only(context.Background())
+				assert.NoError(t, err)
+
+				assert.Equal(t, "Updated Trading Name", providerProfile.TradingName)
+				assert.Equal(t, "public", string(providerProfile.VisibilityMode))
+
+				// Assert availability from ProviderCurrencies
+				assert.Len(t, providerProfile.Edges.ProviderCurrencies, 1)
+				assert.True(t, providerProfile.Edges.ProviderCurrencies[0].IsAvailable)
+
+			})
+		})
+
+		t.Run("HostIdentifier URL validation", func(t *testing.T) {
+			accessToken, _ := token.GenerateAccessJWT(testCtx.user.ID.String(), "provider")
+			headers := map[string]string{
+				"Authorization": "Bearer " + accessToken,
+			}
+
+			t.Run("fails for HTTP URL", func(t *testing.T) {
+				payload := types.ProviderProfilePayload{
+					TradingName:    "Paycrest Profile",
+					HostIdentifier: "http://example.com",
+					Currency:       "KES",
+				}
+
+				res, err := test.PerformRequest(t, "PATCH", "/settings/provider", payload, headers, router)
+				assert.NoError(t, err)
+				assert.Equal(t, http.StatusBadRequest, res.Code)
+				var response types.Response
+				err = json.Unmarshal(res.Body.Bytes(), &response)
+				assert.NoError(t, err)
+				assert.Equal(t, "Host identifier must use HTTPS protocol and be a valid URL", response.Message)
+				assert.NotNil(t, response.Data, "Response data should not be nil")
+			})
+
+			t.Run("fails for malformed URL", func(t *testing.T) {
+				payload := types.ProviderProfilePayload{
+					TradingName:    "Paycrest Profile",
+					HostIdentifier: "not-a-valid-url",
+					Currency:       "KES",
+				}
+
+				res, err := test.PerformRequest(t, "PATCH", "/settings/provider", payload, headers, router)
+				assert.NoError(t, err)
+				assert.Equal(t, http.StatusBadRequest, res.Code)
+				var response types.Response
+				err = json.Unmarshal(res.Body.Bytes(), &response)
+				assert.NoError(t, err)
+				assert.Equal(t, "Host identifier must use HTTPS protocol and be a valid URL", response.Message)
+			})
+
+			t.Run("fails for URL without host", func(t *testing.T) {
+				payload := types.ProviderProfilePayload{
+					TradingName:    "Paycrest Profile",
+					HostIdentifier: "https://",
+					Currency:       "KES",
+				}
+
+				res, err := test.PerformRequest(t, "PATCH", "/settings/provider", payload, headers, router)
+				assert.NoError(t, err)
+				assert.Equal(t, http.StatusBadRequest, res.Code)
+				var response types.Response
+				err = json.Unmarshal(res.Body.Bytes(), &response)
+				assert.NoError(t, err)
+				assert.Equal(t, "Host identifier must use HTTPS protocol and be a valid URL", response.Message)
+			})
+
+			t.Run("succeeds with valid HTTPS URL", func(t *testing.T) {
+				payload := types.ProviderProfilePayload{
+					TradingName:    "Paycrest Profile",
+					HostIdentifier: "https://example.com",
+					Currency:       "KES",
+				}
+
+				res, err := test.PerformRequest(t, "PATCH", "/settings/provider", payload, headers, router)
+				assert.NoError(t, err)
+				assert.Equal(t, http.StatusOK, res.Code)
+				var response types.Response
+				err = json.Unmarshal(res.Body.Bytes(), &response)
+				assert.NoError(t, err)
+				assert.Equal(t, "Profile updated successfully", response.Message)
+				providerProfile, err := db.Client.ProviderProfile.
+					Query().
+					Where(providerprofile.HasUserWith(user.ID(testCtx.user.ID))).
+					Only(context.Background())
+				assert.NoError(t, err)
+				assert.Equal(t, "https://example.com", providerProfile.HostIdentifier)
+			})
+		})
+
+		t.Run("with bank accounts", func(t *testing.T) {
+			ctx := context.Background()
+
+			// Create test institutions
+			zenithBank, err := db.Client.Institution.
+				Create().
+				SetCode("ZENITH").
+				SetName("Zenith Bank").
+				SetType("bank").
+				Save(ctx)
+			assert.NoError(t, err)
+
+			gtBank, err := db.Client.Institution.
+				Create().
+				SetCode("GTB").
+				SetName("Guaranty Trust Bank").
+				SetType("bank").
+				Save(ctx)
+			assert.NoError(t, err)
+
+			profileUpdateRequest := func(payload types.ProviderProfilePayload) *httptest.ResponseRecorder {
+				accessToken, _ := token.GenerateAccessJWT(testCtx.user.ID.String(), "provider")
+				headers := map[string]string{
+					"Authorization": "Bearer " + accessToken,
+				}
+				res, err := test.PerformRequest(t, "PATCH", "/settings/provider", payload, headers, router)
+				assert.NoError(t, err)
+				return res
+			}
+
+			t.Run("creates new fiat account", func(t *testing.T) {
+				payload := types.ProviderProfilePayload{
+					TradingName:    testCtx.providerProfile.TradingName,
+					HostIdentifier: testCtx.providerProfile.HostIdentifier,
+					Currency:       "KES",
+					FiatAccounts: []types.FiatAccountPayload{
+						{
+							AccountIdentifier: "1234567890",
+							AccountName:       "John Doe",
+							Institution:       zenithBank.Code,
+						},
+					},
+				}
+
+				res := profileUpdateRequest(payload)
+				assert.Equal(t, http.StatusOK, res.Code)
+
+				var response types.Response
+				err := json.Unmarshal(res.Body.Bytes(), &response)
+				assert.NoError(t, err)
+				assert.Equal(t, "Profile updated successfully", response.Message)
+
+				// Verify account was created
+				account, err := db.Client.ProviderFiatAccount.
+					Query().
+					Where(
+						providerfiataccount.AccountIdentifierEQ("1234567890"),
+						providerfiataccount.InstitutionEQ(zenithBank.Code),
+						providerfiataccount.HasProviderWith(providerprofile.IDEQ(testCtx.providerProfile.ID)),
+					).
+					Only(ctx)
+				assert.NoError(t, err)
+				assert.Equal(t, "John Doe", account.AccountName)
+				assert.Equal(t, zenithBank.Code, account.Institution)
+			})
+
+			t.Run("updates existing fiat account (upsert)", func(t *testing.T) {
+				// First create an account
+				payload := types.ProviderProfilePayload{
+					TradingName:    testCtx.providerProfile.TradingName,
+					HostIdentifier: testCtx.providerProfile.HostIdentifier,
+					Currency:       "KES",
+					FiatAccounts: []types.FiatAccountPayload{
+						{
+							AccountIdentifier: "1111111111",
+							AccountName:       "Original Name",
+							Institution:       zenithBank.Code,
+						},
+					},
+				}
+				res := profileUpdateRequest(payload)
+				assert.Equal(t, http.StatusOK, res.Code)
+
+				// Get the account ID
+				originalAccount, err := db.Client.ProviderFiatAccount.
+					Query().
+					Where(
+						providerfiataccount.AccountIdentifierEQ("1111111111"),
+					).
+					Only(ctx)
+				assert.NoError(t, err)
+
+				// Then update the same account (same institution + account_identifier)
+				payload.FiatAccounts[0].AccountName = "Updated Name"
+				res = profileUpdateRequest(payload)
+				assert.Equal(t, http.StatusOK, res.Code)
+
+				// Verify it was updated, not duplicated
+				updatedAccount, err := db.Client.ProviderFiatAccount.
+					Query().
+					Where(
+						providerfiataccount.AccountIdentifierEQ("1111111111"),
+					).
+					Only(ctx)
+				assert.NoError(t, err)
+				assert.Equal(t, "Updated Name", updatedAccount.AccountName)
+				assert.Equal(t, originalAccount.ID, updatedAccount.ID) // Same ID = updated, not new
+
+				// Verify no duplicate was created
+				count, err := db.Client.ProviderFiatAccount.
+					Query().
+					Where(
+						providerfiataccount.AccountIdentifierEQ("1111111111"),
+					).
+					Count(ctx)
+				assert.NoError(t, err)
+				assert.Equal(t, 1, count)
+			})
+
+			t.Run("creates multiple fiat accounts at once", func(t *testing.T) {
+				payload := types.ProviderProfilePayload{
+					TradingName:    testCtx.providerProfile.TradingName,
+					HostIdentifier: testCtx.providerProfile.HostIdentifier,
+					Currency:       "KES",
+					FiatAccounts: []types.FiatAccountPayload{
+						{
+							AccountIdentifier: "2222222222",
+							AccountName:       "Account One",
+							Institution:       zenithBank.Code,
+						},
+						{
+							AccountIdentifier: "3333333333",
+							AccountName:       "Account Two",
+							Institution:       gtBank.Code,
+						},
+					},
+				}
+
+				res := profileUpdateRequest(payload)
+				assert.Equal(t, http.StatusOK, res.Code)
+
+				// Verify both accounts were created
+				accounts, err := db.Client.ProviderFiatAccount.
+					Query().
+					Where(
+						providerfiataccount.HasProviderWith(providerprofile.IDEQ(testCtx.providerProfile.ID)),
+						providerfiataccount.AccountIdentifierIn("2222222222", "3333333333"),
+					).
+					All(ctx)
+				assert.NoError(t, err)
+				assert.Len(t, accounts, 2)
+			})
+
+			t.Run("allows same account number at different institutions", func(t *testing.T) {
+				payload := types.ProviderProfilePayload{
+					TradingName:    testCtx.providerProfile.TradingName,
+					HostIdentifier: testCtx.providerProfile.HostIdentifier,
+					Currency:       "KES",
+					FiatAccounts: []types.FiatAccountPayload{
+						{
+							AccountIdentifier: "5555555555",
+							AccountName:       "Same Number Zenith",
+							Institution:       zenithBank.Code,
+						},
+						{
+							AccountIdentifier: "5555555555",
+							AccountName:       "Same Number GTB",
+							Institution:       gtBank.Code,
+						},
+					},
+				}
+
+				res := profileUpdateRequest(payload)
+				assert.Equal(t, http.StatusOK, res.Code)
+
+				// Verify both accounts exist with same number but different institutions
+				accounts, err := db.Client.ProviderFiatAccount.
+					Query().
+					Where(
+						providerfiataccount.AccountIdentifierEQ("5555555555"),
+					).
+					All(ctx)
+				assert.NoError(t, err)
+				assert.Len(t, accounts, 2)
+
+				// Verify institutions are different
+				institutions := make(map[string]bool)
+				for _, acc := range accounts {
+					institutions[acc.Institution] = true
+				}
+				assert.True(t, institutions[zenithBank.Code])
+				assert.True(t, institutions[gtBank.Code])
+			})
+
+			t.Run("fails with unsupported institution", func(t *testing.T) {
+				payload := types.ProviderProfilePayload{
+					TradingName:    testCtx.providerProfile.TradingName,
+					HostIdentifier: testCtx.providerProfile.HostIdentifier,
+					Currency:       "KES",
+					FiatAccounts: []types.FiatAccountPayload{
+						{
+							AccountIdentifier: "6666666666",
+							AccountName:       "Invalid Bank",
+							Institution:       "UNSUPPORTED_BANK",
+						},
+					},
+				}
+
+				res := profileUpdateRequest(payload)
+				assert.Equal(t, http.StatusBadRequest, res.Code)
+
+				var response types.Response
+				err := json.Unmarshal(res.Body.Bytes(), &response)
+				assert.NoError(t, err)
+				assert.Contains(t, response.Message, "Institution UNSUPPORTED_BANK is not supported")
+			})
+
+			t.Run("handles mixed valid and invalid fiat accounts", func(t *testing.T) {
+				payload := types.ProviderProfilePayload{
+					TradingName:    testCtx.providerProfile.TradingName,
+					HostIdentifier: testCtx.providerProfile.HostIdentifier,
+					Currency:       "KES",
+					FiatAccounts: []types.FiatAccountPayload{
+						{
+							AccountIdentifier: "7777777777",
+							AccountName:       "Valid Account",
+							Institution:       zenithBank.Code,
+						},
+						{
+							AccountIdentifier: "8888888888",
+							AccountName:       "Invalid Bank Account",
+							Institution:       "INVALID_BANK",
+						},
+					},
+				}
+
+				res := profileUpdateRequest(payload)
+				assert.Equal(t, http.StatusBadRequest, res.Code)
+
+				// Verify no accounts were created (transaction rolled back)
+				count, err := db.Client.ProviderFiatAccount.
+					Query().
+					Where(
+						providerfiataccount.AccountIdentifierIn("7777777777", "8888888888"),
+					).
+					Count(ctx)
+				assert.NoError(t, err)
+				assert.Equal(t, 0, count)
+			})
+
+			t.Run("updates profile and fiat accounts in same transaction", func(t *testing.T) {
+				payload := types.ProviderProfilePayload{
+					TradingName:    "Updated Trading Name",
+					HostIdentifier: testCtx.providerProfile.HostIdentifier,
+					Currency:       "KES",
+					IsAvailable:    true,
+					FiatAccounts: []types.FiatAccountPayload{
+						{
+							AccountIdentifier: "4444444444",
+							AccountName:       "Transaction Test",
+							Institution:       zenithBank.Code,
+						},
+					},
+				}
+
+				res := profileUpdateRequest(payload)
+				assert.Equal(t, http.StatusOK, res.Code)
+
+				// Verify profile was updated
+				profile, err := db.Client.ProviderProfile.
+					Query().
+					Where(providerprofile.IDEQ(testCtx.providerProfile.ID)).
+					Only(ctx)
+				assert.NoError(t, err)
+				assert.Equal(t, "Updated Trading Name", profile.TradingName)
+
+				// Verify fiat account was created
+				account, err := db.Client.ProviderFiatAccount.
+					Query().
+					Where(
+						providerfiataccount.AccountIdentifierEQ("4444444444"),
+					).
+					Only(ctx)
+				assert.NoError(t, err)
+				assert.Equal(t, "Transaction Test", account.AccountName)
+			})
+		})
+	})
+
+	t.Run("GetSenderProfile", func(t *testing.T) {
+		testUser, err := test.CreateTestUser(map[string]interface{}{
+			"email": "hello@test.com",
+			"scope": "sender",
+		})
+		assert.NoError(t, err)
+
+		sender, err := test.CreateTestSenderProfile(map[string]interface{}{
+			"domain_whitelist": []string{"mydomain.com"},
+			"user_id":          testUser.ID,
+		})
+		assert.NoError(t, err)
+
+		apiKeyService := services.NewAPIKeyService()
+		_, _, err = apiKeyService.GenerateAPIKey(
+			context.Background(),
+			nil,
+			sender,
+			nil,
+		)
+		assert.NoError(t, err)
+
+		accessToken, _ := token.GenerateAccessJWT(testUser.ID.String(), "sender")
+		headers := map[string]string{
+			"Authorization": "Bearer " + accessToken,
+		}
+		res, err := test.PerformRequest(t, "GET", "/settings/sender", nil, headers, router)
+		assert.NoError(t, err)
+
+		// Assert the response body
+		assert.Equal(t, http.StatusOK, res.Code)
+		var response struct {
+			Data    types.SenderProfileResponse
+			Message string
+		}
+		err = json.Unmarshal(res.Body.Bytes(), &response)
+		assert.NoError(t, err)
+		assert.Equal(t, "Profile retrieved successfully", response.Message)
+		assert.NotNil(t, response.Data, "response.Data is nil")
+		assert.Greater(t, len(response.Data.Tokens), 0)
+		assert.Contains(t, response.Data.WebhookURL, "https://example.com")
+	})
+
+	t.Run("GetSenderProfile returns MaxFeeCap", func(t *testing.T) {
+		testUser, err := test.CreateTestUser(map[string]interface{}{
+			"email": "maxfeecap_get@test.com",
+			"scope": "sender",
+		})
+		assert.NoError(t, err)
+
+		sender, err := test.CreateTestSenderProfile(map[string]interface{}{
+			"domain_whitelist": []string{"mydomain.com"},
+			"user_id":          testUser.ID,
+			"token":            testCtx.token.Symbol,
+		})
+		assert.NoError(t, err)
+
+		apiKeyService := services.NewAPIKeyService()
+		_, _, err = apiKeyService.GenerateAPIKey(
+			context.Background(),
+			nil,
+			sender,
+			nil,
+		)
+		assert.NoError(t, err)
+
+		// Update profile with MaxFeeCap
+		maxFeeCap := decimal.NewFromFloat(15.75)
+		accessToken, _ := token.GenerateAccessJWT(testUser.ID.String(), "sender")
+		headers := map[string]string{
+			"Authorization": "Bearer " + accessToken,
+		}
+
+		tokenPayload := []types.SenderOrderTokenPayload{
+			{
+				Symbol:     testCtx.token.Symbol,
+				FeePercent: decimal.NewFromInt(3),
+				MaxFeeCap:  maxFeeCap,
+				Addresses: []types.SenderOrderAddressPayload{
+					{
+						Network:       testCtx.token.Edges.Network.Identifier,
+						FeeAddress:    "0xD4EB9067111F81b9bAabE06E2b8ebBaDADEd5DAf",
+						RefundAddress: "0xD4EB9067111F81b9bAabE06E2b8ebBaDADEd5DA0",
+					},
+				},
+			},
+		}
+
+		payload := types.SenderProfilePayload{
+			Tokens: tokenPayload,
+		}
+
+		_, err = test.PerformRequest(t, "PATCH", "/settings/sender", payload, headers, router)
+		assert.NoError(t, err)
+
+		// Get profile and verify MaxFeeCap is returned
+		res, err := test.PerformRequest(t, "GET", "/settings/sender", nil, headers, router)
+		assert.NoError(t, err)
+		assert.Equal(t, http.StatusOK, res.Code)
+
+		var response struct {
+			Data    types.SenderProfileResponse
+			Message string
+		}
+		err = json.Unmarshal(res.Body.Bytes(), &response)
+		assert.NoError(t, err)
+		assert.Equal(t, "Profile retrieved successfully", response.Message)
+		assert.NotNil(t, response.Data, "response.Data is nil")
+		assert.Greater(t, len(response.Data.Tokens), 0)
+
+		// Verify MaxFeeCap is in the response
+		foundToken := false
+		for _, token := range response.Data.Tokens {
+			if token.Symbol == testCtx.token.Symbol {
+				foundToken = true
+				assert.Equal(t, maxFeeCap, token.MaxFeeCap, "MaxFeeCap should be present in response")
+				break
+			}
+		}
+		assert.True(t, foundToken, "Token should be found in response")
+	})
+
+	t.Run("GetProviderProfile", func(t *testing.T) {
+		t.Run("with currency filter", func(t *testing.T) {
+			ctx := context.Background()
+
+			// Create a USD fiat currency
+			usd, err := test.CreateTestFiatCurrency(map[string]interface{}{
+				"code":        "USD",
+				"short_name":  "US Dollar",
+				"decimals":    2,
+				"symbol":      "$",
+				"name":        "US Dollar",
+				"market_rate": 1.0,
+			})
+			assert.NoError(t, err)
+
+			// Add USD to the provider profile's currencies
+			_, err = db.Client.ProviderCurrencies.
+				Create().
+				SetProviderID(testCtx.providerProfile.ID).
+				SetCurrency(usd).
+				SetAvailableBalance(decimal.Zero).
+				SetTotalBalance(decimal.Zero).
+				SetReservedBalance(decimal.Zero).
+				Save(ctx)
+			assert.NoError(t, err)
+
+			// Create a provider order token for USD
+			_, err = db.Client.ProviderOrderToken.
+				Create().
+				SetProviderID(testCtx.providerProfile.ID).
+				SetTokenID(testCtx.token.ID).
+				SetCurrencyID(usd.ID).
+				SetConversionRateType("floating").
+				SetFixedConversionRate(decimal.NewFromInt(0)).
+				SetFloatingConversionRate(decimal.NewFromInt(2)).
+				SetMaxOrderAmount(decimal.NewFromInt(200)).
+				SetMinOrderAmount(decimal.NewFromInt(10)).
+				SetMaxOrderAmountOtc(decimal.Zero).
+				SetMinOrderAmountOtc(decimal.Zero).
+				SetAddress("address_usd").
+				SetNetwork("polygon").
+				SetRateSlippage(decimal.NewFromInt(0)).
+				Save(ctx)
+			assert.NoError(t, err)
+
+			// Generate a provider API key
+			apiKeyService := services.NewAPIKeyService()
+			_, _, err = apiKeyService.GenerateAPIKey(
+				context.Background(),
+				nil,
+				nil,
+				testCtx.providerProfile,
+			)
+			assert.NoError(t, err)
+
+			// Prepare a GET request with a currency filter for KES
+			accessToken, _ := token.GenerateAccessJWT(testCtx.user.ID.String(), "provider")
+			headers := map[string]string{
+				"Authorization": "Bearer " + accessToken,
+			}
+			resKES, err := test.PerformRequest(t, "GET", "/settings/provider?currency=KES", nil, headers, router)
+			assert.NoError(t, err)
+			assert.Equal(t, http.StatusOK, resKES.Code)
+
+			var respKES struct {
+				Data    types.ProviderProfileResponse `json:"data"`
+				Message string                        `json:"message"`
+				Status  string                        `json:"status"`
+			}
+			err = json.Unmarshal(resKES.Body.Bytes(), &respKES)
+			assert.NoError(t, err)
+			// Expect only one token when filtering by KES
+			assert.Len(t, respKES.Data.Tokens, 1)
+
+			// Perform a GET request with no currency filter to retrieve both tokens
+			resAll, err := test.PerformRequest(t, "GET", "/settings/provider", nil, headers, router)
+			assert.NoError(t, err)
+			assert.Equal(t, http.StatusOK, resAll.Code)
+
+			var respAll struct {
+				Data    types.ProviderProfileResponse `json:"data"`
+				Message string                        `json:"message"`
+				Status  string                        `json:"status"`
+			}
+			err = json.Unmarshal(resAll.Body.Bytes(), &respAll)
+			assert.NoError(t, err)
+			// Expect two tokens (one for KES and one for USD)
+			assert.Len(t, respAll.Data.Tokens, 2)
+
+		})
+	})
+
+	t.Run("GetProviderProfile returns fiat accounts", func(t *testing.T) {
+		ctx := context.Background()
+
+		// Create test institutions
+		wemaBank, err := db.Client.Institution.
+			Create().
+			SetCode("WEMA").
+			SetName("Wema Bank").
+			SetType("bank").
+			Save(ctx)
+		assert.NoError(t, err)
+
+		firstBank, err := db.Client.Institution.
+			Create().
+			SetCode("FIRST_BANK").
+			SetName("First Bank").
+			SetType("bank").
+			Save(ctx)
+		assert.NoError(t, err)
+
+		// Create test bank accounts
+		_, err = db.Client.ProviderFiatAccount.
+			Create().
+			SetAccountIdentifier("1111222233").
+			SetAccountName("Test Account 1").
+			SetInstitution(wemaBank.Code).
+			SetProviderID(testCtx.providerProfile.ID).
+			Save(ctx)
+		assert.NoError(t, err)
+
+		_, err = db.Client.ProviderFiatAccount.
+			Create().
+			SetAccountIdentifier("4444555566").
+			SetAccountName("Test Account 2").
+			SetInstitution(firstBank.Code).
+			SetProviderID(testCtx.providerProfile.ID).
+			Save(ctx)
+		assert.NoError(t, err)
+
+		// Prepare GET request
+		accessToken, _ := token.GenerateAccessJWT(testCtx.user.ID.String(), "provider")
+		headers := map[string]string{
+			"Authorization": "Bearer " + accessToken,
+		}
+
+		res, err := test.PerformRequest(t, "GET", "/settings/provider", nil, headers, router)
+		assert.NoError(t, err)
+		assert.Equal(t, http.StatusOK, res.Code)
+
+		var response struct {
+			Data    types.ProviderProfileResponse `json:"data"`
+			Message string                        `json:"message"`
+			Status  string                        `json:"status"`
+		}
+		err = json.Unmarshal(res.Body.Bytes(), &response)
+		assert.NoError(t, err)
+		assert.Equal(t, "success", response.Status)
+
+		// Verify bank accounts are included in response
+		assert.GreaterOrEqual(t, len(response.Data.FiatAccounts), 2)
+
+		// Verify account details
+		accountMap := make(map[string]types.FiatAccountResponse)
+		for _, acc := range response.Data.FiatAccounts {
+			accountMap[acc.AccountIdentifier] = acc
+		}
+
+		// Check first account
+		account1, exists := accountMap["1111222233"]
+		assert.True(t, exists)
+		assert.Equal(t, "Test Account 1", account1.AccountName)
+		assert.Equal(t, wemaBank.Code, account1.Institution)
+
+		// Check second account
+		account2, exists := accountMap["4444555566"]
+		assert.True(t, exists)
+		assert.Equal(t, "Test Account 2", account2.AccountName)
+		assert.Equal(t, firstBank.Code, account2.Institution)
+	})
+}