--- conflicted
+++ resolved
@@ -1,4 +1,3 @@
-<<<<<<< HEAD
 package accounts
 
 import (
@@ -650,659 +649,4 @@
 
 	// Return a success response
 	u.APIResponse(ctx, http.StatusOK, "success", "Account deleted successfully", nil)
-}
-=======
-package accounts
-
-import (
-	"fmt"
-	"net/http"
-	"strings"
-	"time"
-
-	"github.com/gin-gonic/gin"
-	"github.com/google/uuid"
-	"github.com/paycrest/aggregator/config"
-	"github.com/paycrest/aggregator/ent"
-	"github.com/paycrest/aggregator/ent/fiatcurrency"
-	"github.com/paycrest/aggregator/ent/providerprofile"
-	userEnt "github.com/paycrest/aggregator/ent/user"
-	"github.com/paycrest/aggregator/ent/verificationtoken"
-	svc "github.com/paycrest/aggregator/services"
-	db "github.com/paycrest/aggregator/storage"
-	"github.com/paycrest/aggregator/types"
-	u "github.com/paycrest/aggregator/utils"
-	"github.com/paycrest/aggregator/utils/crypto"
-	"github.com/paycrest/aggregator/utils/logger"
-	"github.com/paycrest/aggregator/utils/token"
-)
-
-var authConf = config.AuthConfig()
-var serverConf = config.ServerConfig()
-
-// AuthController is the controller type for the auth endpoints
-type AuthController struct {
-	apiKeyService *svc.APIKeyService
-	emailService  *svc.EmailService
-	slackService  *svc.SlackService
-}
-
-// NewAuthController creates a new instance of AuthController with injected services
-func NewAuthController() *AuthController {
-	return &AuthController{
-		apiKeyService: svc.NewAPIKeyService(),
-		emailService:  svc.NewEmailService(svc.SENDGRID_MAIL_PROVIDER),
-		slackService:  svc.NewSlackService(serverConf.SlackWebhookURL),
-	}
-}
-
-// Register controller validates the payload and creates a new user.
-// It hashes the password provided by the user.
-// It also sends an email to verify the user's email address.
-func (ctrl *AuthController) Register(ctx *gin.Context) {
-	var payload types.RegisterPayload
-
-	serverConf := config.ServerConfig()
-
-	if err := ctx.ShouldBindJSON(&payload); err != nil {
-		u.APIResponse(ctx, http.StatusBadRequest, "error",
-			"Failed to validate payload", u.GetErrorData(err))
-		return
-	}
-
-	tx, err := db.Client.Tx(ctx)
-	if err != nil {
-		logger.Errorf("Error: Failed to create new user: %v", err)
-		u.APIResponse(ctx, http.StatusInternalServerError, "error",
-			"Failed to create new user", nil)
-		return
-	}
-
-	// Check if user with email already exists
-	userTmp, _ := tx.User.
-		Query().
-		Where(
-			userEnt.EmailEQ(strings.ToLower(payload.Email)),
-		).
-		Only(ctx)
-
-	if userTmp != nil {
-		_ = tx.Rollback()
-		u.APIResponse(ctx, http.StatusBadRequest, "error",
-			"User with email already exists", nil)
-		return
-	}
-
-	// Save the user
-	scope := strings.Join(payload.Scopes, " ")
-	userCreate := tx.User.
-		Create().
-		SetFirstName(payload.FirstName).
-		SetLastName(payload.LastName).
-		SetEmail(strings.ToLower(payload.Email)).
-		SetPassword(payload.Password).
-		SetScope(scope)
-
-	// Checking the environment to set the user as verified and give early access
-	if serverConf.Environment != "production" {
-		userCreate = userCreate.
-			SetIsEmailVerified(true).
-			SetHasEarlyAccess(true)
-	}
-
-	user, err := userCreate.Save(ctx)
-	if err != nil {
-		_ = tx.Rollback()
-		logger.Errorf("Error: Failed to save new user: %v", err)
-		u.APIResponse(ctx, http.StatusInternalServerError, "error",
-			"Failed to create new user", nil)
-		return
-	}
-
-	// Send verification email
-	verificationToken, err := tx.VerificationToken.
-		Create().
-		SetOwner(user).
-		SetScope(verificationtoken.ScopeEmailVerification).
-		SetExpiryAt(time.Now().Add(authConf.PasswordResetLifespan)).
-		Save(ctx)
-	if err != nil {
-		logger.Errorf("Error: Failed to create verification token: %v", err)
-	}
-
-	if serverConf.Environment == "production" {
-		if verificationToken != nil {
-			if _, err := ctrl.emailService.SendVerificationEmail(ctx, verificationToken.Token, user.Email, user.FirstName); err != nil {
-				logger.WithFields(logger.Fields{
-					"Error":  fmt.Sprintf("%v", err),
-					"UserID": user.ID,
-				}).Errorf("Failed to send verification email")
-			}
-		}
-	}
-
-	scopes := payload.Scopes
-
-	// Create a provider profile
-	var providerCurrencies []string
-	if u.ContainsString(scopes, "provider") {
-		currencies := payload.Currencies
-		if len(currencies) == 0 {
-			_ = tx.Rollback()
-			u.APIResponse(ctx, http.StatusBadRequest, "error",
-				"Currencies are required for provider account", nil)
-			return
-		}
-
-		fiatCurrencies := make([]*ent.FiatCurrency, len(currencies))
-		var unsupportedCurrencies []string
-		for i, currency := range currencies {
-			fiatCurrency, err := tx.FiatCurrency.
-				Query().
-				Where(
-					fiatcurrency.IsEnabledEQ(true),
-					fiatcurrency.CodeEQ(strings.ToUpper(currency)),
-				).
-				Only(ctx)
-			if err != nil {
-				if ent.IsNotFound(err) {
-					unsupportedCurrencies = append(unsupportedCurrencies, strings.ToUpper(currency))
-					continue
-				}
-				_ = tx.Rollback()
-				u.APIResponse(ctx, http.StatusInternalServerError, "error",
-					"Failed to create new user", nil)
-				return
-			}
-			fiatCurrencies[i] = fiatCurrency
-			providerCurrencies = append(providerCurrencies, fiatCurrency.Code) // Collect all currencies
-		}
-
-		if len(unsupportedCurrencies) > 0 {
-			_ = tx.Rollback()
-			u.APIResponse(ctx, http.StatusBadRequest, "error",
-				"Failed to validate payload", []types.ErrorData{{
-					Field:   "Currencies",
-					Message: fmt.Sprintf("Currencies not supported: %s", strings.Join(unsupportedCurrencies, ", ")),
-				}})
-			return
-		}
-
-		provider, err := tx.ProviderProfile.
-			Create().
-			AddCurrencies(fiatCurrencies...).
-			SetVisibilityMode(providerprofile.VisibilityModePrivate).
-			SetUser(user).
-			SetProvisionMode(providerprofile.ProvisionModeAuto).
-			Save(ctx)
-		if err != nil {
-			_ = tx.Rollback()
-			logger.WithFields(logger.Fields{
-				"Error":  fmt.Sprintf("%v", err),
-				"UserID": user.ID,
-			}).Errorf("Failed to create provider profile")
-			u.APIResponse(ctx, http.StatusInternalServerError, "error",
-				"Failed to create new user", nil)
-			return
-		}
-
-		// Generate the API key using the service
-		_, _, err = ctrl.apiKeyService.GenerateAPIKey(ctx, tx, nil, provider)
-		if err != nil {
-			_ = tx.Rollback()
-			logger.WithFields(logger.Fields{
-				"Error":      fmt.Sprintf("%v", err),
-				"UserID":     user.ID,
-				"ProviderID": provider.ID,
-			}).Errorf("Failed to create API key for provider")
-			u.APIResponse(ctx, http.StatusInternalServerError, "error",
-				"Failed to create new user", nil)
-			return
-		}
-	}
-
-	// Create a sender profile
-	if u.ContainsString(scopes, "sender") {
-		sender, err := tx.SenderProfile.
-			Create().
-			SetUser(user).
-			Save(ctx)
-		if err != nil {
-			_ = tx.Rollback()
-			logger.WithFields(logger.Fields{
-				"Error":  fmt.Sprintf("%v", err),
-				"UserID": user.ID,
-			}).Errorf("Failed to create sender profile")
-			u.APIResponse(ctx, http.StatusInternalServerError, "error",
-				"Failed to create new user", nil)
-			return
-		}
-
-		// Generate the API key using the service
-		_, _, err = ctrl.apiKeyService.GenerateAPIKey(ctx, tx, sender, nil)
-		if err != nil {
-			_ = tx.Rollback()
-			logger.WithFields(logger.Fields{
-				"Error":    fmt.Sprintf("%v", err),
-				"UserID":   user.ID,
-				"SenderID": sender.ID,
-			}).Errorf("Failed to create API key for sender")
-			u.APIResponse(ctx, http.StatusInternalServerError, "error",
-				"Failed to create new user", nil)
-			return
-		}
-	}
-
-	if err := tx.Commit(); err != nil {
-		logger.Errorf("Error: Failed to commit transaction: %v", err)
-		u.APIResponse(ctx, http.StatusInternalServerError, "error",
-			"Failed to create new user", nil)
-		return
-	}
-
-	response := &types.RegisterResponse{
-		ID:        user.ID,
-		CreatedAt: user.CreatedAt,
-		UpdatedAt: user.UpdatedAt,
-		FirstName: user.FirstName,
-		LastName:  user.LastName,
-	}
-
-	if !user.IsEmailVerified {
-		response.Email = user.Email
-	}
-
-	u.APIResponse(ctx, http.StatusCreated, "success", "User created successfully", response)
-
-	// Send Slack notification
-	if serverConf.Environment == "production" {
-		if err := ctrl.slackService.SendUserSignupNotification(user, scopes, providerCurrencies); err != nil {
-			logger.Errorf("Failed to send Slack notification: %v", err)
-		}
-	}
-}
-
-// Login controller validates the payload and creates a new user.
-func (ctrl *AuthController) Login(ctx *gin.Context) {
-	var payload types.LoginPayload
-
-	if err := ctx.ShouldBindJSON(&payload); err != nil {
-		u.APIResponse(ctx, http.StatusBadRequest, "error",
-			"Failed to validate payload", u.GetErrorData(err))
-		return
-	}
-
-	// Fetch user by email
-	user, err := db.Client.User.
-		Query().
-		Where(userEnt.EmailEQ(strings.ToLower(payload.Email))).
-		Only(ctx)
-
-	if err != nil {
-		u.APIResponse(ctx, http.StatusUnauthorized, "error",
-			"Email and password do not match any user", nil,
-		)
-		return
-	}
-
-	// Check if the password is correct
-	passwordMatch := crypto.CheckPasswordHash(payload.Password, user.Password)
-	if !passwordMatch {
-		u.APIResponse(ctx, http.StatusUnauthorized, "error",
-			"Email and password do not match any user", nil,
-		)
-		return
-	}
-
-	// Check if user has early access
-	environment := serverConf.Environment
-	if !user.HasEarlyAccess && (environment == "production") {
-		u.APIResponse(ctx, http.StatusUnauthorized, "error",
-			"Your early access request is still pending", nil,
-		)
-		return
-	}
-
-	// Generate JWT pair
-	accessToken, refreshToken, err := token.GeneratePairJWT(user.ID.String(), user.Scope)
-
-	if err != nil {
-		logger.Errorf("Error : Failed to create token pair during login: %v", err)
-		u.APIResponse(ctx, http.StatusInternalServerError, "error",
-			"Failed to create token pair", nil,
-		)
-		return
-	}
-
-	// Check if user's email is verified
-	if !user.IsEmailVerified {
-		u.APIResponse(ctx, http.StatusBadRequest, "error",
-			"Email is not verified, please verify your email", nil,
-		)
-		return
-	}
-
-	u.APIResponse(ctx, http.StatusOK, "success", "Successfully logged in", &types.LoginResponse{
-		AccessToken:  accessToken,
-		RefreshToken: refreshToken,
-		Scopes:       strings.Split(user.Scope, " "),
-	})
-}
-
-// RefreshJWT controller returns a new access token given a valid refresh token.
-func (ctrl *AuthController) RefreshJWT(ctx *gin.Context) {
-	var payload types.RefreshJWTPayload
-
-	if err := ctx.ShouldBindJSON(&payload); err != nil {
-		u.APIResponse(ctx, http.StatusBadRequest, "error",
-			"Failed to validate payload", u.GetErrorData(err))
-		return
-	}
-
-	// Validate the refresh token
-	claims, err := token.ValidateJWT(payload.RefreshToken)
-	userID, ok := claims["sub"].(string)
-	if err != nil || !ok {
-		u.APIResponse(ctx, http.StatusUnauthorized, "error", "Invalid or expired refresh token", nil)
-		return
-	}
-	scope, ok := claims["scope"].(string)
-	if !ok {
-		u.APIResponse(ctx, http.StatusUnauthorized, "error", "Invalid or expired refresh token", nil)
-		return
-	}
-
-	// Generate a new access token
-	accessToken, err := token.GenerateAccessJWT(userID, scope)
-	if err != nil {
-		u.APIResponse(ctx, http.StatusInternalServerError, "error", "Failed to generate access token", nil)
-		return
-	}
-
-	// Return the new access token
-	u.APIResponse(ctx, http.StatusOK, "success", "Successfully refreshed access token", &types.RefreshResponse{
-		AccessToken: accessToken,
-	})
-}
-
-// ConfirmEmail controller validates the payload and confirm the users email.
-func (ctrl *AuthController) ConfirmEmail(ctx *gin.Context) {
-	var payload types.ConfirmEmailPayload
-
-	if err := ctx.ShouldBindJSON(&payload); err != nil {
-		u.APIResponse(ctx, http.StatusBadRequest, "error",
-			"Failed to validate payload", u.GetErrorData(err))
-		return
-	}
-
-	// Fetch verification token
-	verificationToken, vtErr := db.Client.VerificationToken.
-		Query().
-		Where(
-			verificationtoken.TokenEQ(payload.Token),
-			verificationtoken.HasOwnerWith(userEnt.EmailEQ(payload.Email)),
-		).
-		WithOwner().
-		Only(ctx)
-	if vtErr != nil {
-		u.APIResponse(ctx, http.StatusBadRequest, "error", "Invalid verification token", vtErr.Error())
-		return
-	}
-
-	if time.Now().After(verificationToken.ExpiryAt) {
-		err := db.Client.VerificationToken.
-			DeleteOneID(verificationToken.ID).Exec(ctx)
-		if err != nil {
-			logger.Errorf("ConfirmEmailError.VerificationToken.Delete: %v", err)
-		}
-		u.APIResponse(ctx, http.StatusBadRequest, "error", "Token is expired", nil)
-		return
-	}
-
-	// Update User IsEmailVerified to true
-	_, setIfVerifiedErr := verificationToken.Edges.Owner.
-		Update().
-		SetIsEmailVerified(true).
-		Save(ctx)
-	if setIfVerifiedErr != nil {
-		u.APIResponse(ctx, http.StatusBadRequest, "error", "Failed to verify user email", setIfVerifiedErr.Error())
-		return
-	}
-
-	err := db.Client.VerificationToken.
-		DeleteOneID(verificationToken.ID).Exec(ctx)
-	if err != nil {
-		logger.Errorf("ConfirmEmailError.VerificationToken.Delete: %v", err)
-	}
-
-	// Return a success response
-	u.APIResponse(ctx, http.StatusOK, "success", "User email verified successfully", nil)
-}
-
-// ResendVerificationToken controller resends the verification token to the users email.
-func (ctrl *AuthController) ResendVerificationToken(ctx *gin.Context) {
-	var payload types.ResendTokenPayload
-
-	if err := ctx.ShouldBindJSON(&payload); err != nil {
-		u.APIResponse(ctx, http.StatusBadRequest, "error",
-			"Failed to validate payload", u.GetErrorData(err))
-		return
-	}
-
-	// Fetch User account.
-	user, userErr := db.Client.User.Query().Where(userEnt.EmailEQ(payload.Email)).Only(ctx)
-	if userErr != nil {
-		u.APIResponse(ctx, http.StatusBadRequest, "error", "Invalid credential", userErr.Error())
-	}
-
-	// Generate VerificationToken.
-	verificationtoken, vtErr := db.Client.VerificationToken.
-		Create().
-		SetOwner(user).
-		SetScope(verificationtoken.Scope(payload.Scope)).
-		SetExpiryAt(time.Now().Add(authConf.PasswordResetLifespan)).
-		Save(ctx)
-	if vtErr != nil {
-		u.APIResponse(ctx, http.StatusBadRequest, "error", "Failed to generate verification token", vtErr.Error())
-		return
-	}
-
-	if _, err := ctrl.emailService.SendVerificationEmail(ctx, verificationtoken.Token, user.Email, user.FirstName); err != nil {
-		u.APIResponse(ctx, http.StatusBadRequest, "error", "Failed to send verification email", err.Error())
-		return
-	}
-
-	// Return a success response
-	u.APIResponse(ctx, http.StatusOK, "success", "Verification token has been sent to your email", nil)
-}
-
-// ResetPassword resets user's password. A valid token is required to set new password
-func (ctrl *AuthController) ResetPassword(ctx *gin.Context) {
-	var payload types.ResetPasswordPayload
-
-	if err := ctx.ShouldBindJSON(&payload); err != nil {
-		u.APIResponse(ctx, http.StatusBadRequest, "error",
-			"Failed to validate payload", u.GetErrorData(err))
-		return
-	}
-
-	// Verify reset token
-	token, err := db.Client.VerificationToken.
-		Query().
-		Where(
-			verificationtoken.TokenEQ(payload.ResetToken),
-			verificationtoken.ScopeEQ(verificationtoken.ScopeResetPassword),
-		).
-		WithOwner().
-		Only(ctx)
-	if err != nil || token == nil || token.Edges.Owner == nil {
-		u.APIResponse(ctx, http.StatusBadRequest, "error", "Invalid password reset token", nil)
-		return
-	}
-
-	if time.Now().After(token.ExpiryAt) {
-		err := db.Client.VerificationToken.
-			DeleteOneID(token.ID).Exec(ctx)
-		if err != nil {
-			logger.Errorf("ResetPasswordError.VerificationToken.Delete: %v", err)
-		}
-		u.APIResponse(ctx, http.StatusBadRequest, "error", "Token is expired", nil)
-		return
-	}
-
-	_, err = db.Client.User.
-		UpdateOne(token.Edges.Owner).
-		SetPassword(payload.Password).
-		Save(ctx)
-	if err != nil {
-		u.APIResponse(ctx, http.StatusInternalServerError, "error", "Failed to reset password", nil)
-		return
-	}
-
-	// Delete verification token
-	verificationErr := db.Client.VerificationToken.
-		DeleteOneID(token.ID).Exec(ctx)
-	if verificationErr != nil {
-		logger.Errorf("ResetPasswordError.VerificationToken.Delete: %v", verificationErr)
-	}
-
-	// Return a success response
-	u.APIResponse(ctx, http.StatusOK, "success", "Password reset was successful", nil)
-}
-
-// ResetPasswordToken sends a reset password token to user's email
-func (ctrl *AuthController) ResetPasswordToken(ctx *gin.Context) {
-	var payload types.ResetPasswordTokenPayload
-
-	if err := ctx.ShouldBindJSON(&payload); err != nil {
-		u.APIResponse(ctx, http.StatusBadRequest, "error",
-			"Failed to validate payload", u.GetErrorData(err))
-		return
-	}
-
-	// Get user account.
-	user, userErr := db.Client.User.
-		Query().
-		Where(userEnt.EmailEQ(payload.Email)).
-		Only(ctx)
-	if userErr != nil {
-		u.APIResponse(ctx, http.StatusBadRequest, "error", "Email does not belong to any user", nil)
-	}
-
-	// Generate password reset token.
-	passwordResetToken, rtErr := db.Client.VerificationToken.
-		Create().
-		SetOwner(user).
-		SetScope(verificationtoken.ScopeResetPassword).
-		SetExpiryAt(time.Now().Add(authConf.PasswordResetLifespan)).
-		Save(ctx)
-	if rtErr != nil || passwordResetToken == nil {
-		u.APIResponse(ctx, http.StatusInternalServerError, "error", "Failed to generate reset password token", nil)
-		return
-	}
-
-	if _, err := ctrl.emailService.SendPasswordResetEmail(ctx, passwordResetToken.Token, user.Email, user.FirstName); err != nil {
-		u.APIResponse(ctx, http.StatusInternalServerError, "error", "Failed to send reset password token", nil)
-		return
-	}
-
-	// Return a success response
-	u.APIResponse(ctx, http.StatusOK, "success", "A reset token has been sent to your email", nil)
-}
-
-// ChangePassword changes user's password. An authorized user is required to change password
-func (ctrl *AuthController) ChangePassword(ctx *gin.Context) {
-	var payload types.ChangePasswordPayload
-
-	if err := ctx.ShouldBindJSON(&payload); err != nil {
-		u.APIResponse(ctx, http.StatusBadRequest, "error",
-			"Failed to validate payload", u.GetErrorData(err))
-		return
-	}
-
-	// get user id from context
-	user_id := ctx.GetString("user_id")
-	// parse user id to uuid
-	userID, err := uuid.Parse(user_id)
-	if err != nil {
-		u.APIResponse(ctx, http.StatusBadRequest, "error", "Invalid credential", nil)
-		return
-	}
-
-	// Fetch user account.
-	user, err := db.Client.User.
-		Query().
-		Where(userEnt.IDEQ(userID)).
-		Only(ctx)
-	if err != nil {
-		u.APIResponse(ctx, http.StatusBadRequest, "error", "Invalid credential", nil)
-		return
-	}
-
-	// Check if the old password is correct
-	passwordMatch := crypto.CheckPasswordHash(payload.OldPassword, user.Password)
-	if !passwordMatch {
-		u.APIResponse(ctx, http.StatusBadRequest, "error", "Old password is incorrect", nil)
-		return
-	}
-
-	// Check if the new password is the same as the old password
-	passwordMatch = crypto.CheckPasswordHash(payload.NewPassword, user.Password)
-	if passwordMatch {
-		u.APIResponse(ctx, http.StatusBadRequest, "error", "New password cannot be the same as old password", nil)
-		return
-	}
-
-	// Update user password
-	_, err = db.Client.User.
-		UpdateOne(user).
-		SetPassword(payload.NewPassword).
-		Save(ctx)
-	if err != nil {
-		u.APIResponse(ctx, http.StatusInternalServerError, "error", "Failed to change password", nil)
-		return
-	}
-
-	// Return a success response
-	u.APIResponse(ctx, http.StatusOK, "success", "Password changed successfully", nil)
-}
-
-// DeleteAccount deletes user's account. An authorized user is required to delete account
-func (ctrl *AuthController) DeleteAccount(ctx *gin.Context) {
-	// get user id from context
-	user_id := ctx.GetString("user_id")
-	// parse user id to uuid
-	userID, err := uuid.Parse(user_id)
-	if err != nil {
-		u.APIResponse(ctx, http.StatusUnauthorized, "error", "Invalid authorization token", nil)
-		return
-	}
-
-	// Fetch user account.
-	user, err := db.Client.User.
-		Query().
-		Where(userEnt.IDEQ(userID)).
-		Only(ctx)
-	if err != nil {
-		if ent.IsNotFound(err) {
-			u.APIResponse(ctx, http.StatusUnauthorized, "error", "Invalid authorization token", nil)
-			return
-		} else {
-			u.APIResponse(ctx, http.StatusInternalServerError, "error", "Failed to delete account", nil)
-			return
-		}
-	}
-
-	// Delete user account, delete user account will delete all related data via cascade
-	err = db.Client.User.
-		DeleteOne(user).
-		Exec(ctx)
-	if err != nil {
-		u.APIResponse(ctx, http.StatusInternalServerError, "error", "Failed to delete account", nil)
-		return
-	}
-
-	// Return a success response
-	u.APIResponse(ctx, http.StatusOK, "success", "Account deleted successfully", nil)
-}
->>>>>>> 15b15ad6
+}