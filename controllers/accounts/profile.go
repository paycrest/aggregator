package accounts

import (
	"fmt"
	"net/http"
	"strings"

	"github.com/paycrest/aggregator/config"
	"github.com/paycrest/aggregator/ent"
	"github.com/paycrest/aggregator/ent/fiatcurrency"
	"github.com/paycrest/aggregator/ent/network"
	"github.com/paycrest/aggregator/ent/providerordertoken"
	"github.com/paycrest/aggregator/ent/providerprofile"
	"github.com/paycrest/aggregator/ent/provisionbucket"
	"github.com/paycrest/aggregator/ent/senderordertoken"
	"github.com/paycrest/aggregator/ent/senderprofile"
	"github.com/paycrest/aggregator/ent/token"
	svc "github.com/paycrest/aggregator/services"
	"github.com/paycrest/aggregator/storage"
	"github.com/paycrest/aggregator/types"
	u "github.com/paycrest/aggregator/utils"
	"github.com/paycrest/aggregator/utils/logger"
	"github.com/shopspring/decimal"

	"github.com/gin-gonic/gin"
)

var orderConf = config.OrderConfig()

// ProfileController is a controller type for profile settings
type ProfileController struct {
	apiKeyService        *svc.APIKeyService
	priorityQueueService *svc.PriorityQueueService
}

// NewProfileController creates a new instance of ProfileController
func NewProfileController() *ProfileController {
	return &ProfileController{
		apiKeyService:        svc.NewAPIKeyService(),
		priorityQueueService: svc.NewPriorityQueueService(),
	}
}

// UpdateSenderProfile controller updates the sender profile
func (ctrl *ProfileController) UpdateSenderProfile(ctx *gin.Context) {
	var payload types.SenderProfilePayload

	if err := ctx.ShouldBindJSON(&payload); err != nil {
		u.APIResponse(ctx, http.StatusBadRequest, "error",
			"Failed to validate payload", u.GetErrorData(err))
		return
	}

	if payload.WebhookURL != "" && !u.IsURL(payload.WebhookURL) {
		u.APIResponse(ctx, http.StatusBadRequest, "error", "Failed to validate payload", []types.ErrorData{{
			Field:   "WebhookURL",
			Message: "Invalid URL",
		}})
		return
	}

	// Get sender profile from the context
	senderCtx, ok := ctx.Get("sender")
	if !ok {
		u.APIResponse(ctx, http.StatusUnauthorized, "error", "Invalid API key or token", nil)
		return
	}
	sender := senderCtx.(*ent.SenderProfile)

	update := sender.Update()

	if payload.WebhookURL != "" || (payload.WebhookURL == "" && sender.WebhookURL != "") {
		update.SetWebhookURL(payload.WebhookURL)
	}

	if payload.DomainWhitelist != nil || (payload.DomainWhitelist == nil && sender.DomainWhitelist != nil) {
		update.SetDomainWhitelist(payload.DomainWhitelist)
	}

	// save or update SenderOrderToken
	tx, err := storage.Client.Tx(ctx)
	if err != nil {
		u.APIResponse(ctx, http.StatusInternalServerError, "error", "Failed to update profile init", nil)
		return
	}

	for _, tokenPayload := range payload.Tokens {

		if len(tokenPayload.Addresses) == 0 {
			u.APIResponse(ctx, http.StatusBadRequest, "error", fmt.Sprintf("No wallet address provided for %s token", tokenPayload.Symbol), nil)
			return
		}

		// Check if token is supported
		_, err := tx.Token.
			Query().
			Where(token.Symbol(tokenPayload.Symbol)).
			First(ctx)
		if err != nil {
			u.APIResponse(ctx, http.StatusBadRequest, "error", "Token not supported", nil)
			return
		}

		var networksToTokenId map[string]int = map[string]int{}
		for _, address := range tokenPayload.Addresses {

			if strings.HasPrefix(address.Network, "tron") {
				feeAddressIsValid := u.IsValidTronAddress(address.FeeAddress)
				if address.FeeAddress != "" && !feeAddressIsValid {
					u.APIResponse(ctx, http.StatusBadRequest, "error", "Failed to validate payload", types.ErrorData{
						Field:   "FeeAddress",
						Message: "Invalid Tron address",
					})
					return
				}
				networksToTokenId[address.Network] = 0
			} else {
				feeAddressIsValid := u.IsValidEthereumAddress(address.FeeAddress)
				if address.FeeAddress != "" && !feeAddressIsValid {
					u.APIResponse(ctx, http.StatusBadRequest, "error", "Failed to validate payload", types.ErrorData{
						Field:   "FeeAddress",
						Message: "Invalid Ethereum address",
					})
					return
				}
				networksToTokenId[address.Network] = 0
			}
		}

		// Check if network is supported
		for key := range networksToTokenId {
			tokenId, err := tx.Token.
				Query().
				Where(
					token.And(
						token.HasNetworkWith(network.IdentifierEQ(key)),
						token.SymbolEQ(tokenPayload.Symbol),
					),
				).
				Only(ctx)
			if err != nil {
				u.APIResponse(
					ctx,
					http.StatusBadRequest,
					"error", "Network not supported - "+key,
					nil,
				)
				return
			}
			networksToTokenId[key] = tokenId.ID
		}

		for _, address := range tokenPayload.Addresses {
			senderToken, err := tx.SenderOrderToken.
				Query().
				Where(
					senderordertoken.And(
						senderordertoken.HasTokenWith(token.IDEQ(networksToTokenId[address.Network])),
						senderordertoken.HasSenderWith(senderprofile.IDEQ(sender.ID)),
					),
				).
				Only(ctx)
			if err != nil {
				if ent.IsNotFound(err) {
					_, err := tx.SenderOrderToken.
						Create().
						SetSenderID(sender.ID).
						SetTokenID(networksToTokenId[address.Network]).
						SetRefundAddress(address.RefundAddress).
						SetFeePercent(tokenPayload.FeePercent).
						SetFeeAddress(address.FeeAddress).
						Save(ctx)
					if err != nil {
						u.APIResponse(ctx, http.StatusInternalServerError, "error", "Failed to update profile", nil)
						return
					}
				} else {
					u.APIResponse(ctx, http.StatusInternalServerError, "error", "Failed to update profile err:", nil)
					return
				}

			} else {
				_, err := senderToken.
					Update().
					SetRefundAddress(address.RefundAddress).
					SetFeePercent(tokenPayload.FeePercent).
					SetFeeAddress(address.FeeAddress).
					Save(ctx)
				if err != nil {
					u.APIResponse(ctx, http.StatusInternalServerError, "error", "Failed to update profile", nil)
					return
				}
			}
		}
	}

	// Commit the transaction
	if err := tx.Commit(); err != nil {
		u.APIResponse(ctx, http.StatusInternalServerError, "error", "Failed to update profile", nil)
		return
	}

	if !sender.IsActive {
		update.SetIsActive(true)
	}

	_, err = update.Save(ctx)
	if err != nil {
		u.APIResponse(ctx, http.StatusInternalServerError, "error", "Failed to update profile", nil)
		return
	}

	u.APIResponse(ctx, http.StatusOK, "success", "Profile updated successfully", nil)
}

// UpdateProviderProfile controller updates the provider profile
func (ctrl *ProfileController) UpdateProviderProfile(ctx *gin.Context) {
	var payload types.ProviderProfilePayload

	if err := ctx.ShouldBindJSON(&payload); err != nil {
		u.APIResponse(ctx, http.StatusBadRequest, "error",
			"Failed to validate payload", u.GetErrorData(err))
		return
	}

	// Get provider profile from the context
	providerCtx, ok := ctx.Get("provider")
	if !ok {
		u.APIResponse(ctx, http.StatusUnauthorized, "error", "Invalid API key or token", nil)
		return
	}
	provider := providerCtx.(*ent.ProviderProfile)

	update := provider.Update()

	if payload.TradingName != "" {
		update.SetTradingName(payload.TradingName)
	}

	if payload.HostIdentifier != "" {
		update.SetHostIdentifier(payload.HostIdentifier)
	}

	if payload.IsAvailable {
		update.SetIsAvailable(true)
	} else {
		update.SetIsAvailable(false)
	}

	if len(payload.Currencies) > 0 {
		newCurrencies, err := storage.Client.FiatCurrency.Query().
			Where(
				fiatcurrency.And(
					fiatcurrency.IsEnabledEQ(true),
					fiatcurrency.CodeIn(payload.Currencies...),
				),
			).
			All(ctx)
		if err != nil {
			u.APIResponse(ctx, http.StatusBadRequest, "error", "Failed to validate payload", types.ErrorData{
				Field:   "FiatCurrency",
				Message: "This field is required",
			})
			return
		}

		// Fetch the existing currencies associated with the provider profile
		existingCurrencies, err := storage.Client.ProviderProfile.
			Query().
			Where(providerprofile.IDEQ(provider.ID)).
			QueryCurrencies().
			All(ctx)
		if err != nil {
			logger.Errorf("Failed to fetch existing currencies: %v", err)
			u.APIResponse(ctx, http.StatusInternalServerError, "error", "Failed to fetch existing currencies", nil)
			return
		}

		// Combine existing and new currencies
		allCurrencies := append(existingCurrencies, newCurrencies...)

		// will be set currencies
		update.AddCurrencies(allCurrencies...)
	}

	if payload.VisibilityMode != "" {
		update.SetVisibilityMode(providerprofile.VisibilityMode(payload.VisibilityMode))
	}

	if payload.Address != "" {
		update.SetAddress(payload.Address)
	}

	if payload.MobileNumber != "" {
		if !u.IsValidMobileNumber(payload.MobileNumber) {
			u.APIResponse(ctx, http.StatusBadRequest, "error", "Invalid mobile number", nil)
			return
		}
		update.SetMobileNumber(payload.MobileNumber)
	}

	if !payload.DateOfBirth.IsZero() {
		update.SetDateOfBirth(payload.DateOfBirth)
	}

	if payload.BusinessName != "" {
		update.SetBusinessName(payload.BusinessName)
	}

	if payload.IdentityDocumentType != "" {
		if providerprofile.IdentityDocumentType(payload.IdentityDocumentType) != providerprofile.IdentityDocumentTypePassport &&
			providerprofile.IdentityDocumentType(payload.IdentityDocumentType) != providerprofile.IdentityDocumentTypeDriversLicense &&
			providerprofile.IdentityDocumentType(payload.IdentityDocumentType) != providerprofile.IdentityDocumentTypeNationalID {
			u.APIResponse(ctx, http.StatusBadRequest, "error", "Invalid identity document type", nil)
			return
		}
		update.SetIdentityDocumentType(providerprofile.IdentityDocumentType(payload.IdentityDocumentType))
	}

	if payload.IdentityDocument != "" {
		if !u.IsValidFileURL(payload.IdentityDocument) {
			u.APIResponse(ctx, http.StatusBadRequest, "error", "Invalid identity document URL", nil)
			return
		}
		update.SetIdentityDocument(payload.IdentityDocument)
	}

	if payload.BusinessDocument != "" {
		if !u.IsValidFileURL(payload.BusinessDocument) {
			u.APIResponse(ctx, http.StatusBadRequest, "error", "Invalid business document URL", nil)
			return
		}
		update.SetBusinessDocument(payload.BusinessDocument)
	}

	// Update tokens
	for _, tokenPayload := range payload.Tokens {
		// Check if token is supported
		providerToken, err := storage.Client.Token.
			Query().
			Where(
				token.Symbol(tokenPayload.Symbol),
				token.HasNetworkWith(network.IdentifierEQ(tokenPayload.Network)),
				token.IsEnabledEQ(true),
			).
			Only(ctx)
		if err != nil {
			if ent.IsNotFound(err) {
				u.APIResponse(ctx, http.StatusBadRequest, "error", fmt.Sprintf("Token not supported - %s", tokenPayload.Symbol), nil)
			} else {
				logger.Errorf("Failed to check token support: %v", err)
				u.APIResponse(
					ctx,
					http.StatusInternalServerError,
					"error", "Failed to update profile 3",
					nil,
				)
			}
			return
		}

		// Ensure rate is within allowed deviation from the market rate
		currency, err := storage.Client.FiatCurrency.Query().
			Where(
				fiatcurrency.IsEnabledEQ(true),
				fiatcurrency.CodeEQ(tokenPayload.Currency),
			).
			Only(ctx)
		if err != nil {
			if ent.IsNotFound(err) {
				u.APIResponse(ctx, http.StatusBadRequest, "error", "Currency not supported", nil)
			} else {
				logger.Errorf("Failed to fetch currency: %v", err)
				u.APIResponse(ctx, http.StatusInternalServerError, "error", "Failed to fetch currency", nil)
			}
			return
		}

		var rate decimal.Decimal
		if tokenPayload.ConversionRateType == providerordertoken.ConversionRateTypeFloating {
			rate = currency.MarketRate.Add(tokenPayload.FloatingConversionRate)

			percentDeviation := u.AbsPercentageDeviation(currency.MarketRate, rate)
			if percentDeviation.GreaterThan(orderConf.PercentDeviationFromMarketRate) {
				u.APIResponse(ctx, http.StatusBadRequest, "error", "Rate is too far from market rate", nil)
				return
			}
		}

		// See if token already exists for provider
		orderToken, err := storage.Client.ProviderOrderToken.
			Query().
			Where(
				providerordertoken.HasTokenWith(token.IDEQ(providerToken.ID)),
				providerordertoken.HasProviderWith(providerprofile.IDEQ(provider.ID)),
				providerordertoken.HasCurrencyWith(fiatcurrency.IDEQ(currency.ID)),
			).
			Only(ctx)
<<<<<<< HEAD

			// Handle slippage validation and default value
		if tokenPayload.RateSlippage.IsZero() {
			tokenPayload.RateSlippage = decimal.Zero // Default to 0
		} else if tokenPayload.RateSlippage.LessThan(decimal.Zero) ||
			tokenPayload.RateSlippage.GreaterThan(decimal.NewFromFloat(20)) {
			u.APIResponse(ctx, http.StatusBadRequest, "error", "Rate slippage cannot exceed 20% of market rate", nil)
			return
		}

=======
>>>>>>> a612117c
		if err != nil {
			if ent.IsNotFound(err) {
				// Token doesn't exist, create it
				_, err = storage.Client.ProviderOrderToken.
					Create().
					SetConversionRateType(tokenPayload.ConversionRateType).
					SetFixedConversionRate(tokenPayload.FixedConversionRate).
					SetFloatingConversionRate(tokenPayload.FloatingConversionRate).
					SetMaxOrderAmount(tokenPayload.MaxOrderAmount).
					SetMinOrderAmount(tokenPayload.MinOrderAmount).
					SetAddress(tokenPayload.Address).
					SetNetwork(tokenPayload.Network).
					SetProviderID(provider.ID).
<<<<<<< HEAD
					SetRateSlippage(tokenPayload.RateSlippage).
=======
					SetTokenID(providerToken.ID).
					SetCurrencyID(currency.ID).
>>>>>>> a612117c
					Save(ctx)
				if err != nil {
					logger.Errorf("Failed to set token: %v", err)
					u.APIResponse(ctx, http.StatusInternalServerError, "error", fmt.Sprintf("Failed to set token - %s", tokenPayload.Symbol), nil)
					return
				}
			} else {
				logger.Errorf("Failed to set token: %v", err)
				u.APIResponse(ctx, http.StatusInternalServerError, "error", fmt.Sprintf("Failed to set token - %s", tokenPayload.Symbol), nil)
				return
			}
		} else {
			// Token exists, update it
			_, err = orderToken.Update().
				SetConversionRateType(tokenPayload.ConversionRateType).
				SetFixedConversionRate(tokenPayload.FixedConversionRate).
				SetFloatingConversionRate(tokenPayload.FloatingConversionRate).
				SetMaxOrderAmount(tokenPayload.MaxOrderAmount).
				SetMinOrderAmount(tokenPayload.MinOrderAmount).
<<<<<<< HEAD
				SetAddresses(tokenPayload.Addresses).
				SetRateSlippage(tokenPayload.RateSlippage).
=======
				SetAddress(tokenPayload.Address).
				SetNetwork(tokenPayload.Network).
>>>>>>> a612117c
				Save(ctx)
			if err != nil {
				u.APIResponse(ctx, http.StatusInternalServerError, "error", "Failed to set token - "+tokenPayload.Symbol, nil)
				return
			}
		}

		rate, err = ctrl.priorityQueueService.GetProviderRate(ctx, provider, providerToken.Symbol, currency.Code)
		if err != nil {
			logger.Errorf("Failed to get rate for provider %s", provider.ID)
			u.APIResponse(ctx, http.StatusInternalServerError, "error", "Failed to set token", nil)
			return
		}

		// Add provider to buckets
		buckets, err := storage.Client.ProvisionBucket.
			Query().
			Where(
				provisionbucket.Or(
					provisionbucket.MinAmountLTE(tokenPayload.MinOrderAmount.Mul(rate)),
					provisionbucket.MinAmountLTE(tokenPayload.MaxOrderAmount.Mul(rate)),
					provisionbucket.MaxAmountGTE(tokenPayload.MaxOrderAmount.Mul(rate)),
				),
			).
			All(ctx)
		if err != nil {
			logger.Errorf("Failed to assign provider %s to buckets", provider.ID)
		} else {
			update.ClearProvisionBuckets()
			update.AddProvisionBuckets(buckets...)
		}
	}

	// Activate profile
	if payload.BusinessDocument != "" && payload.IdentityDocument != "" {
		update.SetIsActive(true)
	}

	_, err := update.Save(ctx)
	if err != nil {
		logger.Errorf("Failed to commit update of provider profile: %v", err)
		u.APIResponse(ctx, http.StatusInternalServerError, "error", "Failed to update profile", nil)
		return
	}

	u.APIResponse(ctx, http.StatusOK, "success", "Profile updated successfully", nil)
}

// GetSenderProfile retrieves the sender profile
func (ctrl *ProfileController) GetSenderProfile(ctx *gin.Context) {
	// Get sender profile from the context
	senderCtx, ok := ctx.Get("sender")
	if !ok {
		u.APIResponse(ctx, http.StatusUnauthorized, "error", "Invalid API key or token", nil)
		return
	}
	sender := senderCtx.(*ent.SenderProfile)

	user, err := sender.QueryUser().Only(ctx)
	if err != nil {
		logger.Errorf("error: %v", err)
		u.APIResponse(ctx, http.StatusInternalServerError, "error", "Failed to retrieve profile", nil)
		return
	}

	// Get API key
	apiKey, err := ctrl.apiKeyService.GetAPIKey(ctx, sender, nil)
	if err != nil {
		logger.Errorf("error: %v", err)
		u.APIResponse(ctx, http.StatusInternalServerError, "error", "Failed to retrieve profile", nil)
		return
	}

	senderToken, err := storage.Client.SenderOrderToken.
		Query().
		Where(senderordertoken.HasSenderWith(senderprofile.IDEQ(sender.ID))).
		WithToken(
			func(tq *ent.TokenQuery) {
				tq.WithNetwork()
			},
		).
		All(ctx)
	if err != nil {
		logger.Errorf("error: %v", err)
		u.APIResponse(ctx, http.StatusInternalServerError, "error", "Failed to retrieve profile", nil)
		return
	}

	tokensPayload := make([]types.SenderOrderTokenResponse, len(sender.Edges.OrderTokens))
	for i, token := range senderToken {
		payload := types.SenderOrderTokenResponse{
			Symbol:        token.Edges.Token.Symbol,
			RefundAddress: token.RefundAddress,
			FeePercent:    token.FeePercent,
			FeeAddress:    token.FeeAddress,
			Network:       token.Edges.Token.Edges.Network.Identifier,
		}

		tokensPayload[i] = payload
	}

	response := &types.SenderProfileResponse{
		ID:              sender.ID,
		FirstName:       user.FirstName,
		LastName:        user.LastName,
		Email:           user.Email,
		WebhookURL:      sender.WebhookURL,
		DomainWhitelist: sender.DomainWhitelist,
		Tokens:          tokensPayload,
		APIKey:          *apiKey,
		IsActive:        sender.IsActive,
	}

	linkedProvider, err := storage.Client.ProviderProfile.
		Query().
		Where(providerprofile.IDEQ(sender.ProviderID)).
		WithCurrencies().
		Only(ctx)
	if err != nil {
		if ent.IsNotFound(err) {
			// do nothing
		} else {
			logger.Errorf("error: %v", err)
			u.APIResponse(ctx, http.StatusInternalServerError, "error", "Failed to retrieve profile", nil)
			return
		}
	}

	if linkedProvider != nil {
		response.ProviderID = sender.ProviderID
		// Extract currency codes from linked provider
		currencyCodes := make([]string, len(linkedProvider.Edges.Currencies))
		for i, currency := range linkedProvider.Edges.Currencies {
			currencyCodes[i] = currency.Code
		}
		response.ProviderCurrencies = currencyCodes
	}

	u.APIResponse(ctx, http.StatusOK, "success", "Profile retrieved successfully", response)
}

// GetProviderProfile retrieves the provider profile
func (ctrl *ProfileController) GetProviderProfile(ctx *gin.Context) {
	// Get provider profile from the context
	providerCtx, ok := ctx.Get("provider")
	if !ok {
		u.APIResponse(ctx, http.StatusUnauthorized, "error", "Invalid API key or token", nil)
		return
	}
	provider := providerCtx.(*ent.ProviderProfile)

	user, err := provider.QueryUser().Only(ctx)
	if err != nil {
		logger.Errorf("error: %v", err)
		u.APIResponse(ctx, http.StatusInternalServerError, "error", "Failed to retrieve profile", nil)
		return
	}

	// Get currencies
	currencies, err := provider.QueryCurrencies().All(ctx)
	if err != nil {
		logger.Errorf("error: %v", err)
		u.APIResponse(ctx, http.StatusInternalServerError, "error", "Failed to retrieve profile", nil)
		return
	}

	// Provider profile should also return all the currencies associated with the provider
	currencyCodes := make([]string, len(currencies))
	for i, currency := range currencies {
		currencyCodes[i] = currency.Code
	}

	// Get token settings, optionally filtering by currency query parameter
	currencyFilter := ctx.Query("currency")
	query := provider.QueryOrderTokens().WithToken().WithCurrency()
	if currencyFilter != "" {
		query = query.Where(providerordertoken.HasCurrencyWith(fiatcurrency.CodeEQ(currencyFilter)))
	}
	orderTokens, err := query.All(ctx)
	if err != nil {
		logger.Errorf("error: %v", err)
		u.APIResponse(ctx, http.StatusInternalServerError, "error", "Failed to retrieve profile", nil)
		return
	}

	tokensPayload := make([]types.ProviderOrderTokenPayload, len(orderTokens))
	for i, orderToken := range orderTokens {
		payload := types.ProviderOrderTokenPayload{
<<<<<<< HEAD
			Symbol:                 token.Symbol,
			ConversionRateType:     token.ConversionRateType,
			FixedConversionRate:    token.FixedConversionRate,
			FloatingConversionRate: token.FloatingConversionRate,
			MaxOrderAmount:         token.MaxOrderAmount,
			MinOrderAmount:         token.MinOrderAmount,
			RateSlippage:           token.RateSlippage,
			Addresses: make([]struct {
				Address string `json:"address"`
				Network string `json:"network"`
			}, len(token.Addresses)),
=======
			Currency:               orderToken.Edges.Currency.Code,
			Symbol:                 orderToken.Edges.Token.Symbol,
			ConversionRateType:     orderToken.ConversionRateType,
			FixedConversionRate:    orderToken.FixedConversionRate,
			FloatingConversionRate: orderToken.FloatingConversionRate,
			MaxOrderAmount:         orderToken.MaxOrderAmount,
			MinOrderAmount:         orderToken.MinOrderAmount,
			Address:                orderToken.Address,
			Network:                orderToken.Network,
>>>>>>> a612117c
		}
		tokensPayload[i] = payload
	}

	// Get API key
	apiKey, err := ctrl.apiKeyService.GetAPIKey(ctx, nil, provider)
	if err != nil {
		logger.Errorf("error: %v", err)
		u.APIResponse(ctx, http.StatusInternalServerError, "error", "Failed to retrieve profile", nil)
		return
	}

	u.APIResponse(ctx, http.StatusOK, "success", "Profile retrieved successfully", &types.ProviderProfileResponse{
		ID:                   provider.ID,
		FirstName:            user.FirstName,
		LastName:             user.LastName,
		Email:                user.Email,
		TradingName:          provider.TradingName,
		Currencies:           currencyCodes,
		HostIdentifier:       provider.HostIdentifier,
		IsAvailable:          provider.IsAvailable,
		Tokens:               tokensPayload,
		APIKey:               *apiKey,
		IsActive:             provider.IsActive,
		Address:              provider.Address,
		MobileNumber:         provider.MobileNumber,
		DateOfBirth:          provider.DateOfBirth,
		BusinessName:         provider.BusinessName,
		VisibilityMode:       provider.VisibilityMode,
		IdentityDocumentType: provider.IdentityDocumentType,
		IdentityDocument:     provider.IdentityDocument,
		BusinessDocument:     provider.BusinessDocument,
		IsKybVerified:        provider.IsKybVerified,
	})
}<|MERGE_RESOLUTION|>--- conflicted
+++ resolved
@@ -396,7 +396,6 @@
 				providerordertoken.HasCurrencyWith(fiatcurrency.IDEQ(currency.ID)),
 			).
 			Only(ctx)
-<<<<<<< HEAD
 
 			// Handle slippage validation and default value
 		if tokenPayload.RateSlippage.IsZero() {
@@ -407,8 +406,6 @@
 			return
 		}
 
-=======
->>>>>>> a612117c
 		if err != nil {
 			if ent.IsNotFound(err) {
 				// Token doesn't exist, create it
@@ -422,12 +419,9 @@
 					SetAddress(tokenPayload.Address).
 					SetNetwork(tokenPayload.Network).
 					SetProviderID(provider.ID).
-<<<<<<< HEAD
 					SetRateSlippage(tokenPayload.RateSlippage).
-=======
 					SetTokenID(providerToken.ID).
 					SetCurrencyID(currency.ID).
->>>>>>> a612117c
 					Save(ctx)
 				if err != nil {
 					logger.Errorf("Failed to set token: %v", err)
@@ -447,13 +441,9 @@
 				SetFloatingConversionRate(tokenPayload.FloatingConversionRate).
 				SetMaxOrderAmount(tokenPayload.MaxOrderAmount).
 				SetMinOrderAmount(tokenPayload.MinOrderAmount).
-<<<<<<< HEAD
-				SetAddresses(tokenPayload.Addresses).
 				SetRateSlippage(tokenPayload.RateSlippage).
-=======
 				SetAddress(tokenPayload.Address).
 				SetNetwork(tokenPayload.Network).
->>>>>>> a612117c
 				Save(ctx)
 			if err != nil {
 				u.APIResponse(ctx, http.StatusInternalServerError, "error", "Failed to set token - "+tokenPayload.Symbol, nil)
@@ -642,19 +632,6 @@
 	tokensPayload := make([]types.ProviderOrderTokenPayload, len(orderTokens))
 	for i, orderToken := range orderTokens {
 		payload := types.ProviderOrderTokenPayload{
-<<<<<<< HEAD
-			Symbol:                 token.Symbol,
-			ConversionRateType:     token.ConversionRateType,
-			FixedConversionRate:    token.FixedConversionRate,
-			FloatingConversionRate: token.FloatingConversionRate,
-			MaxOrderAmount:         token.MaxOrderAmount,
-			MinOrderAmount:         token.MinOrderAmount,
-			RateSlippage:           token.RateSlippage,
-			Addresses: make([]struct {
-				Address string `json:"address"`
-				Network string `json:"network"`
-			}, len(token.Addresses)),
-=======
 			Currency:               orderToken.Edges.Currency.Code,
 			Symbol:                 orderToken.Edges.Token.Symbol,
 			ConversionRateType:     orderToken.ConversionRateType,
@@ -662,9 +639,9 @@
 			FloatingConversionRate: orderToken.FloatingConversionRate,
 			MaxOrderAmount:         orderToken.MaxOrderAmount,
 			MinOrderAmount:         orderToken.MinOrderAmount,
+			RateSlippage:           orderToken.RateSlippage,
 			Address:                orderToken.Address,
 			Network:                orderToken.Network,
->>>>>>> a612117c
 		}
 		tokensPayload[i] = payload
 	}
