package sender

import (
	"context"
	"encoding/json"
	"fmt"
	"net/http"
	"os"
	"strconv"
	"strings"
	"testing"
	"time"

	"github.com/alicebob/miniredis/v2"
	"github.com/gin-gonic/gin"
	"github.com/google/uuid"
	"github.com/jarcoal/httpmock"
	_ "github.com/mattn/go-sqlite3"
	"github.com/paycrest/aggregator/ent"
	"github.com/paycrest/aggregator/ent/enttest"
	"github.com/paycrest/aggregator/ent/fiatcurrency"
	"github.com/paycrest/aggregator/ent/network"
	"github.com/paycrest/aggregator/ent/paymentorder"
	"github.com/paycrest/aggregator/ent/providercurrencies"
	"github.com/paycrest/aggregator/ent/providerprofile"
	"github.com/paycrest/aggregator/ent/senderordertoken"
	"github.com/paycrest/aggregator/ent/senderprofile"
	tokenEnt "github.com/paycrest/aggregator/ent/token"
	"github.com/paycrest/aggregator/routers/middleware"
	"github.com/paycrest/aggregator/services"
	db "github.com/paycrest/aggregator/storage"
	"github.com/paycrest/aggregator/types"
	"github.com/paycrest/aggregator/utils/test"
	"github.com/paycrest/aggregator/utils/token"
	"github.com/redis/go-redis/v9"
	"github.com/shopspring/decimal"
	"github.com/stretchr/testify/assert"
)

var testCtx = struct {
	user              *ent.SenderProfile
	token             *ent.Token
<<<<<<< HEAD
=======
	currency          *ent.FiatCurrency
>>>>>>> 309bb37e
	apiKey            *ent.APIKey
	apiKeySecret      string
	client            types.RPCClient
	networkIdentifier string
}{}

func setup() error {
	// Set up test data
	user, err := test.CreateTestUser(nil)
	if err != nil {
		return err
	}

	// Create a test token without blockchain dependency
	testCtx.networkIdentifier = "localhost"

	// Create Network first
	networkId, err := db.Client.Network.
		Create().
		SetIdentifier(testCtx.networkIdentifier).
		SetChainID(int64(56)). // Use BNB Smart Chain to skip webhook creation
		SetRPCEndpoint("ws://localhost:8545").
		SetBlockTime(decimal.NewFromFloat(3.0)).
		SetFee(decimal.NewFromFloat(0.1)).
		SetIsTestnet(true).
		OnConflict().
		UpdateNewValues().
		ID(context.Background())
	if err != nil {
		return fmt.Errorf("CreateNetwork.sender_test: %w", err)
	}

	// Create token directly without blockchain
	tokenId, err := db.Client.Token.
		Create().
		SetSymbol("TST").
		SetContractAddress("0xd4E96eF8eee8678dBFf4d535E033Ed1a4F7605b7").
		SetDecimals(6).
		SetNetworkID(networkId).
		SetIsEnabled(true).
		SetBaseCurrency("NGN"). // Set to NGN to avoid Redis dependency
		OnConflict().
		UpdateNewValues().
		ID(context.Background())
	if err != nil {
		return fmt.Errorf("CreateToken.sender_test: %w", err)
	}

	token, err := db.Client.Token.
		Query().
		Where(tokenEnt.IDEQ(tokenId)).
		WithNetwork().
		Only(context.Background())
	if err != nil {
		return fmt.Errorf("GetToken.sender_test: %w", err)
	}

	// Create test fiat currency and institutions
	currency, err := test.CreateTestFiatCurrency(nil)
	if err != nil {
		return fmt.Errorf("CreateTestFiatCurrency.sender_test: %w", err)
	}

	// Create test provider with NGN currency support
<<<<<<< HEAD
	_, err = test.CreateTestProviderProfile(map[string]interface{}{
=======
	providerProfile, err := test.CreateTestProviderProfile(map[string]interface{}{
>>>>>>> 309bb37e
		"user_id":     user.ID,
		"currency_id": currency.ID,
		"is_active":   true,
	})
	if err != nil {
		return fmt.Errorf("CreateTestProviderProfile.sender_test: %w", err)
	}

<<<<<<< HEAD
=======
	// Create ProviderOrderToken for rate validation
	providerOrderToken, err := test.AddProviderOrderTokenToProvider(map[string]interface{}{
		"provider":              providerProfile,
		"token_id":              int(tokenId),
		"currency_id":           currency.ID,
		"fixed_conversion_rate": decimal.NewFromFloat(750.0), // Match test payload rate
		"conversion_rate_type":  "fixed",
		"max_order_amount":      decimal.NewFromFloat(10000.0),
		"min_order_amount":      decimal.NewFromFloat(1.0),
		"max_order_amount_otc":  decimal.NewFromFloat(10000.0),
		"min_order_amount_otc":  decimal.NewFromFloat(100.0),
		"address":               "0x1234567890123456789012345678901234567890",
		"network":               testCtx.networkIdentifier,
	})
	if err != nil {
		return fmt.Errorf("AddProviderOrderTokenToProvider.sender_test: %w", err)
	}

	// Create ProvisionBucket for bucket-based rate validation
	// Bucket range should accommodate: amount (100) * rate (750) = 75,000 fiat
	bucket, err := test.CreateTestProvisionBucket(map[string]interface{}{
		"provider_id": providerProfile.ID,
		"currency_id": currency.ID,
		"min_amount":  decimal.NewFromFloat(1.0),
		"max_amount":  decimal.NewFromFloat(100000.0),
	})
	if err != nil {
		return fmt.Errorf("CreateTestProvisionBucket.sender_test: %w", err)
	}

	// Update ProviderCurrencies to have sufficient balance for validation
	_, err = db.Client.ProviderCurrencies.
		Update().
		Where(
			providercurrencies.HasProviderWith(providerprofile.IDEQ(providerProfile.ID)),
			providercurrencies.HasCurrencyWith(fiatcurrency.CodeEQ(currency.Code)),
		).
		SetAvailableBalance(decimal.NewFromFloat(1000000.0)).
		SetTotalBalance(decimal.NewFromFloat(1000000.0)).
		SetIsAvailable(true).
		Save(context.Background())
	if err != nil {
		return fmt.Errorf("UpdateProviderCurrencies.sender_test: %w", err)
	}

	// Populate Redis bucket with provider data for validateBucketRate
	redisKey := fmt.Sprintf("bucket_%s_%s_%s", currency.Code, bucket.MinAmount, bucket.MaxAmount)
	providerData := fmt.Sprintf("%s:%s:%s:%s:%s",
		providerProfile.ID,
		token.Symbol,
		providerOrderToken.FixedConversionRate.String(),
		providerOrderToken.MinOrderAmount.String(),
		providerOrderToken.MaxOrderAmount.String(),
	)
	err = db.RedisClient.RPush(context.Background(), redisKey, providerData).Err()
	if err != nil {
		return fmt.Errorf("PopulateRedisBucket.sender_test: %w", err)
	}

>>>>>>> 309bb37e
	senderProfile, err := test.CreateTestSenderProfile(map[string]interface{}{
		"user_id":     user.ID,
		"fee_percent": "5",
		"token":       token.Symbol,
	})

	if err != nil {
		return fmt.Errorf("CreateTestSenderProfile.sender_test: %w", err)
	}
	testCtx.user = senderProfile

	apiKeyService := services.NewAPIKeyService()
	apiKey, secretKey, err := apiKeyService.GenerateAPIKey(
		context.Background(),
		nil,
		senderProfile,
		nil,
	)
	if err != nil {
		return err
	}
	testCtx.apiKey = apiKey

	testCtx.token = token
<<<<<<< HEAD
=======
	testCtx.currency = currency
>>>>>>> 309bb37e
	testCtx.apiKeySecret = secretKey

	for i := 0; i < 9; i++ {

		// Create a simple payment order without blockchain dependency
		address := fmt.Sprintf("0x%040d", i) // Simple mock address
		salt := []byte(fmt.Sprintf("salt_%d", i))

		// Create receive address
		receiveAddress, err := db.Client.ReceiveAddress.
			Create().
			SetAddress(address).
			SetSalt(salt).
			SetStatus("unused").
			SetValidUntil(time.Now().Add(time.Millisecond * 5)).
			Save(context.Background())
		if err != nil {
			return err
		}

		// Create payment order
		paymentOrder, err := db.Client.PaymentOrder.
			Create().
			SetSenderProfile(senderProfile).
			SetAmount(decimal.NewFromFloat(100.50)).
			SetAmountInUsd(decimal.NewFromFloat(100.50)).
			SetAmountPaid(decimal.NewFromInt(0)).
			SetAmountReturned(decimal.NewFromInt(0)).
			SetPercentSettled(decimal.NewFromInt(0)).
			SetNetworkFee(token.Edges.Network.Fee).
			SetSenderFee(decimal.NewFromFloat(0)).
			SetToken(token).
			SetRate(decimal.NewFromFloat(750.0)).
			SetReceiveAddress(receiveAddress).
			SetReceiveAddressText(receiveAddress.Address).
			SetFeePercent(decimal.NewFromFloat(0)).
			SetFeeAddress("0x1234567890123456789012345678901234567890").
			SetReturnAddress("0x0987654321098765432109876543210987654321").
			SetStatus("pending").
			Save(context.Background())
		if err != nil {
			return err
		}

		// Create payment order recipient
		_, err = db.Client.PaymentOrderRecipient.
			Create().
			SetInstitution("MOMONGPC").
			SetAccountIdentifier("1234567890").
			SetAccountName("OK").
			SetProviderID("").
			SetMemo("Test memo").
			SetPaymentOrder(paymentOrder).
			Save(context.Background())
		if err != nil {
			return err
		}
	}

	return nil
}

// setupHTTPMocks sets up httpmock responders for Thirdweb API calls
func setupHTTPMocks() {
	httpmock.RegisterResponder("POST", "https://engine.thirdweb.com/v1/accounts",
		func(r *http.Request) (*http.Response, error) {
			// Generate unique address for each test to avoid UNIQUE constraint violations
			uniqueID := fmt.Sprintf("%d%s", time.Now().UnixNano(), uuid.New().String())
			hexPart := strings.ReplaceAll(uniqueID, "-", "")
			// Pad or truncate to exactly 40 hex characters
			if len(hexPart) > 40 {
				hexPart = hexPart[:40]
			} else {
				hexPart = hexPart + strings.Repeat("0", 40-len(hexPart))
			}
			address := fmt.Sprintf("0x%s", hexPart)
			return httpmock.NewJsonResponse(200, map[string]interface{}{
				"result": map[string]interface{}{
					"smartAccountAddress": address,
				},
			})
		},
	)

	httpmock.RegisterResponder("POST", "https://1.insight.thirdweb.com/v1/webhooks",
		func(r *http.Request) (*http.Response, error) {
			return httpmock.NewJsonResponse(200, map[string]interface{}{
				"data": map[string]interface{}{
					"id":             "webhook_123456789",
					"webhook_secret": "secret_123456789",
				},
			})
		},
	)
}

func TestSender(t *testing.T) {

<<<<<<< HEAD
	// Set up test database client with proper schema
	client := enttest.Open(t, "sqlite3", "file:ent?mode=memory&_fk=1")
	defer client.Close()

	// Run migrations to create all tables
	err := client.Schema.Create(context.Background())
	if err != nil {
		t.Fatalf("Failed to create database schema: %v", err)
	}

=======
	// Set up test database client with shared in-memory schema so all connections see the same tables
	client := enttest.Open(t, "sqlite3", "file:ent?mode=memory&cache=shared&_fk=1")
	defer client.Close()

	// Set client first so all operations use the same client
>>>>>>> 309bb37e
	db.Client = client

	// Set up in-memory Redis
	mr, err := miniredis.Run()
	assert.NoError(t, err)
	defer mr.Close()

	db.RedisClient = redis.NewClient(&redis.Options{Addr: mr.Addr()})

	// Setup test data
	setupErr := setup()
	assert.NoError(t, setupErr)

<<<<<<< HEAD
	senderTokens, err := client.SenderOrderToken.Query().All(context.Background())
	assert.NoError(t, err)
	assert.Greater(t, len(senderTokens), 0)
=======
	// Verify sender order tokens were created
	exists, err := client.SenderOrderToken.Query().Exist(context.Background())
	assert.NoError(t, err)
	assert.True(t, exists, "Expected at least one sender order token to be created")
>>>>>>> 309bb37e

	// Set environment variables for engine service to match our mocks
	os.Setenv("ENGINE_BASE_URL", "https://engine.thirdweb.com")
	os.Setenv("THIRDWEB_SECRET_KEY", "test-secret-key")
	defer func() {
		os.Unsetenv("ENGINE_BASE_URL")
		os.Unsetenv("THIRDWEB_SECRET_KEY")
	}()

	// Set up test routers
	router := gin.New()
	router.Use(middleware.DynamicAuthMiddleware)
	router.Use(middleware.OnlySenderMiddleware)

	// Create a new instance of the SenderController with the mock service
<<<<<<< HEAD
	ctrl, err := NewSenderController()
	if err != nil {
		t.Fatalf("Failed to create SenderController: %v", err)
	}
=======
	ctrl := NewSenderController()
>>>>>>> 309bb37e
	router.POST("/sender/orders", ctrl.InitiatePaymentOrder)
	router.GET("/sender/orders/:id", ctrl.GetPaymentOrderByID)
	router.GET("/sender/orders", ctrl.GetPaymentOrders)
	router.GET("/sender/stats", ctrl.Stats)

	var paymentOrderUUID uuid.UUID

	t.Run("InitiatePaymentOrder", func(t *testing.T) {
		t.Run("should reject zero amount", func(t *testing.T) {
			// Fetch network from db
			network, err := db.Client.Network.
				Query().
				Where(network.IdentifierEQ(testCtx.networkIdentifier)).
				Only(context.Background())
			assert.NoError(t, err)

			payload := map[string]interface{}{
				"amount":  "0",
				"token":   testCtx.token.Symbol,
				"rate":    "750",
				"network": network.Identifier,
				"recipient": map[string]interface{}{
					"institution":       "MOMONGPC",
					"accountIdentifier": "1234567890",
					"accountName":       "John Doe",
					"memo":              "Test memo",
				},
			}

			headers := map[string]string{
				"API-Key": testCtx.apiKey.ID.String(),
			}

			res, err := test.PerformRequest(t, "POST", "/sender/orders", payload, headers, router)
			assert.NoError(t, err)
			assert.Equal(t, http.StatusBadRequest, res.Code)

			var response types.Response
			err = json.Unmarshal(res.Body.Bytes(), &response)
			assert.NoError(t, err)
			assert.Equal(t, "error", response.Status)
			assert.Contains(t, response.Message, "Failed to validate payload")
		})

		t.Run("should reject negative amount", func(t *testing.T) {
			// Fetch network from db
			network, err := db.Client.Network.
				Query().
				Where(network.IdentifierEQ(testCtx.networkIdentifier)).
				Only(context.Background())
			assert.NoError(t, err)

			payload := map[string]interface{}{
				"amount":  "-100",
				"token":   testCtx.token.Symbol,
				"rate":    "750",
				"network": network.Identifier,
				"recipient": map[string]interface{}{
					"institution":       "MOMONGPC",
					"accountIdentifier": "1234567890",
					"accountName":       "John Doe",
					"memo":              "Test memo",
				},
			}

			headers := map[string]string{
				"API-Key": testCtx.apiKey.ID.String(),
			}

			res, err := test.PerformRequest(t, "POST", "/sender/orders", payload, headers, router)
			assert.NoError(t, err)
			assert.Equal(t, http.StatusBadRequest, res.Code)

			var response types.Response
			err = json.Unmarshal(res.Body.Bytes(), &response)
			assert.NoError(t, err)
			assert.Equal(t, "error", response.Status)
			assert.Contains(t, response.Message, "Failed to validate payload")
		})

		t.Run("should reject zero rate", func(t *testing.T) {
			// Fetch network from db
			network, err := db.Client.Network.
				Query().
				Where(network.IdentifierEQ(testCtx.networkIdentifier)).
				Only(context.Background())
			assert.NoError(t, err)

			payload := map[string]interface{}{
				"amount":  "100",
				"token":   testCtx.token.Symbol,
				"rate":    "0",
				"network": network.Identifier,
				"recipient": map[string]interface{}{
					"institution":       "MOMONGPC",
					"accountIdentifier": "1234567890",
					"accountName":       "John Doe",
					"memo":              "Test memo",
				},
			}

			headers := map[string]string{
				"API-Key": testCtx.apiKey.ID.String(),
			}

			res, err := test.PerformRequest(t, "POST", "/sender/orders", payload, headers, router)
			assert.NoError(t, err)
			assert.Equal(t, http.StatusBadRequest, res.Code)

			var response types.Response
			err = json.Unmarshal(res.Body.Bytes(), &response)
			assert.NoError(t, err)
			assert.Equal(t, "error", response.Status)
			assert.Contains(t, response.Message, "Failed to validate payload")
		})

		t.Run("should reject negative rate", func(t *testing.T) {
			// Fetch network from db
			network, err := db.Client.Network.
				Query().
				Where(network.IdentifierEQ(testCtx.networkIdentifier)).
				Only(context.Background())
			assert.NoError(t, err)

			payload := map[string]interface{}{
				"amount":  "100",
				"token":   testCtx.token.Symbol,
				"rate":    "-750",
				"network": network.Identifier,
				"recipient": map[string]interface{}{
					"institution":       "MOMONGPC",
					"accountIdentifier": "1234567890",
					"accountName":       "John Doe",
					"memo":              "Test memo",
				},
			}

			headers := map[string]string{
				"API-Key": testCtx.apiKey.ID.String(),
			}

			res, err := test.PerformRequest(t, "POST", "/sender/orders", payload, headers, router)
			assert.NoError(t, err)
			assert.Equal(t, http.StatusBadRequest, res.Code)

			var response types.Response
			err = json.Unmarshal(res.Body.Bytes(), &response)
			assert.NoError(t, err)
			assert.Equal(t, "error", response.Status)
			assert.Contains(t, response.Message, "Failed to validate payload")
		})

		t.Run("should successfully create order with valid amount", func(t *testing.T) {

			// Activate httpmock globally to intercept all HTTP calls (including fastshot)
			httpmock.Activate()
			defer httpmock.DeactivateAndReset()

			// Set up httpmock responders
			setupHTTPMocks()

			// Fetch network from db
			network, err := db.Client.Network.
				Query().
				Where(network.IdentifierEQ(testCtx.networkIdentifier)).
				Only(context.Background())
<<<<<<< HEAD
			assert.NoError(t, err)	
=======
			assert.NoError(t, err)
>>>>>>> 309bb37e

			payload := map[string]interface{}{
				"amount":  "100",
				"token":   testCtx.token.Symbol,
				"rate":    "750",
				"network": network.Identifier,
				"recipient": map[string]interface{}{
					"institution":       "MOMONGPC",
					"accountIdentifier": "1234567890",
					"accountName":       "John Doe",
					"memo":              "Shola Kehinde - rent for May 2021",
				},
				"reference": "12kjdf-kjn33_REF",
			}

			headers := map[string]string{
				"API-Key": testCtx.apiKey.ID.String(),
			}

			res, err := test.PerformRequest(t, "POST", "/sender/orders", payload, headers, router)
			assert.NoError(t, err)

			// Debug: Print response body if status is not 201
			if res.Code != http.StatusCreated {
				t.Logf("Response Status: %d", res.Code)
				t.Logf("Response Body: %s", res.Body.String())
				t.Logf("Request payload: %+v", payload)
				t.Logf("Request headers: %+v", headers)
			}

			// Assert the response body
			assert.Equal(t, http.StatusCreated, res.Code)

			var response types.Response
			err = json.Unmarshal(res.Body.Bytes(), &response)
			assert.NoError(t, err)
			assert.Equal(t, "Payment order initiated successfully", response.Message)
			data, ok := response.Data.(map[string]interface{})
			assert.True(t, ok, "response.Data is not of type map[string]interface{}")
			assert.NotNil(t, data, "response.Data is nil")

			assert.Equal(t, data["amount"], payload["amount"])
			assert.Equal(t, data["network"], payload["network"])
			assert.Equal(t, data["reference"], payload["reference"])
			assert.NotEmpty(t, data["validUntil"])

			// Parse the payment order ID string to uuid.UUID
			idValue, exists := data["id"]
			if !exists || idValue == nil {
				t.Fatalf("ID field is missing or nil in response data: %+v", data)
			}
			idString, ok := idValue.(string)
			if !ok {
				t.Fatalf("ID field is not a string, got %T: %+v", idValue, idValue)
			}
			paymentOrderUUID, err = uuid.Parse(idString)
			assert.NoError(t, err)

			// Query the database for the payment order
			paymentOrder, err := db.Client.PaymentOrder.
				Query().
				Where(paymentorder.IDEQ(paymentOrderUUID)).
				WithRecipient().
				Only(context.Background())
			assert.NoError(t, err)

			assert.NotNil(t, paymentOrder.Edges.Recipient)
			assert.Equal(t, paymentOrder.Edges.Recipient.AccountIdentifier, payload["recipient"].(map[string]interface{})["accountIdentifier"])
			assert.Equal(t, paymentOrder.Edges.Recipient.Memo, payload["recipient"].(map[string]interface{})["memo"])
			// For mobile money institutions, ValidateAccount returns "OK"
			assert.Equal(t, paymentOrder.Edges.Recipient.AccountName, "OK")
			assert.Equal(t, paymentOrder.Edges.Recipient.Institution, payload["recipient"].(map[string]interface{})["institution"])
			assert.Equal(t, data["senderFee"], "5")
			assert.Equal(t, data["transactionFee"], network.Fee.String())
		})

		t.Run("Check Transaction Logs", func(t *testing.T) {
			ts := time.Now().Unix()
			sigPayload := map[string]interface{}{"timestamp": ts}
			sig := token.GenerateHMACSignature(sigPayload, testCtx.apiKeySecret)
			headers := map[string]string{
				"Authorization": "HMAC " + testCtx.apiKey.ID.String() + ":" + sig,
			}

			res, err := test.PerformRequest(t, "GET", fmt.Sprintf("/sender/orders/%s?timestamp=%v", paymentOrderUUID.String(), ts), nil, headers, router)
			assert.NoError(t, err)

			type Response struct {
				Status  string                     `json:"status"`
				Message string                     `json:"message"`
				Data    types.PaymentOrderResponse `json:"data"`
			}

			var response2 Response
			// Assert the response body
			assert.Equal(t, http.StatusOK, res.Code)

			err = json.Unmarshal(res.Body.Bytes(), &response2)
			assert.NoError(t, err)
			assert.Equal(t, "The order has been successfully retrieved", response2.Message)
			assert.Equal(t, 1, len(response2.Data.Transactions), "response.Data is nil")
		})

		t.Run("applies MaxFeeCap when calculated fee exceeds cap", func(t *testing.T) {
			testUser, err := test.CreateTestUser(map[string]interface{}{
				"scope": "sender",
				"email": "maxfeecap_test@test.com",
			})
			assert.NoError(t, err)

<<<<<<< HEAD
			currencies, err := db.Client.FiatCurrency.
				Query().
				Where(fiatcurrency.CodeEQ("NGN")).
				WithInstitutions().
				All(context.Background())
			var currency *ent.FiatCurrency
			if err != nil || len(currencies) == 0 {
				// Fallback: create with NGN code which will include MOMONGPC institution
				currency, err = test.CreateTestFiatCurrency(map[string]interface{}{
					"code": "NGN",
				})
				assert.NoError(t, err)
			} else {
				currency = currencies[0] 
=======
			// Reuse existing currency from setup
			currency := testCtx.currency
			if currency == nil {
				t.Fatal("Currency not found in test context")
>>>>>>> 309bb37e
			}

			// Create provider profile (required for order matching)
			providerProfile, err := test.CreateTestProviderProfile(map[string]interface{}{
				"user_id":     testUser.ID,
				"currency_id": currency.ID,
				"is_active":   true,
			})
			assert.NoError(t, err)

			_, err = db.Client.ProviderCurrencies.
				Update().
				Where(
					providercurrencies.HasProviderWith(providerprofile.IDEQ(providerProfile.ID)),
					providercurrencies.HasCurrencyWith(fiatcurrency.IDEQ(currency.ID)),
				).
				SetAvailableBalance(decimal.NewFromFloat(100000)).
				SetTotalBalance(decimal.NewFromFloat(100000)).
				Save(context.Background())
			assert.NoError(t, err, "Failed to update provider currency balance")

			// Add provider order token (required for rate validation)
			providerOrderToken, err := test.AddProviderOrderTokenToProvider(map[string]interface{}{
				"provider":                 providerProfile,
				"token_id":                 int(testCtx.token.ID), // Ensure int type
				"currency_id":              currency.ID,
				"network":                  testCtx.networkIdentifier,
				"conversion_rate_type":     "floating",
				"fixed_conversion_rate":    decimal.Zero,
				"floating_conversion_rate": decimal.NewFromFloat(750),
				"max_order_amount":         decimal.NewFromFloat(10000),
				"min_order_amount":         decimal.NewFromFloat(1),
				"max_order_amount_otc":     decimal.Zero,
				"min_order_amount_otc":     decimal.Zero,
				"address":                  "0x1234567890123456789012345678901234567890",
			})
			if err != nil {
				t.Logf("Failed to create provider order token: %v", err)
			}
			assert.NoError(t, err)
			assert.NotNil(t, providerOrderToken, "Provider order token should be created")

<<<<<<< HEAD
=======
			// Create ProvisionBucket for bucket-based rate validation
			// Bucket range should accommodate: amount (100) * rate (750) = 75,000 fiat
			bucket, err := test.CreateTestProvisionBucket(map[string]interface{}{
				"provider_id": providerProfile.ID,
				"currency_id": currency.ID,
				"min_amount":  decimal.NewFromFloat(1.0),
				"max_amount":  decimal.NewFromFloat(100000.0),
			})
			assert.NoError(t, err)

			// Populate Redis bucket with provider data for validateBucketRate
			redisKey := fmt.Sprintf("bucket_%s_%s_%s", currency.Code, bucket.MinAmount, bucket.MaxAmount)
			providerData := fmt.Sprintf("%s:%s:%s:%s:%s",
				providerProfile.ID,
				testCtx.token.Symbol,
				providerOrderToken.FloatingConversionRate.String(),
				providerOrderToken.MinOrderAmount.String(),
				providerOrderToken.MaxOrderAmount.String(),
			)
			err = db.RedisClient.RPush(context.Background(), redisKey, providerData).Err()
			assert.NoError(t, err)

>>>>>>> 309bb37e
			senderProfile, err := test.CreateTestSenderProfile(map[string]interface{}{
				"user_id":     testUser.ID,
				"fee_percent": "10", // 10% fee
				"token":       testCtx.token.Symbol,
			})
			assert.NoError(t, err)

			// Update sender order token with MaxFeeCap
			maxFeeCap := decimal.NewFromFloat(3.0) // Cap at 3.0
			senderOrderToken, err := db.Client.SenderOrderToken.
				Query().
				Where(
					senderordertoken.HasSenderWith(senderprofile.IDEQ(senderProfile.ID)),
					senderordertoken.HasTokenWith(tokenEnt.IDEQ(testCtx.token.ID)),
				).
				Only(context.Background())
			assert.NoError(t, err)

			_, err = db.Client.SenderOrderToken.
				UpdateOneID(senderOrderToken.ID).
				SetMaxFeeCap(maxFeeCap).
				Save(context.Background())
			assert.NoError(t, err)

			// Generate API key for this sender
			apiKeyService := services.NewAPIKeyService()
			apiKey, _, err := apiKeyService.GenerateAPIKey(
				context.Background(),
				nil,
				senderProfile,
				nil,
			)
			assert.NoError(t, err)

			// Activate httpmock
			httpmock.Activate()
			defer httpmock.DeactivateAndReset()

			// Set up httpmock responders
			setupHTTPMocks()

			// Fetch network from db
			testNetwork, err := db.Client.Network.
				Query().
				Where(network.IdentifierEQ(testCtx.networkIdentifier)).
				Only(context.Background())
			assert.NoError(t, err)

			// Create order with amount that would calculate to fee > maxFeeCap
			// Amount: 100, FeePercent: 10%, Calculated fee: 10.0
			// MaxFeeCap: 3.0, so fee should be capped at 3.0
			payload := map[string]interface{}{
				"amount":    "100",
				"token":     testCtx.token.Symbol,
				"rate":      "750",
				"network":   testNetwork.Identifier,
				"reference": fmt.Sprintf("maxfeecap_test_%d", time.Now().UnixNano()),
				"recipient": map[string]interface{}{
					"institution":       "MOMONGPC",
					"accountIdentifier": "1234567890",
					"accountName":       "John Doe",
					"memo":              "Test memo",
					"providerId":        providerProfile.ID,
				},
			}

			headers := map[string]string{
				"API-Key": apiKey.ID.String(),
			}
<<<<<<< HEAD
			
=======

>>>>>>> 309bb37e
			res, err := test.PerformRequest(t, "POST", "/sender/orders", payload, headers, router)
			assert.NoError(t, err)

			if res.Code != http.StatusCreated {
				t.Logf("Unexpected status code: %d", res.Code)
				t.Logf("Response body: %s", res.Body.String())
				t.Logf("Request payload: %+v", payload)
			}
			assert.Equal(t, http.StatusCreated, res.Code)

			var response types.Response
			err = json.Unmarshal(res.Body.Bytes(), &response)
			assert.NoError(t, err)

			data, ok := response.Data.(map[string]interface{})
			assert.True(t, ok, "response.Data should be map[string]interface{}")

			// Verify senderFee is capped at MaxFeeCap (3.0), not the calculated 10.0
			var senderFeeDecimal decimal.Decimal
			if senderFeeStr, ok := data["senderFee"].(string); ok {
				var err error
				senderFeeDecimal, err = decimal.NewFromString(senderFeeStr)
				assert.NoError(t, err)
			} else if senderFeeFloat, ok := data["senderFee"].(float64); ok {
				senderFeeDecimal = decimal.NewFromFloat(senderFeeFloat)
			} else {
				t.Fatalf("senderFee is not a string or number: %+v (type: %T)", data["senderFee"], data["senderFee"])
			}
			assert.Equal(t, maxFeeCap, senderFeeDecimal, "Sender fee should be capped at MaxFeeCap")

			// Verify in database
			paymentOrder, err := db.Client.PaymentOrder.
				Query().
				Where(paymentorder.HasSenderProfileWith(senderprofile.IDEQ(senderProfile.ID))).
				Order(ent.Desc(paymentorder.FieldCreatedAt)).
				First(context.Background())
			assert.NoError(t, err)
			assert.Equal(t, maxFeeCap, paymentOrder.SenderFee, "Database should store capped fee")
		})

		t.Run("does not apply MaxFeeCap when calculated fee is less than cap", func(t *testing.T) {
			// Create a new sender profile with MaxFeeCap configured
			testUser, err := test.CreateTestUser(map[string]interface{}{
				"scope": "sender",
				"email": "maxfeecap_below@test.com",
			})
			assert.NoError(t, err)

			// Reuse existing currency from setup
<<<<<<< HEAD
			currencies, err := db.Client.FiatCurrency.
				Query().
				Where(fiatcurrency.CodeEQ("NGN")).
				WithInstitutions().
				All(context.Background())
			var currency *ent.FiatCurrency
			if err != nil || len(currencies) == 0 {
				currency, err = test.CreateTestFiatCurrency(map[string]interface{}{
					"code": "NGN",
				})
				assert.NoError(t, err)
			} else {
				currency = currencies[0]
=======
			// Reuse existing currency from setup
			currency := testCtx.currency
			if currency == nil {
				t.Fatal("Currency not found in test context")
>>>>>>> 309bb37e
			}

			// Create provider profile
			providerProfile, err := test.CreateTestProviderProfile(map[string]interface{}{
				"user_id":     testUser.ID,
				"currency_id": currency.ID,
				"is_active":   true,
			})
			assert.NoError(t, err)

			// Update provider currency balance to ensure sufficient liquidity for rate validation
			_, err = db.Client.ProviderCurrencies.
				Update().
				Where(
					providercurrencies.HasProviderWith(providerprofile.IDEQ(providerProfile.ID)),
					providercurrencies.HasCurrencyWith(fiatcurrency.IDEQ(currency.ID)),
				).
				SetAvailableBalance(decimal.NewFromFloat(100000)).
				SetTotalBalance(decimal.NewFromFloat(100000)).
				Save(context.Background())
			assert.NoError(t, err, "Failed to update provider currency balance")

			providerOrderToken, err := test.AddProviderOrderTokenToProvider(map[string]interface{}{
				"provider":                 providerProfile,
				"token_id":                 int(testCtx.token.ID),
				"currency_id":              currency.ID,
				"network":                  testCtx.networkIdentifier,
				"conversion_rate_type":     "floating",
				"fixed_conversion_rate":    decimal.Zero,
				"floating_conversion_rate": decimal.NewFromFloat(750),
				"max_order_amount":         decimal.NewFromFloat(10000),
				"min_order_amount":         decimal.NewFromFloat(1),
				"max_order_amount_otc":     decimal.Zero,
				"min_order_amount_otc":     decimal.Zero,
				"address":                  "0x1234567890123456789012345678901234567890",
			})
			if err != nil {
				t.Logf("Failed to create provider order token: %v", err)
			}
			assert.NoError(t, err)
			assert.NotNil(t, providerOrderToken, "Provider order token should be created")

<<<<<<< HEAD
=======
			// Create ProvisionBucket for bucket-based rate validation
			// Bucket range should accommodate: amount (100) * rate (750) = 75,000 fiat
			bucket, err := test.CreateTestProvisionBucket(map[string]interface{}{
				"provider_id": providerProfile.ID,
				"currency_id": currency.ID,
				"min_amount":  decimal.NewFromFloat(1.0),
				"max_amount":  decimal.NewFromFloat(100000.0),
			})
			assert.NoError(t, err)

			// Populate Redis bucket with provider data for validateBucketRate
			redisKey := fmt.Sprintf("bucket_%s_%s_%s", currency.Code, bucket.MinAmount, bucket.MaxAmount)
			providerData := fmt.Sprintf("%s:%s:%s:%s:%s",
				providerProfile.ID,
				testCtx.token.Symbol,
				providerOrderToken.FloatingConversionRate.String(),
				providerOrderToken.MinOrderAmount.String(),
				providerOrderToken.MaxOrderAmount.String(),
			)
			err = db.RedisClient.RPush(context.Background(), redisKey, providerData).Err()
			assert.NoError(t, err)

>>>>>>> 309bb37e
			senderProfile, err := test.CreateTestSenderProfile(map[string]interface{}{
				"user_id":     testUser.ID,
				"fee_percent": "2", // 2% fee
				"token":       testCtx.token.Symbol,
			})
			assert.NoError(t, err)

			// Update sender order token with MaxFeeCap (high cap)
			maxFeeCap := decimal.NewFromFloat(10.0) // Cap at 10.0
			senderOrderToken, err := db.Client.SenderOrderToken.
				Query().
				Where(
					senderordertoken.HasSenderWith(senderprofile.IDEQ(senderProfile.ID)),
					senderordertoken.HasTokenWith(tokenEnt.IDEQ(testCtx.token.ID)),
				).
				Only(context.Background())
			assert.NoError(t, err)

			_, err = db.Client.SenderOrderToken.
				UpdateOneID(senderOrderToken.ID).
				SetMaxFeeCap(maxFeeCap).
				Save(context.Background())
			assert.NoError(t, err)

			// Generate API key
			apiKeyService := services.NewAPIKeyService()
			apiKey, _, err := apiKeyService.GenerateAPIKey(
				context.Background(),
				nil,
				senderProfile,
				nil,
			)
			assert.NoError(t, err)

			// Activate httpmock
			httpmock.Activate()
			defer httpmock.DeactivateAndReset()

			// Set up httpmock responders
			setupHTTPMocks()

			// Fetch network from db
			testNetwork, err := db.Client.Network.
				Query().
				Where(network.IdentifierEQ(testCtx.networkIdentifier)).
				Only(context.Background())
			assert.NoError(t, err)

			// Create order with amount that would calculate to fee < maxFeeCap
			// Amount: 100, FeePercent: 2%, Calculated fee: 2.0
			// MaxFeeCap: 10.0, so fee should be calculated fee (2.0), not capped
			payload := map[string]interface{}{
				"amount":    "100",
				"token":     testCtx.token.Symbol,
				"rate":      "750",
				"network":   testNetwork.Identifier,
				"reference": fmt.Sprintf("maxfeecap_below_%d", time.Now().UnixNano()),
				"recipient": map[string]interface{}{
					"institution":       "MOMONGPC",
					"accountIdentifier": "1234567890",
					"accountName":       "John Doe",
					"memo":              "Test memo",
					"providerId":        providerProfile.ID,
				},
			}

			headers := map[string]string{
				"API-Key": apiKey.ID.String(),
			}

			res, err := test.PerformRequest(t, "POST", "/sender/orders", payload, headers, router)
			assert.NoError(t, err)
			assert.Equal(t, http.StatusCreated, res.Code)

			var response types.Response
			err = json.Unmarshal(res.Body.Bytes(), &response)
			assert.NoError(t, err)

			data, ok := response.Data.(map[string]interface{})
			assert.True(t, ok, "response.Data should be map[string]interface{}")

			// Verify senderFee is calculated fee (2.0), not capped
			var senderFeeDecimal decimal.Decimal
			if senderFeeStr, ok := data["senderFee"].(string); ok {
				var err error
				senderFeeDecimal, err = decimal.NewFromString(senderFeeStr)
				assert.NoError(t, err)
			} else if senderFeeFloat, ok := data["senderFee"].(float64); ok {
				senderFeeDecimal = decimal.NewFromFloat(senderFeeFloat)
			} else {
				t.Fatalf("senderFee is not a string or number: %+v (type: %T)", data["senderFee"], data["senderFee"])
			}

			expectedFee := decimal.NewFromFloat(2.0) // 2% of 100 = 2.0
			assert.Equal(t, expectedFee, senderFeeDecimal, "Sender fee should be calculated fee, not capped")

			// Verify in database
			paymentOrder, err := db.Client.PaymentOrder.
				Query().
				Where(paymentorder.HasSenderProfileWith(senderprofile.IDEQ(senderProfile.ID))).
				Order(ent.Desc(paymentorder.FieldCreatedAt)).
				First(context.Background())
			assert.NoError(t, err)
			assert.Equal(t, expectedFee, paymentOrder.SenderFee, "Database should store calculated fee")
		})

		t.Run("uses calculated fee when MaxFeeCap is not set", func(t *testing.T) {
			// Create a new sender profile without MaxFeeCap
			testUser, err := test.CreateTestUser(map[string]interface{}{
				"scope": "sender",
				"email": "nomaxfeecap_test@test.com",
			})
			assert.NoError(t, err)

			// Reuse existing currency from setup
<<<<<<< HEAD
			currencies, err := db.Client.FiatCurrency.
				Query().
				Where(fiatcurrency.CodeEQ("NGN")).
				WithInstitutions().
				All(context.Background())
			var currency *ent.FiatCurrency
			if err != nil || len(currencies) == 0 {
				currency, err = test.CreateTestFiatCurrency(map[string]interface{}{
					"code": "NGN",
				})
				assert.NoError(t, err)
			} else {
				currency = currencies[0]
=======
			// Reuse existing currency from setup
			currency := testCtx.currency
			if currency == nil {
				t.Fatal("Currency not found in test context")
>>>>>>> 309bb37e
			}

			// Create provider profile
			providerProfile, err := test.CreateTestProviderProfile(map[string]interface{}{
				"user_id":     testUser.ID,
				"currency_id": currency.ID,
				"is_active":   true,
			})
			assert.NoError(t, err)

<<<<<<< HEAD
			_, err = db.Client.ProviderCurrencies.
				Update().
=======
			// Update ProviderCurrencies balance - query first to ensure it exists
			providerCurrency, err := db.Client.ProviderCurrencies.
				Query().
>>>>>>> 309bb37e
				Where(
					providercurrencies.HasProviderWith(providerprofile.IDEQ(providerProfile.ID)),
					providercurrencies.HasCurrencyWith(fiatcurrency.IDEQ(currency.ID)),
				).
<<<<<<< HEAD
					SetAvailableBalance(decimal.NewFromFloat(100000)).
					SetTotalBalance(decimal.NewFromFloat(100000)).
=======
				Only(context.Background())
			if err != nil {
				t.Fatalf("ProviderCurrencies not found for provider %s and currency %s: %v", providerProfile.ID, currency.ID, err)
			}

			_, err = db.Client.ProviderCurrencies.
				UpdateOneID(providerCurrency.ID).
				SetAvailableBalance(decimal.NewFromFloat(100000)).
				SetTotalBalance(decimal.NewFromFloat(100000)).
>>>>>>> 309bb37e
				Save(context.Background())
			assert.NoError(t, err, "Failed to update provider currency balance")

			providerOrderToken, err := test.AddProviderOrderTokenToProvider(map[string]interface{}{
<<<<<<< HEAD
				"provider":                 providerProfile,
				"token_id":                 int(testCtx.token.ID),
				"currency_id":              currency.ID,
				"network":                  testCtx.networkIdentifier,
				"conversion_rate_type":     "floating",
				"fixed_conversion_rate":    decimal.Zero,
				"floating_conversion_rate": decimal.NewFromFloat(750),
				"max_order_amount":         decimal.NewFromFloat(10000),
				"min_order_amount":         decimal.NewFromFloat(1),
				"max_order_amount_otc":     decimal.Zero,
				"min_order_amount_otc":     decimal.Zero,
				"address":                  "0x1234567890123456789012345678901234567890",
=======
				"provider":              providerProfile,
				"token_id":              int(testCtx.token.ID),
				"currency_id":           currency.ID,
				"network":               testCtx.networkIdentifier,
				"conversion_rate_type":  "fixed",
				"fixed_conversion_rate": decimal.NewFromFloat(750.0), // Match test payload rate
				"max_order_amount":      decimal.NewFromFloat(10000),
				"min_order_amount":      decimal.NewFromFloat(1),
				"max_order_amount_otc":  decimal.Zero,
				"min_order_amount_otc":  decimal.Zero,
				"address":               "0x1234567890123456789012345678901234567890",
>>>>>>> 309bb37e
			})
			if err != nil {
				t.Logf("Failed to create provider order token: %v", err)
			}
			assert.NoError(t, err)
			assert.NotNil(t, providerOrderToken, "Provider order token should be created")

<<<<<<< HEAD
=======
			// Create ProvisionBucket for bucket-based rate validation
			// Bucket range should accommodate: amount (100) * rate (750) = 75,000 fiat
			bucket, err := test.CreateTestProvisionBucket(map[string]interface{}{
				"provider_id": providerProfile.ID,
				"currency_id": currency.ID,
				"min_amount":  decimal.NewFromFloat(1.0),
				"max_amount":  decimal.NewFromFloat(100000.0),
			})
			assert.NoError(t, err)

			// Populate Redis bucket with provider data for validateBucketRate
			redisKey := fmt.Sprintf("bucket_%s_%s_%s", currency.Code, bucket.MinAmount, bucket.MaxAmount)
			providerData := fmt.Sprintf("%s:%s:%s:%s:%s",
				providerProfile.ID,
				testCtx.token.Symbol,
				providerOrderToken.FixedConversionRate.String(),
				providerOrderToken.MinOrderAmount.String(),
				providerOrderToken.MaxOrderAmount.String(),
			)
			err = db.RedisClient.RPush(context.Background(), redisKey, providerData).Err()
			assert.NoError(t, err)

>>>>>>> 309bb37e
			senderProfile, err := test.CreateTestSenderProfile(map[string]interface{}{
				"user_id":     testUser.ID,
				"fee_percent": "5", // 5% fee
				"token":       testCtx.token.Symbol,
			})
			assert.NoError(t, err)

			// Verify MaxFeeCap is zero (meaning no cap)
			senderOrderToken, err := db.Client.SenderOrderToken.
				Query().
				Where(
					senderordertoken.HasSenderWith(senderprofile.IDEQ(senderProfile.ID)),
					senderordertoken.HasTokenWith(tokenEnt.IDEQ(testCtx.token.ID)),
				).
				Only(context.Background())
			assert.NoError(t, err)
			assert.True(t, senderOrderToken.MaxFeeCap.IsZero(), "MaxFeeCap should be zero (no cap) when not set")

			// Generate API key
			apiKeyService := services.NewAPIKeyService()
			apiKey, _, err := apiKeyService.GenerateAPIKey(
				context.Background(),
				nil,
				senderProfile,
				nil,
			)
			assert.NoError(t, err)

			// Activate httpmock
			httpmock.Activate()
			defer httpmock.DeactivateAndReset()

			// Set up httpmock responders
			setupHTTPMocks()

			// Fetch network from db
			testNetwork, err := db.Client.Network.
				Query().
				Where(network.IdentifierEQ(testCtx.networkIdentifier)).
				Only(context.Background())
			assert.NoError(t, err)

			// Create order - fee should be calculated by percentage only
			// Amount: 100, FeePercent: 5%, Calculated fee: 5.0
			payload := map[string]interface{}{
				"amount":    "100",
				"token":     testCtx.token.Symbol,
				"rate":      "750",
				"network":   testNetwork.Identifier,
				"reference": fmt.Sprintf("nomaxfeecap_%d", time.Now().UnixNano()),
				"recipient": map[string]interface{}{
					"institution":       "MOMONGPC",
					"accountIdentifier": "1234567890",
					"accountName":       "John Doe",
					"memo":              "Test memo",
					"providerId":        providerProfile.ID, // Use provider-specific rate validation (note: lowercase 'd' in JSON)
				},
			}

			headers := map[string]string{
				"API-Key": apiKey.ID.String(),
			}

			res, err := test.PerformRequest(t, "POST", "/sender/orders", payload, headers, router)
			assert.NoError(t, err)
<<<<<<< HEAD
=======

			// Debug: Print response body if status is not 201
			if res.Code != http.StatusCreated {
				t.Logf("Response Status: %d", res.Code)
				t.Logf("Response Body: %s", res.Body.String())
				t.Logf("Request payload: %+v", payload)
				t.Logf("Request headers: %+v", headers)
			}

>>>>>>> 309bb37e
			assert.Equal(t, http.StatusCreated, res.Code)

			var response types.Response
			err = json.Unmarshal(res.Body.Bytes(), &response)
			assert.NoError(t, err)

			data, ok := response.Data.(map[string]interface{})
			assert.True(t, ok, "response.Data should be map[string]interface{}")

			// Verify senderFee is calculated fee (5.0), not capped
			var senderFeeDecimal decimal.Decimal
			if senderFeeStr, ok := data["senderFee"].(string); ok {
				var err error
				senderFeeDecimal, err = decimal.NewFromString(senderFeeStr)
				assert.NoError(t, err)
			} else if senderFeeFloat, ok := data["senderFee"].(float64); ok {
				senderFeeDecimal = decimal.NewFromFloat(senderFeeFloat)
			} else {
				t.Fatalf("senderFee is not a string or number: %+v (type: %T)", data["senderFee"], data["senderFee"])
			}

			expectedFee := decimal.NewFromFloat(5.0) // 5% of 100 = 5.0
			assert.Equal(t, expectedFee, senderFeeDecimal, "Sender fee should be calculated fee when MaxFeeCap is not set")

			// Verify in database
			paymentOrder, err := db.Client.PaymentOrder.
				Query().
				Where(paymentorder.HasSenderProfileWith(senderprofile.IDEQ(senderProfile.ID))).
				Order(ent.Desc(paymentorder.FieldCreatedAt)).
				First(context.Background())
			assert.NoError(t, err)
			assert.Equal(t, expectedFee, paymentOrder.SenderFee, "Database should store calculated fee")
		})

	})

	t.Run("GetPaymentOrderByID", func(t *testing.T) {
<<<<<<< HEAD
		var payload = map[string]interface{}{
			"timestamp": time.Now().Unix(),
		}

		signature := token.GenerateHMACSignature(payload, testCtx.apiKeySecret)

		headers := map[string]string{
			"Authorization": "HMAC " + testCtx.apiKey.ID.String() + ":" + signature,
		}

		res, err := test.PerformRequest(t, "GET", fmt.Sprintf("/sender/orders/%s?timestamp=%v", paymentOrderUUID.String(), payload["timestamp"]), nil, headers, router)
=======
		// Ensure paymentOrderUUID is set (from InitiatePaymentOrder test)
		if paymentOrderUUID == (uuid.UUID{}) {
			t.Skip("Skipping test: paymentOrderUUID not set. Run InitiatePaymentOrder tests first.")
		}

		headers := map[string]string{
			"API-Key": testCtx.apiKey.ID.String(),
		}

		res, err := test.PerformRequest(t, "GET", fmt.Sprintf("/sender/orders/%s", paymentOrderUUID.String()), nil, headers, router)
>>>>>>> 309bb37e
		assert.NoError(t, err)

		// Assert the response body
		assert.Equal(t, http.StatusOK, res.Code)

		var response types.Response
		err = json.Unmarshal(res.Body.Bytes(), &response)
		assert.NoError(t, err)
		assert.Equal(t, "The order has been successfully retrieved", response.Message)
		data, ok := response.Data.(map[string]interface{})
		assert.True(t, ok, "response.Data is of not type map[string]interface{}")
		assert.NotNil(t, data, "response.Data is nil")
	})

	t.Run("GetPaymentOrders", func(t *testing.T) {
		t.Run("fetch default list", func(t *testing.T) {
<<<<<<< HEAD
			// Test default params
			var payload = map[string]interface{}{
				"timestamp": time.Now().Unix(),
			}

			signature := token.GenerateHMACSignature(payload, testCtx.apiKeySecret)

			headers := map[string]string{
				"Authorization": "HMAC " + testCtx.apiKey.ID.String() + ":" + signature,
			}

			res, err := test.PerformRequest(t, "GET", fmt.Sprintf("/sender/orders?timestamp=%v", payload["timestamp"]), nil, headers, router)
=======
			headers := map[string]string{
				"API-Key": testCtx.apiKey.ID.String(),
			}

			res, err := test.PerformRequest(t, "GET", "/sender/orders", nil, headers, router)
>>>>>>> 309bb37e
			assert.NoError(t, err)

			// Assert the response body
			assert.Equal(t, http.StatusOK, res.Code)

			var response types.Response
			err = json.Unmarshal(res.Body.Bytes(), &response)
			assert.NoError(t, err)
			assert.Equal(t, "Payment orders retrieved successfully", response.Message)
			data, ok := response.Data.(map[string]interface{})
			assert.True(t, ok, "response.Data is of not type map[string]interface{}")
			assert.NotNil(t, data, "response.Data is nil")

<<<<<<< HEAD
			assert.Equal(t, int(data["page"].(float64)), 1)
			assert.Equal(t, int(data["pageSize"].(float64)), 10) // default pageSize
			assert.NotEmpty(t, data["total"])
			assert.NotEmpty(t, data["orders"])
=======
			if data != nil {
				if page, ok := data["page"].(float64); ok {
					assert.Equal(t, int(page), 1)
				}
				if pageSize, ok := data["pageSize"].(float64); ok {
					assert.Equal(t, int(pageSize), 10) // default pageSize
				}
				assert.NotEmpty(t, data["total"])
				assert.NotEmpty(t, data["orders"])
			}
>>>>>>> 309bb37e
		})

		t.Run("when filtering is applied", func(t *testing.T) {
			// Test different status filters
			var payload = map[string]interface{}{
				"status":    "initiated",
				"timestamp": time.Now().Unix(),
			}

			signature := token.GenerateHMACSignature(payload, testCtx.apiKeySecret)

			headers := map[string]string{
				"Authorization": "HMAC " + testCtx.apiKey.ID.String() + ":" + signature,
			}

			res, err := test.PerformRequest(t, "GET", fmt.Sprintf("/sender/orders?status=%s&timestamp=%v", payload["status"], payload["timestamp"]), nil, headers, router)
			assert.NoError(t, err)

			// Assert the response body
			assert.Equal(t, http.StatusOK, res.Code)

			var response types.Response
			err = json.Unmarshal(res.Body.Bytes(), &response)
			assert.NoError(t, err)
			assert.Equal(t, "Payment orders retrieved successfully", response.Message)
			data, ok := response.Data.(map[string]interface{})
			assert.True(t, ok, "response.Data is of not type map[string]interface{}")
			assert.NotNil(t, data, "response.Data is nil")

			assert.Equal(t, int(data["page"].(float64)), 1)
			assert.Equal(t, int(data["pageSize"].(float64)), 10) // default pageSize
			assert.NotEmpty(t, data["total"])
			assert.NotEmpty(t, data["orders"])
		})

		t.Run("with custom page and pageSize", func(t *testing.T) {
			// Test different page and pageSize values
			page := 1
			pageSize := 10
			var payload = map[string]interface{}{
				"page":      strconv.Itoa(page),
				"pageSize":  strconv.Itoa(pageSize),
				"timestamp": time.Now().Unix(),
			}

			signature := token.GenerateHMACSignature(payload, testCtx.apiKeySecret)

			headers := map[string]string{
				"Authorization": "HMAC " + testCtx.apiKey.ID.String() + ":" + signature,
			}

			res, err := test.PerformRequest(t, "GET", fmt.Sprintf("/sender/orders?page=%s&pageSize=%s&timestamp=%v", strconv.Itoa(page), strconv.Itoa(pageSize), payload["timestamp"]), nil, headers, router)
			assert.NoError(t, err)

			// Assert the response body
			assert.Equal(t, http.StatusOK, res.Code)

			var response types.Response
			err = json.Unmarshal(res.Body.Bytes(), &response)
			assert.NoError(t, err)
			assert.Equal(t, "Payment orders retrieved successfully", response.Message)
			data, ok := response.Data.(map[string]interface{})
			assert.True(t, ok, "response.Data is of not type map[string]interface{}")
			assert.NotNil(t, data, "response.Data is nil")

			assert.Equal(t, int(data["page"].(float64)), page)
			assert.Equal(t, int(data["pageSize"].(float64)), pageSize)
			assert.Equal(t, 10, len(data["orders"].([]interface{})))
			assert.NotEmpty(t, data["total"])
			assert.NotEmpty(t, data["orders"])
		})

		t.Run("with ordering", func(t *testing.T) {
			// Test ascending and descending ordering
			var payload = map[string]interface{}{
				"ordering":  "desc",
				"timestamp": time.Now().Unix(),
			}

			signature := token.GenerateHMACSignature(payload, testCtx.apiKeySecret)

			headers := map[string]string{
				"Authorization": "HMAC " + testCtx.apiKey.ID.String() + ":" + signature,
			}

			res, err := test.PerformRequest(t, "GET", fmt.Sprintf("/sender/orders?ordering=%s&timestamp=%v", payload["ordering"], payload["timestamp"]), nil, headers, router)
			assert.NoError(t, err)

			// Assert the response body
			assert.Equal(t, http.StatusOK, res.Code)

			var response types.Response
			err = json.Unmarshal(res.Body.Bytes(), &response)
			assert.NoError(t, err)
			assert.Equal(t, "Payment orders retrieved successfully", response.Message)
			data, ok := response.Data.(map[string]interface{})
			assert.True(t, ok, "response.Data is of not type map[string]interface{}")
			assert.NotNil(t, data, "response.Data is nil")

			// Try to parse the first and last order time strings using a set of predefined layouts
			firstOrderTimestamp, err := time.Parse(time.RFC3339Nano, data["orders"].([]interface{})[0].(map[string]interface{})["createdAt"].(string))
			if err != nil {
				return
			}

			lastOrderTimestamp, err := time.Parse(time.RFC3339Nano, data["orders"].([]interface{})[len(data["orders"].([]interface{}))-1].(map[string]interface{})["createdAt"].(string))
			if err != nil {
				return
			}

			assert.Equal(t, int(data["page"].(float64)), 1)
			assert.Equal(t, int(data["pageSize"].(float64)), 10) // default pageSize
			assert.NotEmpty(t, data["total"])
			assert.NotEmpty(t, data["orders"])
			assert.Greater(t, len(data["orders"].([]interface{})), 0)
			assert.GreaterOrEqual(t, firstOrderTimestamp, lastOrderTimestamp)
		})

		t.Run("with filtering by network", func(t *testing.T) {
			var payload = map[string]interface{}{
				"network":   testCtx.networkIdentifier,
				"timestamp": time.Now().Unix(),
			}

			signature := token.GenerateHMACSignature(payload, testCtx.apiKeySecret)

			headers := map[string]string{
				"Authorization": "HMAC " + testCtx.apiKey.ID.String() + ":" + signature,
			}

			res, err := test.PerformRequest(t, "GET", fmt.Sprintf("/sender/orders?network=%s&timestamp=%v", payload["network"], payload["timestamp"]), nil, headers, router)
			assert.NoError(t, err)

			// Assert the response body
			assert.Equal(t, http.StatusOK, res.Code)

			var response types.Response
			err = json.Unmarshal(res.Body.Bytes(), &response)
			assert.NoError(t, err)
			assert.Equal(t, "Payment orders retrieved successfully", response.Message)
			data, ok := response.Data.(map[string]interface{})
			assert.True(t, ok, "response.Data is of not type map[string]interface{}")
			assert.NotNil(t, data, "response.Data is nil")

			assert.NotEmpty(t, data["total"])
			assert.NotEmpty(t, data["orders"])
			assert.Greater(t, len(data["orders"].([]interface{})), 0)

			for _, order := range data["orders"].([]interface{}) {
				assert.Equal(t, order.(map[string]interface{})["network"], payload["network"])
			}
		})

		t.Run("with filtering by token", func(t *testing.T) {
			var payload = map[string]interface{}{
				"token":     testCtx.token.Symbol,
				"timestamp": time.Now().Unix(),
			}

			signature := token.GenerateHMACSignature(payload, testCtx.apiKeySecret)

			headers := map[string]string{
				"Authorization": "HMAC " + testCtx.apiKey.ID.String() + ":" + signature,
			}

			res, err := test.PerformRequest(t, "GET", fmt.Sprintf("/sender/orders?token=%s&timestamp=%v", payload["token"], payload["timestamp"]), nil, headers, router)
			assert.NoError(t, err)

			// Assert the response body
			assert.Equal(t, http.StatusOK, res.Code)

			var response types.Response
			err = json.Unmarshal(res.Body.Bytes(), &response)
			assert.NoError(t, err)
			assert.Equal(t, "Payment orders retrieved successfully", response.Message)
			data, ok := response.Data.(map[string]interface{})
			assert.True(t, ok, "response.Data is of not type map[string]interface{}")
			assert.NotNil(t, data, "response.Data is nil")

			assert.NotEmpty(t, data["total"])
			assert.NotEmpty(t, data["orders"])
			assert.Greater(t, len(data["orders"].([]interface{})), 0)

			for _, order := range data["orders"].([]interface{}) {
				assert.Equal(t, order.(map[string]interface{})["token"], payload["token"])
			}
		})
	})

	t.Run("GetStats", func(t *testing.T) {
		t.Run("when no orders have been initiated", func(t *testing.T) {
			// Create a new user with no orders
			user, err := test.CreateTestUser(map[string]interface{}{
				"email": "no_order_user@test.com",
			})
			if err != nil {
				return
			}

			senderProfile, err := test.CreateTestSenderProfile(map[string]interface{}{
				"user_id":     user.ID,
				"fee_percent": "5",
			})
			if err != nil {
				return
			}

			apiKeyService := services.NewAPIKeyService()
			apiKey, secretKey, err := apiKeyService.GenerateAPIKey(
				context.Background(),
				nil,
				senderProfile,
				nil,
			)
			if err != nil {
				return
			}

			var payload = map[string]interface{}{
				"timestamp": time.Now().Unix(),
			}

			signature := token.GenerateHMACSignature(payload, secretKey)

			headers := map[string]string{
				"Authorization": "HMAC " + apiKey.ID.String() + ":" + signature,
			}

			res, err := test.PerformRequest(t, "GET", fmt.Sprintf("/sender/stats?timestamp=%v", payload["timestamp"]), nil, headers, router)
			assert.NoError(t, err)

			// Assert the response body
			assert.Equal(t, http.StatusOK, res.Code)

			var response types.Response
			err = json.Unmarshal(res.Body.Bytes(), &response)
			assert.NoError(t, err)
			assert.Equal(t, "Sender stats retrieved successfully", response.Message)
			data, ok := response.Data.(map[string]interface{})
			assert.True(t, ok, "response.Data is of not type map[string]interface{}")
			assert.NotNil(t, data, "response.Data is nil")

			assert.Equal(t, int(data["totalOrders"].(float64)), 0)

			totalOrderVolumeStr, ok := data["totalOrderVolume"].(string)
			assert.True(t, ok, "totalOrderVolume is not of type string")
			totalOrderVolume, err := decimal.NewFromString(totalOrderVolumeStr)
			assert.NoError(t, err, "Failed to convert totalOrderVolume to decimal")
			assert.Equal(t, totalOrderVolume, decimal.NewFromInt(0))

			totalFeeEarningsStr, ok := data["totalFeeEarnings"].(string)
			assert.True(t, ok, "totalFeeEarnings is not of type string")
			totalFeeEarnings, err := decimal.NewFromString(totalFeeEarningsStr)
			assert.NoError(t, err, "Failed to convert totalFeeEarnings to decimal")
			assert.Equal(t, totalFeeEarnings, decimal.NewFromInt(0))
		})

		t.Run("when orders have been initiated", func(t *testing.T) {
			var payload = map[string]interface{}{
				"timestamp": time.Now().Unix(),
			}

			signature := token.GenerateHMACSignature(payload, testCtx.apiKeySecret)

			headers := map[string]string{
				"Authorization": "HMAC " + testCtx.apiKey.ID.String() + ":" + signature,
			}

			res, err := test.PerformRequest(t, "GET", fmt.Sprintf("/sender/stats?timestamp=%v", payload["timestamp"]), nil, headers, router)
			assert.NoError(t, err)

			// Assert the response body
			assert.Equal(t, http.StatusOK, res.Code)

			var response types.Response
			err = json.Unmarshal(res.Body.Bytes(), &response)
			assert.NoError(t, err)
			assert.Equal(t, "Sender stats retrieved successfully", response.Message)
			data, ok := response.Data.(map[string]interface{})
			assert.True(t, ok, "response.Data is of not type map[string]interface{}")
			assert.NotNil(t, data, "response.Data is nil")

			// Assert the totalOrders value
			totalOrders, ok := data["totalOrders"].(float64)
			assert.True(t, ok, "totalOrders is not of type float64")
			assert.Equal(t, 10, int(totalOrders)) // 9 orders from setup + 1 from InitiatePaymentOrder test

			// Assert the totalOrderVolume value
			totalOrderVolumeStr, ok := data["totalOrderVolume"].(string)
			assert.True(t, ok, "totalOrderVolume is not of type string")
			totalOrderVolume, err := decimal.NewFromString(totalOrderVolumeStr)
			assert.NoError(t, err, "Failed to convert totalOrderVolume to decimal")
			assert.Equal(t, 0, totalOrderVolume.Cmp(decimal.NewFromInt(0)))

			// Assert the totalFeeEarnings value
			totalFeeEarningsStr, ok := data["totalFeeEarnings"].(string)
			assert.True(t, ok, "totalFeeEarnings is not of type string")
			totalFeeEarnings, err := decimal.NewFromString(totalFeeEarningsStr)
			assert.NoError(t, err, "Failed to convert totalFeeEarnings to decimal")
			assert.Equal(t, 0, totalFeeEarnings.Cmp(decimal.NewFromInt(0)))
		})

		t.Run("should only calculate volumes of settled orders", func(t *testing.T) {
			assert.NoError(t, err)

			// create settled Order
			address := "0x0000000000000000000000000000000000000009" // Use address outside the setup loop range
			salt := []byte("salt_settled")

			// Create receive address
			receiveAddress, err := db.Client.ReceiveAddress.
				Create().
				SetAddress(address).
				SetSalt(salt).
				SetStatus("unused").
				SetValidUntil(time.Now().Add(time.Millisecond * 5)).
				Save(context.Background())
			assert.NoError(t, err)

			// Create payment order
			paymentOrder, err := db.Client.PaymentOrder.
				Create().
				SetSenderProfile(testCtx.user).
				SetAmount(decimal.NewFromFloat(100.0)).
				SetAmountInUsd(decimal.NewFromFloat(100.0)).
				SetAmountPaid(decimal.NewFromInt(0)).
				SetAmountReturned(decimal.NewFromInt(0)).
				SetPercentSettled(decimal.NewFromInt(0)).
				SetNetworkFee(testCtx.token.Edges.Network.Fee).
				SetSenderFee(decimal.NewFromFloat(5.0).Mul(decimal.NewFromFloat(100.0)).Div(decimal.NewFromFloat(750.0)).Round(int32(testCtx.token.Decimals))).
				SetToken(testCtx.token).
				SetRate(decimal.NewFromFloat(750.0)).
				SetReceiveAddress(receiveAddress).
				SetReceiveAddressText(receiveAddress.Address).
				SetFeePercent(decimal.NewFromFloat(5.0)).
				SetFeeAddress("0x1234567890123456789012345678901234567890").
				SetReturnAddress("0x0987654321098765432109876543210987654321").
				SetStatus("settled").
				Save(context.Background())
			assert.NoError(t, err)

			// Create payment order recipient for settled order
			_, err = db.Client.PaymentOrderRecipient.
				Create().
				SetInstitution("MOMONGPC").
				SetAccountIdentifier("1234567890").
				SetAccountName("OK").
				SetProviderID("").
				SetMemo("Test memo").
				SetPaymentOrder(paymentOrder).
				Save(context.Background())
			assert.NoError(t, err)
			assert.NoError(t, err)
			var payload = map[string]interface{}{
				"timestamp": time.Now().Unix(),
			}

			signature := token.GenerateHMACSignature(payload, testCtx.apiKeySecret)

			headers := map[string]string{
				"Authorization": "HMAC " + testCtx.apiKey.ID.String() + ":" + signature,
			}

			res, err := test.PerformRequest(t, "GET", fmt.Sprintf("/sender/stats?timestamp=%v", payload["timestamp"]), nil, headers, router)
			assert.NoError(t, err)

			// Assert the response body
			assert.Equal(t, http.StatusOK, res.Code)

			var response types.Response
			err = json.Unmarshal(res.Body.Bytes(), &response)
			assert.NoError(t, err)
			assert.Equal(t, "Sender stats retrieved successfully", response.Message)
			data, ok := response.Data.(map[string]interface{})
			assert.True(t, ok, "response.Data is of not type map[string]interface{}")
			assert.NotNil(t, data, "response.Data is nil")

			// Assert the totalOrders value
			totalOrders, ok := data["totalOrders"].(float64)
			assert.True(t, ok, "totalOrders is not of type float64")
			assert.Equal(t, 11, int(totalOrders)) // 9 from setup + 1 from InitiatePaymentOrder + 1 settled order

			// Assert the totalOrderVolume value (100 NGN / 950 market rate ≈ 0.105 USD)
			totalOrderVolumeStr, ok := data["totalOrderVolume"].(string)
			assert.True(t, ok, "totalOrderVolume is not of type string")
			totalOrderVolume, err := decimal.NewFromString(totalOrderVolumeStr)
			assert.NoError(t, err, "Failed to convert totalOrderVolume to decimal")
			expectedVolume := decimal.NewFromFloat(100.0).Div(decimal.NewFromFloat(950.0))
			assert.Equal(t, 0, totalOrderVolume.Cmp(expectedVolume))

			// Assert the totalFeeEarnings value (5% of 100 NGN / 950 market rate ≈ 0.005 USD)
			totalFeeEarningsStr, ok := data["totalFeeEarnings"].(string)
			assert.True(t, ok, "totalFeeEarnings is not of type string")
			totalFeeEarnings, err := decimal.NewFromString(totalFeeEarningsStr)
			assert.NoError(t, err, "Failed to convert totalFeeEarnings to decimal")
			expectedFee := decimal.NewFromFloat(5.0).Mul(decimal.NewFromFloat(100.0)).Div(decimal.NewFromFloat(750.0)).Div(decimal.NewFromFloat(950.0))
			// Use a tolerance for decimal precision differences
			diff := totalFeeEarnings.Sub(expectedFee).Abs()
			tolerance := decimal.NewFromFloat(0.000001)
			assert.True(t, diff.LessThanOrEqual(tolerance), "Fee difference %s exceeds tolerance %s", diff.String(), tolerance.String())
		})
	})

	t.Run("SearchPaymentOrders", func(t *testing.T) {
		t.Run("should return error when search query is empty", func(t *testing.T) {
			var payload = map[string]interface{}{
				"search":    "",
				"timestamp": time.Now().Unix(),
			}

			signature := token.GenerateHMACSignature(payload, testCtx.apiKeySecret)

			headers := map[string]string{
				"Authorization": "HMAC " + testCtx.apiKey.ID.String() + ":" + signature,
			}

			res, err := test.PerformRequest(t, "GET", fmt.Sprintf("/sender/orders?search=&timestamp=%v", payload["timestamp"]), nil, headers, router)
			assert.NoError(t, err)
			assert.Equal(t, http.StatusBadRequest, res.Code)

			var response types.Response
			err = json.Unmarshal(res.Body.Bytes(), &response)
			assert.NoError(t, err)
			assert.Equal(t, "Search query is required", response.Message)
		})

		t.Run("should search by account identifier", func(t *testing.T) {
			var payload = map[string]interface{}{
				"search":    "1234567890",
				"timestamp": time.Now().Unix(),
			}

			signature := token.GenerateHMACSignature(payload, testCtx.apiKeySecret)

			headers := map[string]string{
				"Authorization": "HMAC " + testCtx.apiKey.ID.String() + ":" + signature,
			}

			res, err := test.PerformRequest(t, "GET", fmt.Sprintf("/sender/orders?search=%v&timestamp=%v", payload["search"], payload["timestamp"]), nil, headers, router)
			assert.NoError(t, err)
			assert.Equal(t, http.StatusOK, res.Code)

			var response types.Response
			err = json.Unmarshal(res.Body.Bytes(), &response)
			assert.NoError(t, err)
			assert.Equal(t, "Payment orders found successfully", response.Message)

			data, ok := response.Data.(map[string]interface{})
			assert.True(t, ok, "response.Data should be map[string]interface{}")
			assert.NotNil(t, data, "response.Data should not be nil")
			assert.Greater(t, data["total"], 0.0)

			orders, ok := data["orders"].([]interface{})
			assert.True(t, ok, "orders should be []interface{}")
			assert.Greater(t, len(orders), 0)
		})

		t.Run("should return empty results for non-matching search", func(t *testing.T) {
			var payload = map[string]interface{}{
				"search":    "nonexistent_search_term",
				"timestamp": time.Now().Unix(),
			}

			signature := token.GenerateHMACSignature(payload, testCtx.apiKeySecret)

			headers := map[string]string{
				"Authorization": "HMAC " + testCtx.apiKey.ID.String() + ":" + signature,
			}

			res, err := test.PerformRequest(t, "GET", fmt.Sprintf("/sender/orders?search=%v&timestamp=%v", payload["search"], payload["timestamp"]), nil, headers, router)
			assert.NoError(t, err)
			assert.Equal(t, http.StatusOK, res.Code)

			var response types.Response
			err = json.Unmarshal(res.Body.Bytes(), &response)
			assert.NoError(t, err)
			assert.Equal(t, "Payment orders found successfully", response.Message)

			data, ok := response.Data.(map[string]interface{})
			assert.True(t, ok, "response.Data should be map[string]interface{}")
			assert.NotNil(t, data, "response.Data should not be nil")
			assert.Equal(t, 0.0, data["total"])

			// Handle empty orders array - could be nil or empty array
			if ordersData := data["orders"]; ordersData != nil {
				orders, ok := ordersData.([]interface{})
				assert.True(t, ok, "orders should be []interface{}")
				assert.Equal(t, 0, len(orders))
			}
		})

		t.Run("should only return orders for authenticated sender", func(t *testing.T) {
			// Create another sender with orders
			user2, err := test.CreateTestUser(map[string]interface{}{
				"email": "another_sender@test.com",
			})
			assert.NoError(t, err)

			senderProfile2, err := test.CreateTestSenderProfile(map[string]interface{}{
				"user_id":     user2.ID,
				"fee_percent": "3",
			})
			assert.NoError(t, err)

			apiKeyService := services.NewAPIKeyService()
			apiKey2, secretKey2, err := apiKeyService.GenerateAPIKey(
				context.Background(),
				nil,
				senderProfile2,
				nil,
			)
			assert.NoError(t, err)

			// Create payment order for second sender
			receiveAddress2, err := db.Client.ReceiveAddress.
				Create().
				SetAddress("0x9999999999999999999999999999999999999999").
				SetSalt([]byte("salt_another")).
				SetStatus("unused").
				SetValidUntil(time.Now().Add(time.Hour)).
				Save(context.Background())
			assert.NoError(t, err)

			paymentOrder2, err := db.Client.PaymentOrder.
				Create().
				SetSenderProfile(senderProfile2).
				SetAmount(decimal.NewFromFloat(200.0)).
				SetAmountInUsd(decimal.NewFromFloat(200.0)).
				SetAmountPaid(decimal.NewFromInt(0)).
				SetAmountReturned(decimal.NewFromInt(0)).
				SetPercentSettled(decimal.NewFromInt(0)).
				SetNetworkFee(testCtx.token.Edges.Network.Fee).
				SetSenderFee(decimal.NewFromFloat(0)).
				SetToken(testCtx.token).
				SetRate(decimal.NewFromFloat(750.0)).
				SetReceiveAddress(receiveAddress2).
				SetReceiveAddressText(receiveAddress2.Address).
				SetFeePercent(decimal.NewFromFloat(0)).
				SetFeeAddress("0x1234567890123456789012345678901234567890").
				SetReturnAddress("0x0987654321098765432109876543210987654321").
				SetReference("unique_ref_second_sender").
				SetStatus("pending").
				Save(context.Background())
			assert.NoError(t, err)

			_, err = db.Client.PaymentOrderRecipient.
				Create().
				SetInstitution("MOMONGPC").
				SetAccountIdentifier("9876543210").
				SetAccountName("Second Sender Account").
				SetPaymentOrder(paymentOrder2).
				Save(context.Background())
			assert.NoError(t, err)

			var payload = map[string]interface{}{
				"search":    paymentOrder2.ID.String(),
				"timestamp": time.Now().Unix(),
			}

			signature := token.GenerateHMACSignature(payload, testCtx.apiKeySecret)

			headers := map[string]string{
				"Authorization": "HMAC " + testCtx.apiKey.ID.String() + ":" + signature,
			}

			res, err := test.PerformRequest(t, "GET", fmt.Sprintf("/sender/orders?search=%v&timestamp=%v", payload["search"], payload["timestamp"]), nil, headers, router)
			assert.NoError(t, err)
			assert.Equal(t, http.StatusOK, res.Code)

			var response types.Response
			err = json.Unmarshal(res.Body.Bytes(), &response)
			assert.NoError(t, err)

			data := response.Data.(map[string]interface{})
			assert.Equal(t, 0.0, data["total"])

			// Search using second sender's credentials - should find their order
			payload2 := map[string]interface{}{
				"search":    paymentOrder2.ID.String(),
				"timestamp": time.Now().Unix(),
			}

			signature2 := token.GenerateHMACSignature(payload2, secretKey2)

			headers2 := map[string]string{
				"Authorization": "HMAC " + apiKey2.ID.String() + ":" + signature2,
			}

			res2, err := test.PerformRequest(t, "GET", fmt.Sprintf("/sender/orders?search=%v&timestamp=%v", payload2["search"], payload2["timestamp"]), nil, headers2, router)
			assert.NoError(t, err)
			assert.Equal(t, http.StatusOK, res2.Code)

			var response2 types.Response
			err = json.Unmarshal(res2.Body.Bytes(), &response2)
			assert.NoError(t, err)

			data2 := response2.Data.(map[string]interface{})
			assert.Equal(t, 1.0, data2["total"])

			orders := data2["orders"].([]interface{})
			order := orders[0].(map[string]interface{})
			assert.Equal(t, paymentOrder2.ID.String(), order["id"])
		})
	})

	t.Run("ExportPaymentOrdersCSV", func(t *testing.T) {
		t.Run("should export CSV with date range", func(t *testing.T) {
			// Test with date range covering today
			today := time.Now().Format("2006-01-02")
			tomorrow := time.Now().Add(24 * time.Hour).Format("2006-01-02")

			var payload = map[string]interface{}{
				"from":      today,
				"to":        tomorrow,
				"export":    "csv",
				"timestamp": time.Now().Unix(),
			}

			signature := token.GenerateHMACSignature(payload, testCtx.apiKeySecret)

			headers := map[string]string{
				"Authorization": "HMAC " + testCtx.apiKey.ID.String() + ":" + signature,
			}

			res, err := test.PerformRequest(t, "GET", fmt.Sprintf("/sender/orders?from=%s&to=%s&timestamp=%v&export=csv", payload["from"], payload["to"], payload["timestamp"]), nil, headers, router)
			assert.NoError(t, err)
			assert.Equal(t, http.StatusOK, res.Code)

			// Check CSV headers
			assert.Equal(t, "text/csv", res.Header().Get("Content-Type"))
			assert.Contains(t, res.Header().Get("Content-Disposition"), "attachment; filename=payment_orders_")
			assert.NotEmpty(t, res.Header().Get("X-Total-Count"))

			// Check CSV content
			csvContent := res.Body.String()
			assert.Contains(t, csvContent, "Order ID,Reference,Token Amount")
			assert.Contains(t, csvContent, "Token,Network,Amount (USD),Rate,Sender Fee")

			// Should contain the order with reference we created
			assert.Contains(t, csvContent, "12kjdf-kjn33_REF")
			assert.Contains(t, csvContent, "TST")
			assert.Contains(t, csvContent, testCtx.networkIdentifier)
		})

		t.Run("should export CSV with limit", func(t *testing.T) {
			// Test with limit that's higher than the number of orders that exist
			// This tests the limit parameter functionality without hitting the validation error
			today := time.Now().Format("2006-01-02")
			tomorrow := time.Now().Add(24 * time.Hour).Format("2006-01-02")

			var payload = map[string]interface{}{
				"from":      today,
				"to":        tomorrow,
				"limit":     "50", // Use a limit higher than expected orders to avoid validation error
				"export":    "csv",
				"timestamp": time.Now().Unix(),
			}

			signature := token.GenerateHMACSignature(payload, testCtx.apiKeySecret)

			headers := map[string]string{
				"Authorization": "HMAC " + testCtx.apiKey.ID.String() + ":" + signature,
			}

			res, err := test.PerformRequest(t, "GET", fmt.Sprintf("/sender/orders?from=%s&to=%s&limit=%s&timestamp=%v&export=csv", payload["from"], payload["to"], payload["limit"], payload["timestamp"]), nil, headers, router)
			assert.NoError(t, err)

			if res.Code != http.StatusOK {
				t.Logf("Response Status: %d", res.Code)
				t.Logf("Response Body: %s", res.Body.String())
			}
			assert.Equal(t, http.StatusOK, res.Code)

			csvContent := res.Body.String()
			lines := strings.Split(strings.TrimSpace(csvContent), "\n")
			// Should have header + some data rows, all within the limit of 50
			assert.GreaterOrEqual(t, len(lines), 2) // At least header + 1 data row
			assert.LessOrEqual(t, len(lines), 51)   // Header + max 50 data rows
		})

		t.Run("should return error when export exceeds limit", func(t *testing.T) {
			// Test with a very small limit to trigger the validation error
			today := time.Now().Format("2006-01-02")
			tomorrow := time.Now().Add(24 * time.Hour).Format("2006-01-02")

			var payload = map[string]interface{}{
				"from":      today,
				"to":        tomorrow,
				"limit":     "1", // Very small limit to trigger validation
				"export":    "csv",
				"timestamp": time.Now().Unix(),
			}

			signature := token.GenerateHMACSignature(payload, testCtx.apiKeySecret)

			headers := map[string]string{
				"Authorization": "HMAC " + testCtx.apiKey.ID.String() + ":" + signature,
			}

			res, err := test.PerformRequest(t, "GET", fmt.Sprintf("/sender/orders?from=%s&to=%s&limit=%s&timestamp=%v&export=csv", payload["from"], payload["to"], payload["limit"], payload["timestamp"]), nil, headers, router)
			assert.NoError(t, err)
			assert.Equal(t, http.StatusBadRequest, res.Code)

			var response types.Response
			err = json.Unmarshal(res.Body.Bytes(), &response)
			assert.NoError(t, err)
			assert.Contains(t, response.Message, "Export too large")
		})

		t.Run("should return error for invalid date format", func(t *testing.T) {
			var payload = map[string]interface{}{
				"from":      "invalid-date",
				"to":        "2024-12-31",
				"export":    "csv",
				"timestamp": time.Now().Unix(),
			}

			signature := token.GenerateHMACSignature(payload, testCtx.apiKeySecret)

			headers := map[string]string{
				"Authorization": "HMAC " + testCtx.apiKey.ID.String() + ":" + signature,
			}

			res, err := test.PerformRequest(t, "GET", fmt.Sprintf("/sender/orders?from=%s&to=%s&timestamp=%v&export=csv", payload["from"], payload["to"], payload["timestamp"]), nil, headers, router)
			assert.NoError(t, err)
			assert.Equal(t, http.StatusBadRequest, res.Code)

			var response types.Response
			err = json.Unmarshal(res.Body.Bytes(), &response)
			assert.NoError(t, err)
			assert.Equal(t, "Invalid from date format", response.Message)
		})

		t.Run("should return error when no orders found", func(t *testing.T) {
			// Use date range from future
			futureDate := time.Now().Add(365 * 24 * time.Hour).Format("2006-01-02")
			farFuture := time.Now().Add(370 * 24 * time.Hour).Format("2006-01-02")

			var payload = map[string]interface{}{
				"from":      futureDate,
				"to":        farFuture,
				"export":    "csv",
				"timestamp": time.Now().Unix(),
			}

			signature := token.GenerateHMACSignature(payload, testCtx.apiKeySecret)

			headers := map[string]string{
				"Authorization": "HMAC " + testCtx.apiKey.ID.String() + ":" + signature,
			}

			res, err := test.PerformRequest(t, "GET", fmt.Sprintf("/sender/orders?from=%s&to=%s&timestamp=%v&export=csv", payload["from"], payload["to"], payload["timestamp"]), nil, headers, router)
			assert.NoError(t, err)

			if res.Code != http.StatusBadRequest {
				t.Logf("Response Status: %d", res.Code)
				t.Logf("Response Body: %s", res.Body.String())
			}
			assert.Equal(t, http.StatusBadRequest, res.Code)

			var response types.Response
			err = json.Unmarshal(res.Body.Bytes(), &response)
			assert.NoError(t, err)
			assert.Equal(t, "No orders found in the specified date range", response.Message)
		})

		t.Run("should only export orders for authenticated sender", func(t *testing.T) {
			// Create another sender with orders (if not already created)
			user2, err := test.CreateTestUser(map[string]interface{}{
				"email": "export_sender2@test.com",
			})
			assert.NoError(t, err)

			senderProfile2, err := test.CreateTestSenderProfile(map[string]interface{}{
				"user_id":     user2.ID,
				"fee_percent": "3",
			})
			assert.NoError(t, err)

			apiKeyService := services.NewAPIKeyService()
			apiKey2, secretKey2, err := apiKeyService.GenerateAPIKey(
				context.Background(),
				nil,
				senderProfile2,
				nil,
			)
			assert.NoError(t, err)

			// Export using second sender's credentials
			today := time.Now().Format("2006-01-02")
			tomorrow := time.Now().Add(24 * time.Hour).Format("2006-01-02")

			var payload = map[string]interface{}{
				"from":      today,
				"to":        tomorrow,
				"export":    "csv",
				"timestamp": time.Now().Unix(),
			}

			signature := token.GenerateHMACSignature(payload, secretKey2)

			headers := map[string]string{
				"Authorization": "HMAC " + apiKey2.ID.String() + ":" + signature,
			}

			res, err := test.PerformRequest(t, "GET", fmt.Sprintf("/sender/orders?from=%s&to=%s&timestamp=%v&export=csv", today, tomorrow, payload["timestamp"]), nil, headers, router)
			assert.NoError(t, err)

			// Should get empty result or no orders found error since second sender has no orders in date range
			if res.Code == http.StatusOK {
				csvContent := res.Body.String()
				lines := strings.Split(strings.TrimSpace(csvContent), "\n")
				// Should only have header row
				assert.Equal(t, 1, len(lines))
			} else {
				if res.Code != http.StatusBadRequest {
					t.Logf("Response Status: %d", res.Code)
					t.Logf("Response Body: %s", res.Body.String())
				}
				assert.Equal(t, http.StatusBadRequest, res.Code)
				var response types.Response
				err = json.Unmarshal(res.Body.Bytes(), &response)
				assert.NoError(t, err)
				assert.Equal(t, "No orders found in the specified date range", response.Message)
			}
		})
	})
}<|MERGE_RESOLUTION|>--- conflicted
+++ resolved
@@ -40,10 +40,7 @@
 var testCtx = struct {
 	user              *ent.SenderProfile
 	token             *ent.Token
-<<<<<<< HEAD
-=======
 	currency          *ent.FiatCurrency
->>>>>>> 309bb37e
 	apiKey            *ent.APIKey
 	apiKeySecret      string
 	client            types.RPCClient
@@ -108,11 +105,7 @@
 	}
 
 	// Create test provider with NGN currency support
-<<<<<<< HEAD
-	_, err = test.CreateTestProviderProfile(map[string]interface{}{
-=======
 	providerProfile, err := test.CreateTestProviderProfile(map[string]interface{}{
->>>>>>> 309bb37e
 		"user_id":     user.ID,
 		"currency_id": currency.ID,
 		"is_active":   true,
@@ -121,8 +114,6 @@
 		return fmt.Errorf("CreateTestProviderProfile.sender_test: %w", err)
 	}
 
-<<<<<<< HEAD
-=======
 	// Create ProviderOrderToken for rate validation
 	providerOrderToken, err := test.AddProviderOrderTokenToProvider(map[string]interface{}{
 		"provider":              providerProfile,
@@ -182,7 +173,6 @@
 		return fmt.Errorf("PopulateRedisBucket.sender_test: %w", err)
 	}
 
->>>>>>> 309bb37e
 	senderProfile, err := test.CreateTestSenderProfile(map[string]interface{}{
 		"user_id":     user.ID,
 		"fee_percent": "5",
@@ -207,10 +197,7 @@
 	testCtx.apiKey = apiKey
 
 	testCtx.token = token
-<<<<<<< HEAD
-=======
 	testCtx.currency = currency
->>>>>>> 309bb37e
 	testCtx.apiKeySecret = secretKey
 
 	for i := 0; i < 9; i++ {
@@ -309,24 +296,11 @@
 
 func TestSender(t *testing.T) {
 
-<<<<<<< HEAD
-	// Set up test database client with proper schema
-	client := enttest.Open(t, "sqlite3", "file:ent?mode=memory&_fk=1")
-	defer client.Close()
-
-	// Run migrations to create all tables
-	err := client.Schema.Create(context.Background())
-	if err != nil {
-		t.Fatalf("Failed to create database schema: %v", err)
-	}
-
-=======
 	// Set up test database client with shared in-memory schema so all connections see the same tables
 	client := enttest.Open(t, "sqlite3", "file:ent?mode=memory&cache=shared&_fk=1")
 	defer client.Close()
 
 	// Set client first so all operations use the same client
->>>>>>> 309bb37e
 	db.Client = client
 
 	// Set up in-memory Redis
@@ -340,16 +314,10 @@
 	setupErr := setup()
 	assert.NoError(t, setupErr)
 
-<<<<<<< HEAD
-	senderTokens, err := client.SenderOrderToken.Query().All(context.Background())
-	assert.NoError(t, err)
-	assert.Greater(t, len(senderTokens), 0)
-=======
 	// Verify sender order tokens were created
 	exists, err := client.SenderOrderToken.Query().Exist(context.Background())
 	assert.NoError(t, err)
 	assert.True(t, exists, "Expected at least one sender order token to be created")
->>>>>>> 309bb37e
 
 	// Set environment variables for engine service to match our mocks
 	os.Setenv("ENGINE_BASE_URL", "https://engine.thirdweb.com")
@@ -365,14 +333,7 @@
 	router.Use(middleware.OnlySenderMiddleware)
 
 	// Create a new instance of the SenderController with the mock service
-<<<<<<< HEAD
-	ctrl, err := NewSenderController()
-	if err != nil {
-		t.Fatalf("Failed to create SenderController: %v", err)
-	}
-=======
 	ctrl := NewSenderController()
->>>>>>> 309bb37e
 	router.POST("/sender/orders", ctrl.InitiatePaymentOrder)
 	router.GET("/sender/orders/:id", ctrl.GetPaymentOrderByID)
 	router.GET("/sender/orders", ctrl.GetPaymentOrders)
@@ -539,11 +500,7 @@
 				Query().
 				Where(network.IdentifierEQ(testCtx.networkIdentifier)).
 				Only(context.Background())
-<<<<<<< HEAD
-			assert.NoError(t, err)	
-=======
-			assert.NoError(t, err)
->>>>>>> 309bb37e
+			assert.NoError(t, err)
 
 			payload := map[string]interface{}{
 				"amount":  "100",
@@ -654,27 +611,10 @@
 			})
 			assert.NoError(t, err)
 
-<<<<<<< HEAD
-			currencies, err := db.Client.FiatCurrency.
-				Query().
-				Where(fiatcurrency.CodeEQ("NGN")).
-				WithInstitutions().
-				All(context.Background())
-			var currency *ent.FiatCurrency
-			if err != nil || len(currencies) == 0 {
-				// Fallback: create with NGN code which will include MOMONGPC institution
-				currency, err = test.CreateTestFiatCurrency(map[string]interface{}{
-					"code": "NGN",
-				})
-				assert.NoError(t, err)
-			} else {
-				currency = currencies[0] 
-=======
 			// Reuse existing currency from setup
 			currency := testCtx.currency
 			if currency == nil {
 				t.Fatal("Currency not found in test context")
->>>>>>> 309bb37e
 			}
 
 			// Create provider profile (required for order matching)
@@ -717,8 +657,6 @@
 			assert.NoError(t, err)
 			assert.NotNil(t, providerOrderToken, "Provider order token should be created")
 
-<<<<<<< HEAD
-=======
 			// Create ProvisionBucket for bucket-based rate validation
 			// Bucket range should accommodate: amount (100) * rate (750) = 75,000 fiat
 			bucket, err := test.CreateTestProvisionBucket(map[string]interface{}{
@@ -741,7 +679,6 @@
 			err = db.RedisClient.RPush(context.Background(), redisKey, providerData).Err()
 			assert.NoError(t, err)
 
->>>>>>> 309bb37e
 			senderProfile, err := test.CreateTestSenderProfile(map[string]interface{}{
 				"user_id":     testUser.ID,
 				"fee_percent": "10", // 10% fee
@@ -811,11 +748,7 @@
 			headers := map[string]string{
 				"API-Key": apiKey.ID.String(),
 			}
-<<<<<<< HEAD
-			
-=======
-
->>>>>>> 309bb37e
+
 			res, err := test.PerformRequest(t, "POST", "/sender/orders", payload, headers, router)
 			assert.NoError(t, err)
 
@@ -865,26 +798,10 @@
 			assert.NoError(t, err)
 
 			// Reuse existing currency from setup
-<<<<<<< HEAD
-			currencies, err := db.Client.FiatCurrency.
-				Query().
-				Where(fiatcurrency.CodeEQ("NGN")).
-				WithInstitutions().
-				All(context.Background())
-			var currency *ent.FiatCurrency
-			if err != nil || len(currencies) == 0 {
-				currency, err = test.CreateTestFiatCurrency(map[string]interface{}{
-					"code": "NGN",
-				})
-				assert.NoError(t, err)
-			} else {
-				currency = currencies[0]
-=======
 			// Reuse existing currency from setup
 			currency := testCtx.currency
 			if currency == nil {
 				t.Fatal("Currency not found in test context")
->>>>>>> 309bb37e
 			}
 
 			// Create provider profile
@@ -927,8 +844,6 @@
 			assert.NoError(t, err)
 			assert.NotNil(t, providerOrderToken, "Provider order token should be created")
 
-<<<<<<< HEAD
-=======
 			// Create ProvisionBucket for bucket-based rate validation
 			// Bucket range should accommodate: amount (100) * rate (750) = 75,000 fiat
 			bucket, err := test.CreateTestProvisionBucket(map[string]interface{}{
@@ -951,7 +866,6 @@
 			err = db.RedisClient.RPush(context.Background(), redisKey, providerData).Err()
 			assert.NoError(t, err)
 
->>>>>>> 309bb37e
 			senderProfile, err := test.CreateTestSenderProfile(map[string]interface{}{
 				"user_id":     testUser.ID,
 				"fee_percent": "2", // 2% fee
@@ -1067,26 +981,10 @@
 			assert.NoError(t, err)
 
 			// Reuse existing currency from setup
-<<<<<<< HEAD
-			currencies, err := db.Client.FiatCurrency.
-				Query().
-				Where(fiatcurrency.CodeEQ("NGN")).
-				WithInstitutions().
-				All(context.Background())
-			var currency *ent.FiatCurrency
-			if err != nil || len(currencies) == 0 {
-				currency, err = test.CreateTestFiatCurrency(map[string]interface{}{
-					"code": "NGN",
-				})
-				assert.NoError(t, err)
-			} else {
-				currency = currencies[0]
-=======
 			// Reuse existing currency from setup
 			currency := testCtx.currency
 			if currency == nil {
 				t.Fatal("Currency not found in test context")
->>>>>>> 309bb37e
 			}
 
 			// Create provider profile
@@ -1097,22 +995,13 @@
 			})
 			assert.NoError(t, err)
 
-<<<<<<< HEAD
-			_, err = db.Client.ProviderCurrencies.
-				Update().
-=======
 			// Update ProviderCurrencies balance - query first to ensure it exists
 			providerCurrency, err := db.Client.ProviderCurrencies.
 				Query().
->>>>>>> 309bb37e
 				Where(
 					providercurrencies.HasProviderWith(providerprofile.IDEQ(providerProfile.ID)),
 					providercurrencies.HasCurrencyWith(fiatcurrency.IDEQ(currency.ID)),
 				).
-<<<<<<< HEAD
-					SetAvailableBalance(decimal.NewFromFloat(100000)).
-					SetTotalBalance(decimal.NewFromFloat(100000)).
-=======
 				Only(context.Background())
 			if err != nil {
 				t.Fatalf("ProviderCurrencies not found for provider %s and currency %s: %v", providerProfile.ID, currency.ID, err)
@@ -1122,25 +1011,10 @@
 				UpdateOneID(providerCurrency.ID).
 				SetAvailableBalance(decimal.NewFromFloat(100000)).
 				SetTotalBalance(decimal.NewFromFloat(100000)).
->>>>>>> 309bb37e
 				Save(context.Background())
 			assert.NoError(t, err, "Failed to update provider currency balance")
 
 			providerOrderToken, err := test.AddProviderOrderTokenToProvider(map[string]interface{}{
-<<<<<<< HEAD
-				"provider":                 providerProfile,
-				"token_id":                 int(testCtx.token.ID),
-				"currency_id":              currency.ID,
-				"network":                  testCtx.networkIdentifier,
-				"conversion_rate_type":     "floating",
-				"fixed_conversion_rate":    decimal.Zero,
-				"floating_conversion_rate": decimal.NewFromFloat(750),
-				"max_order_amount":         decimal.NewFromFloat(10000),
-				"min_order_amount":         decimal.NewFromFloat(1),
-				"max_order_amount_otc":     decimal.Zero,
-				"min_order_amount_otc":     decimal.Zero,
-				"address":                  "0x1234567890123456789012345678901234567890",
-=======
 				"provider":              providerProfile,
 				"token_id":              int(testCtx.token.ID),
 				"currency_id":           currency.ID,
@@ -1152,7 +1026,6 @@
 				"max_order_amount_otc":  decimal.Zero,
 				"min_order_amount_otc":  decimal.Zero,
 				"address":               "0x1234567890123456789012345678901234567890",
->>>>>>> 309bb37e
 			})
 			if err != nil {
 				t.Logf("Failed to create provider order token: %v", err)
@@ -1160,8 +1033,6 @@
 			assert.NoError(t, err)
 			assert.NotNil(t, providerOrderToken, "Provider order token should be created")
 
-<<<<<<< HEAD
-=======
 			// Create ProvisionBucket for bucket-based rate validation
 			// Bucket range should accommodate: amount (100) * rate (750) = 75,000 fiat
 			bucket, err := test.CreateTestProvisionBucket(map[string]interface{}{
@@ -1184,7 +1055,6 @@
 			err = db.RedisClient.RPush(context.Background(), redisKey, providerData).Err()
 			assert.NoError(t, err)
 
->>>>>>> 309bb37e
 			senderProfile, err := test.CreateTestSenderProfile(map[string]interface{}{
 				"user_id":     testUser.ID,
 				"fee_percent": "5", // 5% fee
@@ -1250,8 +1120,6 @@
 
 			res, err := test.PerformRequest(t, "POST", "/sender/orders", payload, headers, router)
 			assert.NoError(t, err)
-<<<<<<< HEAD
-=======
 
 			// Debug: Print response body if status is not 201
 			if res.Code != http.StatusCreated {
@@ -1261,7 +1129,6 @@
 				t.Logf("Request headers: %+v", headers)
 			}
 
->>>>>>> 309bb37e
 			assert.Equal(t, http.StatusCreated, res.Code)
 
 			var response types.Response
@@ -1299,19 +1166,6 @@
 	})
 
 	t.Run("GetPaymentOrderByID", func(t *testing.T) {
-<<<<<<< HEAD
-		var payload = map[string]interface{}{
-			"timestamp": time.Now().Unix(),
-		}
-
-		signature := token.GenerateHMACSignature(payload, testCtx.apiKeySecret)
-
-		headers := map[string]string{
-			"Authorization": "HMAC " + testCtx.apiKey.ID.String() + ":" + signature,
-		}
-
-		res, err := test.PerformRequest(t, "GET", fmt.Sprintf("/sender/orders/%s?timestamp=%v", paymentOrderUUID.String(), payload["timestamp"]), nil, headers, router)
-=======
 		// Ensure paymentOrderUUID is set (from InitiatePaymentOrder test)
 		if paymentOrderUUID == (uuid.UUID{}) {
 			t.Skip("Skipping test: paymentOrderUUID not set. Run InitiatePaymentOrder tests first.")
@@ -1322,7 +1176,6 @@
 		}
 
 		res, err := test.PerformRequest(t, "GET", fmt.Sprintf("/sender/orders/%s", paymentOrderUUID.String()), nil, headers, router)
->>>>>>> 309bb37e
 		assert.NoError(t, err)
 
 		// Assert the response body
@@ -1339,26 +1192,11 @@
 
 	t.Run("GetPaymentOrders", func(t *testing.T) {
 		t.Run("fetch default list", func(t *testing.T) {
-<<<<<<< HEAD
-			// Test default params
-			var payload = map[string]interface{}{
-				"timestamp": time.Now().Unix(),
-			}
-
-			signature := token.GenerateHMACSignature(payload, testCtx.apiKeySecret)
-
-			headers := map[string]string{
-				"Authorization": "HMAC " + testCtx.apiKey.ID.String() + ":" + signature,
-			}
-
-			res, err := test.PerformRequest(t, "GET", fmt.Sprintf("/sender/orders?timestamp=%v", payload["timestamp"]), nil, headers, router)
-=======
 			headers := map[string]string{
 				"API-Key": testCtx.apiKey.ID.String(),
 			}
 
 			res, err := test.PerformRequest(t, "GET", "/sender/orders", nil, headers, router)
->>>>>>> 309bb37e
 			assert.NoError(t, err)
 
 			// Assert the response body
@@ -1372,12 +1210,6 @@
 			assert.True(t, ok, "response.Data is of not type map[string]interface{}")
 			assert.NotNil(t, data, "response.Data is nil")
 
-<<<<<<< HEAD
-			assert.Equal(t, int(data["page"].(float64)), 1)
-			assert.Equal(t, int(data["pageSize"].(float64)), 10) // default pageSize
-			assert.NotEmpty(t, data["total"])
-			assert.NotEmpty(t, data["orders"])
-=======
 			if data != nil {
 				if page, ok := data["page"].(float64); ok {
 					assert.Equal(t, int(page), 1)
@@ -1388,7 +1220,6 @@
 				assert.NotEmpty(t, data["total"])
 				assert.NotEmpty(t, data["orders"])
 			}
->>>>>>> 309bb37e
 		})
 
 		t.Run("when filtering is applied", func(t *testing.T) {
