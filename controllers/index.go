package controllers

import (
	"bytes"
	"context"
	"crypto/hmac"
	"crypto/sha256"
	"encoding/hex"
	"encoding/json"
	"fmt"
	"io"
	"net/http"
	"slices"
	"strconv"
	"strings"
	"sync"
	"time"

	"github.com/google/uuid"
	"github.com/paycrest/aggregator/config"
	"github.com/paycrest/aggregator/ent"
	"github.com/paycrest/aggregator/ent/beneficialowner"
	"github.com/paycrest/aggregator/ent/fiatcurrency"
	"github.com/paycrest/aggregator/ent/institution"
	"github.com/paycrest/aggregator/ent/kybprofile"
	"github.com/paycrest/aggregator/ent/linkedaddress"
	"github.com/paycrest/aggregator/ent/lockpaymentorder"
	networkent "github.com/paycrest/aggregator/ent/network"
	"github.com/paycrest/aggregator/ent/paymentwebhook"
	"github.com/paycrest/aggregator/ent/providerordertoken"
	"github.com/paycrest/aggregator/ent/providerprofile"
	"github.com/paycrest/aggregator/ent/receiveaddress"
	tokenEnt "github.com/paycrest/aggregator/ent/token"
	"github.com/paycrest/aggregator/ent/user"
	svc "github.com/paycrest/aggregator/services"
	"github.com/paycrest/aggregator/services/common"
	"github.com/paycrest/aggregator/services/email"
	"github.com/paycrest/aggregator/services/indexer"
	kycErrors "github.com/paycrest/aggregator/services/kyc/errors"
	"github.com/paycrest/aggregator/services/kyc/smile"
	orderSvc "github.com/paycrest/aggregator/services/order"
	"github.com/paycrest/aggregator/storage"
	"github.com/paycrest/aggregator/types"
	"github.com/paycrest/aggregator/utils"
	u "github.com/paycrest/aggregator/utils"
	"github.com/paycrest/aggregator/utils/logger"
	"github.com/shopspring/decimal"

	ethcommon "github.com/ethereum/go-ethereum/common"
	"github.com/ethereum/go-ethereum/crypto"
	"github.com/gin-gonic/gin"
)

var cryptoConf = config.CryptoConfig()

var serverConf = config.ServerConfig()
var identityConf = config.IdentityConfig()
var orderConf = config.OrderConfig()

// Controller is the default controller for other endpoints
type Controller struct {
	orderService          types.OrderService
	priorityQueueService  *svc.PriorityQueueService
	receiveAddressService *svc.ReceiveAddressService
	kycService            types.KYCProvider
	slackService          *svc.SlackService
	emailService          email.EmailServiceInterface
	cache                 map[string]bool
	processedActions      map[string]bool
	actionMutex           sync.RWMutex
}

// NewController creates a new instance of AuthController with injected services
func NewController() *Controller {
	return &Controller{
		orderService:          orderSvc.NewOrderEVM(),
		priorityQueueService:  svc.NewPriorityQueueService(),
		receiveAddressService: svc.NewReceiveAddressService(),
		kycService:            smile.NewSmileIDService(),
		slackService:          svc.NewSlackService(serverConf.SlackWebhookURL),
		emailService:          email.NewEmailServiceWithProviders(),
		cache:                 make(map[string]bool),
		processedActions:      make(map[string]bool),
	}
}

// GetFiatCurrencies controller fetches the supported fiat currencies
func (ctrl *Controller) GetFiatCurrencies(ctx *gin.Context) {
	// fetch stored fiat currencies.
	fiatcurrencies, err := storage.Client.FiatCurrency.
		Query().
		Where(fiatcurrency.IsEnabledEQ(true)).
		All(ctx)
	if err != nil {
		logger.Errorf("Error: Failed to fetch fiat currencies: %v", err)

		u.APIResponse(ctx, http.StatusBadRequest, "error",
			"Failed to fetch FiatCurrencies", fmt.Sprintf("%v", err))
		return
	}

	currencies := make([]types.SupportedCurrencies, 0, len(fiatcurrencies))
	for _, currency := range fiatcurrencies {
		currencies = append(currencies, types.SupportedCurrencies{
			Code:       currency.Code,
			Name:       currency.Name,
			ShortName:  currency.ShortName,
			Decimals:   int8(currency.Decimals),
			Symbol:     currency.Symbol,
			MarketRate: currency.MarketRate,
		})
	}

	u.APIResponse(ctx, http.StatusOK, "success", "OK", currencies)
}

// GetInstitutionsByCurrency controller fetches the supported institutions for a given currency
func (ctrl *Controller) GetInstitutionsByCurrency(ctx *gin.Context) {
	// Get currency code from the URL
	currencyCode := ctx.Param("currency_code")

	institutions, err := storage.Client.Institution.
		Query().
		Where(institution.HasFiatCurrencyWith(
			fiatcurrency.CodeEQ(strings.ToUpper(currencyCode)),
		)).
		All(ctx)
	if err != nil {
		logger.Errorf("Error: Failed to fetch institutions: %v", err)
		u.APIResponse(ctx, http.StatusBadRequest, "error",
			"Failed to fetch institutions", nil)
		return
	}

	response := make([]types.SupportedInstitutions, 0, len(institutions))
	for _, institution := range institutions {
		response = append(response, types.SupportedInstitutions{
			Code: institution.Code,
			Name: institution.Name,
			Type: institution.Type,
		})
	}

	u.APIResponse(ctx, http.StatusOK, "success", "OK", response)
}

// GetTokenRate controller fetches the current rate of the cryptocurrency token against the fiat currency
func (ctrl *Controller) GetTokenRate(ctx *gin.Context) {
	// Parse path parameters
	tokenSymbol := strings.ToUpper(ctx.Param("token"))
	networkFilter := ctx.Query("network")

	// Build token query
	tokenQuery := storage.Client.Token.
		Query().
		Where(
			tokenEnt.SymbolEQ(tokenSymbol),
			tokenEnt.IsEnabledEQ(true),
		)

	// Apply network filter if provided
	if networkFilter != "" {
		networkFilter = strings.ToLower(networkFilter)
		tokenQuery = tokenQuery.Where(tokenEnt.HasNetworkWith(
			networkent.Identifier(networkFilter),
		))
	}

	token, err := tokenQuery.First(ctx)
	if err != nil {
		if ent.IsNotFound(err) {
			errorMsg := fmt.Sprintf("Token %s is not supported", tokenSymbol)
			if networkFilter != "" {
				errorMsg = fmt.Sprintf("Token %s is not supported on network %s", tokenSymbol, networkFilter)
			}
			logger.WithFields(logger.Fields{
				"Error":   fmt.Sprintf("%v", err),
				"Token":   tokenSymbol,
				"Network": networkFilter,
			}).Errorf("Failed to fetch token rate: %v", err)
			u.APIResponse(ctx, http.StatusBadRequest, "error", errorMsg, nil)
			return
		}
		logger.Errorf("Error: Failed to fetch token rate: %v", err)
		u.APIResponse(ctx, http.StatusInternalServerError, "error", "Failed to fetch token rate", nil)
		return
	}

	currency, err := storage.Client.FiatCurrency.
		Query().
		Where(
			fiatcurrency.IsEnabledEQ(true),
			fiatcurrency.CodeEQ(strings.ToUpper(ctx.Param("fiat"))),
		).
		Only(ctx)
	if err != nil {
		if ent.IsNotFound(err) {
			u.APIResponse(ctx, http.StatusBadRequest, "error", fmt.Sprintf("Fiat currency %s is not supported", strings.ToUpper(ctx.Param("fiat"))), nil)
			return
		}
		logger.Errorf("Error: Failed to fetch token rate: %v", err)
		u.APIResponse(ctx, http.StatusInternalServerError, "error", "Failed to fetch token rate", nil)
		return
	}

	if !strings.EqualFold(token.BaseCurrency, currency.Code) && !strings.EqualFold(token.BaseCurrency, "USD") {
		u.APIResponse(ctx, http.StatusBadRequest, "error", fmt.Sprintf("%s can only be converted to %s", token.Symbol, token.BaseCurrency), nil)
		return
	}

	tokenAmount, err := decimal.NewFromString(ctx.Param("amount"))
	if err != nil {
		u.APIResponse(ctx, http.StatusBadRequest, "error", "Invalid amount", nil)
		return
	}

	// Validate rate using extracted logic
	rateResponse, err := u.ValidateRate(ctx, token, currency, tokenAmount, ctx.Query("provider_id"), networkFilter)
	if err != nil {
		// Return 404 if no provider found, else 500 for other errors
		if strings.Contains(err.Error(), "no provider available") {
			u.APIResponse(ctx, http.StatusNotFound, "error", err.Error(), nil)
		} else {
			logger.WithFields(logger.Fields{
				"Error":   fmt.Sprintf("%v", err),
				"Token":   tokenSymbol,
				"Network": networkFilter,
			}).Errorf("Failed to fetch token rate: %v", err)
			u.APIResponse(ctx, http.StatusInternalServerError, "error", err.Error(), nil)
		}
		return
	}

	u.APIResponse(ctx, http.StatusOK, "success", "Rate fetched successfully", rateResponse)
}

// GetSupportedTokens controller fetches supported cryptocurrency tokens
func (ctrl *Controller) GetSupportedTokens(ctx *gin.Context) {
	// Get network filter from query parameter
	networkFilter := ctx.Query("network")

	// Build query
	query := storage.Client.Token.
		Query().
		Where(tokenEnt.IsEnabled(true)).
		WithNetwork()

	// Apply network filter if provided
	if networkFilter != "" {
		query = query.Where(tokenEnt.HasNetworkWith(
			networkent.Identifier(strings.ToLower(networkFilter)),
		))
	}

	// Execute query
	tokens, err := query.All(ctx)
	if err != nil {
		logger.Errorf("Error: Failed to fetch tokens: error: %v", err)
		u.APIResponse(ctx, http.StatusInternalServerError, "error", "Failed to fetch tokens", nil)
		return
	}

	// Transform tokens for response
	response := make([]types.SupportedTokenResponse, 0, len(tokens))
	for _, t := range tokens {
		response = append(response, types.SupportedTokenResponse{
			Symbol:          t.Symbol,
			ContractAddress: t.ContractAddress,
			Decimals:        t.Decimals,
			BaseCurrency:    t.BaseCurrency,
			Network:         t.Edges.Network.Identifier,
		})
	}

	u.APIResponse(ctx, http.StatusOK, "success", "Tokens retrieved successfully", response)
}

// GetAggregatorPublicKey controller expose Aggregator Public Key
func (ctrl *Controller) GetAggregatorPublicKey(ctx *gin.Context) {
	u.APIResponse(ctx, http.StatusOK, "success", "OK", cryptoConf.AggregatorPublicKey)
}

// VerifyAccount controller verifies an account of a given institution
func (ctrl *Controller) VerifyAccount(ctx *gin.Context) {
	var payload types.VerifyAccountRequest

	if err := ctx.ShouldBindJSON(&payload); err != nil {
		logger.WithFields(logger.Fields{
			"Error":             fmt.Sprintf("%v", err),
			"Institution":       payload.Institution,
			"AccountIdentifier": payload.AccountIdentifier,
		}).Errorf("Failed to validate payload when verifying account")
		u.APIResponse(ctx, http.StatusBadRequest, "error",
			"Failed to validate payload", u.GetErrorData(err))
		return
	}

	// Use the abstracted ValidateAccount utility function
	accountName, err := u.ValidateAccount(ctx, payload.Institution, payload.AccountIdentifier)
	if err != nil {
		logger.WithFields(logger.Fields{
			"Error":             fmt.Sprintf("%v", err),
			"Institution":       payload.Institution,
			"AccountIdentifier": payload.AccountIdentifier,
		}).Errorf("Failed to verify account")
		u.APIResponse(ctx, http.StatusServiceUnavailable, "error", "Failed to verify account", nil)
		return
	}

	u.APIResponse(ctx, http.StatusOK, "success", "Account name was fetched successfully", accountName)
}

// GetLockPaymentOrderStatus controller fetches a payment order status by ID
func (ctrl *Controller) GetLockPaymentOrderStatus(ctx *gin.Context) {
	// Get order and chain ID from the URL
	orderID := ctx.Param("id")
	chainID, err := strconv.ParseInt(ctx.Param("chain_id"), 10, 64)
	if err != nil {
		u.APIResponse(ctx, http.StatusBadRequest, "error", "Invalid chain ID", nil)
		return
	}

	// Fetch related payment orders from the database
	orders, err := storage.Client.LockPaymentOrder.
		Query().
		Where(
			lockpaymentorder.GatewayIDEQ(orderID),
			lockpaymentorder.HasTokenWith(
				tokenEnt.HasNetworkWith(
					networkent.ChainIDEQ(chainID),
				),
			),
		).
		WithToken(func(tq *ent.TokenQuery) {
			tq.WithNetwork()
		}).
		WithTransactions().
		All(ctx)
	if err != nil {
		logger.WithFields(logger.Fields{
			"Error":   fmt.Sprintf("%v", err),
			"OrderID": orderID,
			"ChainID": chainID,
		}).Errorf("Failed to fetch locked order status")
		u.APIResponse(ctx, http.StatusInternalServerError, "error", "Failed to fetch order status", nil)
		return
	}

	var settlements []types.LockPaymentOrderSplitOrder
	var receipts []types.LockPaymentOrderTxReceipt
	var settlePercent decimal.Decimal
	var totalAmount decimal.Decimal
	var totalAmountInUSD decimal.Decimal

	for _, order := range orders {
		for _, transaction := range order.Edges.Transactions {
			if u.ContainsString([]string{"order_settled", "order_created", "order_refunded"}, transaction.Status.String()) {
				var status lockpaymentorder.Status
				if transaction.Status.String() == "order_created" {
					status = lockpaymentorder.StatusPending
				} else {
					status = lockpaymentorder.Status(strings.TrimPrefix(transaction.Status.String(), "order_"))
				}
				receipts = append(receipts, types.LockPaymentOrderTxReceipt{
					Status:    status,
					TxHash:    transaction.TxHash,
					Timestamp: transaction.CreatedAt,
				})
			}
		}

		settlements = append(settlements, types.LockPaymentOrderSplitOrder{
			SplitOrderID: order.ID,
			Amount:       order.Amount,
			Rate:         order.Rate,
			OrderPercent: order.OrderPercent,
		})

		settlePercent = settlePercent.Add(order.OrderPercent)
		totalAmount = totalAmount.Add(order.Amount)
		totalAmountInUSD = totalAmountInUSD.Add(order.AmountInUsd)
	}

	// Sort receipts by latest timestamp
	slices.SortStableFunc(receipts, func(a, b types.LockPaymentOrderTxReceipt) int {
		return b.Timestamp.Compare(a.Timestamp)
	})

	if (len(orders) == 0) || (len(receipts) == 0) {
		u.APIResponse(ctx, http.StatusNotFound, "error", "Order not found", nil)
		return
	}

	status := orders[0].Status
	if status == lockpaymentorder.StatusCancelled {
		status = lockpaymentorder.StatusProcessing
	}

	response := &types.LockPaymentOrderStatusResponse{
		OrderID:       orders[0].GatewayID,
		Amount:        totalAmount,
		AmountInUSD:   totalAmountInUSD,
		Token:         orders[0].Edges.Token.Symbol,
		Network:       orders[0].Edges.Token.Edges.Network.Identifier,
		SettlePercent: settlePercent,
		Status:        status,
		TxHash:        receipts[0].TxHash,
		Settlements:   settlements,
		TxReceipts:    receipts,
		UpdatedAt:     orders[0].UpdatedAt,
	}

	u.APIResponse(ctx, http.StatusOK, "success", "Order status fetched successfully", response)
}

// CreateLinkedAddress controller creates a new linked address
func (ctrl *Controller) CreateLinkedAddress(ctx *gin.Context) {
	var payload types.NewLinkedAddressRequest

	if err := ctx.ShouldBindJSON(&payload); err != nil {
		logger.WithFields(logger.Fields{
			"Error":             fmt.Sprintf("%v", err),
			"Institution":       payload.Institution,
			"AccountIdentifier": payload.AccountIdentifier,
		}).Errorf("Failed to validate payload when creating linked address")
		u.APIResponse(ctx, http.StatusBadRequest, "error",
			"Failed to validate payload", u.GetErrorData(err))
		return
	}

	ownerAddress, _ := ctx.Get("owner_address")

	// Generate smart account
	address, err := ctrl.receiveAddressService.CreateSmartAddress(ctx, "")
	if err != nil {
		logger.Errorf("Error: Failed to create linked address: %v", err)
		u.APIResponse(ctx, http.StatusInternalServerError, "error", "Failed to create linked address", nil)
		return
	}

	// Create a new linked address
	linkedAddress, err := storage.Client.LinkedAddress.
		Create().
		SetAddress(address).
		SetInstitution(payload.Institution).
		SetAccountIdentifier(payload.AccountIdentifier).
		SetAccountName(payload.AccountName).
		SetOwnerAddress(ownerAddress.(string)).
		Save(ctx)
	if err != nil {
		logger.WithFields(logger.Fields{
			"Error":        fmt.Sprintf("%v", err),
			"Institution":  payload.Institution,
			"OwnerAddress": ownerAddress,
			"Address":      address,
		}).Errorf("Failed to set linked address")
		u.APIResponse(ctx, http.StatusInternalServerError, "error", "Failed to create linked address", nil)
		return
	}

	u.APIResponse(ctx, http.StatusOK, "success", "Linked address created successfully", &types.NewLinkedAddressResponse{
		LinkedAddress:     linkedAddress.Address,
		Institution:       linkedAddress.Institution,
		AccountIdentifier: linkedAddress.AccountIdentifier,
		AccountName:       linkedAddress.AccountName,
		UpdatedAt:         linkedAddress.UpdatedAt,
		CreatedAt:         linkedAddress.CreatedAt,
	})
}

// GetLinkedAddress controller fetches a linked address
func (ctrl *Controller) GetLinkedAddress(ctx *gin.Context) {
	// Get owner address from the URL
	owner_address := ctx.Query("owner_address")

	linkedAddress, err := storage.Client.LinkedAddress.
		Query().
		Where(
			linkedaddress.OwnerAddressEQ(owner_address),
		).
		Only(ctx)
	if err != nil {
		if ent.IsNotFound(err) {
			u.APIResponse(ctx, http.StatusNotFound, "error", "Linked address not found", nil)
			return
		} else {
			logger.WithFields(logger.Fields{
				"Error":        fmt.Sprintf("%v", err),
				"OwnerAddress": owner_address,
			}).Errorf("Failed to fetch linked address")
			u.APIResponse(ctx, http.StatusInternalServerError, "error", "Failed to fetch linked address", nil)
			return
		}
	}

	institution, err := storage.Client.Institution.
		Query().
		Where(institution.CodeEQ(linkedAddress.Institution)).
		WithFiatCurrency().
		Only(ctx)
	if err != nil {
		logger.WithFields(logger.Fields{
			"Error":                    fmt.Sprintf("%v", err),
			"OwnerAddress":             owner_address,
			"LinkedAddressInstitution": linkedAddress.Institution,
		}).Errorf("Failed to fetch linked address")
		u.APIResponse(ctx, http.StatusInternalServerError, "error", "Failed to fetch linked address", nil)
		return
	}

	ownerAddressFromAuth, _ := ctx.Get("owner_address")

	response := &types.LinkedAddressResponse{
		LinkedAddress: linkedAddress.Address,
		Currency:      institution.Edges.FiatCurrency.Code,
	}

	if ownerAddressFromAuth != nil {
		response.AccountIdentifier = linkedAddress.AccountIdentifier
		response.AccountName = linkedAddress.AccountName
		response.Institution = institution.Name
	}

	u.APIResponse(ctx, http.StatusOK, "success", "Linked address fetched successfully", response)
}

// GetLinkedAddressTransactions controller fetches transactions for a linked address
func (ctrl *Controller) GetLinkedAddressTransactions(ctx *gin.Context) {
	// Get linked address from the URL
	linked_address := ctx.Param("linked_address")

	linkedAddress, err := storage.Client.LinkedAddress.
		Query().
		Where(
			linkedaddress.AddressEQ(linked_address),
		).
		Only(ctx)
	if err != nil {
		if ent.IsNotFound(err) {
			u.APIResponse(ctx, http.StatusNotFound, "error", "Linked address not found", nil)
			return
		} else {
			logger.WithFields(logger.Fields{
				"Error":         fmt.Sprintf("%v", err),
				"LinkedAddress": linked_address,
			}).Errorf("Failed to fetch linked address")
			u.APIResponse(ctx, http.StatusInternalServerError, "error", "Failed to fetch linked address", nil)
			return
		}
	}

	// Get page and pageSize query params
	page, offset, pageSize := u.Paginate(ctx)

	// Fetch related transactions from the database
	paymentOrderQuery := linkedAddress.QueryPaymentOrders()

	count, err := paymentOrderQuery.Count(ctx)
	if err != nil {
		logger.WithFields(logger.Fields{
			"Error":                     fmt.Sprintf("%v", err),
			"LinkedAddress":             linked_address,
			"LinkedAddressID":           linkedAddress.ID,
			"LinkedAddressOwnerAddress": linkedAddress.OwnerAddress,
		}).Errorf("Failed to count payment orders for linked address")
		u.APIResponse(ctx, http.StatusInternalServerError, "error", "Failed to fetch transactions", nil)
		return
	}

	paymentOrders, err := paymentOrderQuery.
		Limit(pageSize).
		Offset(offset).
		WithRecipient().
		WithToken(func(tq *ent.TokenQuery) {
			tq.WithNetwork()
		}).
		All(ctx)
	if err != nil {
		logger.WithFields(logger.Fields{
			"Error":                     fmt.Sprintf("%v", err),
			"LinkedAddress":             linked_address,
			"LinkedAddressID":           linkedAddress.ID,
			"LinkedAddressOwnerAddress": linkedAddress.OwnerAddress,
		}).Errorf("Failed to fetch fetch payment orders for linked address")
		u.APIResponse(ctx, http.StatusInternalServerError, "error", "Failed to fetch transactions", nil)
		return
	}

	orders := make([]types.LinkedAddressTransaction, 0, len(paymentOrders))

	for _, paymentOrder := range paymentOrders {
		institution, err := storage.Client.Institution.
			Query().
			Where(institution.CodeEQ(paymentOrder.Edges.Recipient.Institution)).
			WithFiatCurrency().
			Only(ctx)
		if err != nil {
			logger.WithFields(logger.Fields{
				"Error":                     fmt.Sprintf("%v", err),
				"LinkedAddress":             linked_address,
				"LinkedAddressID":           linkedAddress.ID,
				"LinkedAddressOwnerAddress": linkedAddress.OwnerAddress,
				"PaymentOrderID":            paymentOrder.ID,
			}).Errorf("Failed to get institution for linked address")
			u.APIResponse(ctx, http.StatusInternalServerError, "error", "Failed to fetch payment orders", nil)
			return
		}

		orders = append(orders, types.LinkedAddressTransaction{
			ID:      paymentOrder.ID,
			Amount:  paymentOrder.Amount,
			Token:   paymentOrder.Edges.Token.Symbol,
			Rate:    paymentOrder.Rate,
			Network: paymentOrder.Edges.Token.Edges.Network.Identifier,
			Recipient: types.LinkedAddressTransactionRecipient{
				Currency:          institution.Edges.FiatCurrency.Code,
				Institution:       institution.Name,
				AccountIdentifier: paymentOrder.Edges.Recipient.AccountIdentifier,
				AccountName:       paymentOrder.Edges.Recipient.AccountName,
			},
			FromAddress:   paymentOrder.FromAddress,
			ReturnAddress: paymentOrder.ReturnAddress,
			GatewayID:     paymentOrder.GatewayID,
			TxHash:        paymentOrder.TxHash,
			CreatedAt:     paymentOrder.CreatedAt,
			UpdatedAt:     paymentOrder.UpdatedAt,
			Status:        paymentOrder.Status,
		})
	}

	u.APIResponse(ctx, http.StatusOK, "success", "Transactions fetched successfully", &types.LinkedAddressTransactionList{
		Page:         page,
		PageSize:     pageSize,
		TotalRecords: count,
		Transactions: orders,
	})

}

// verifyWalletSignature verifies the Ethereum signature for wallet verification
func (ctrl *Controller) verifyWalletSignature(walletAddress, signature, nonce string) error {
	sig, err := hex.DecodeString(signature)
	if err != nil {
		return fmt.Errorf("invalid signature: signature is not in the correct format")
	}
	if len(sig) != 65 {
		return fmt.Errorf("invalid signature: signature length is not correct")
	}
	if sig[64] != 27 && sig[64] != 28 {
		return fmt.Errorf("invalid signature: invalid recovery ID")
	}
	sig[64] -= 27

	message := fmt.Sprintf("I accept the KYC Policy and hereby request an identity verification check for %s with nonce %s", walletAddress, nonce)
	prefix := "\x19Ethereum Signed Message:\n" + fmt.Sprint(len(message))
	hash := crypto.Keccak256Hash([]byte(prefix + message))

	sigPublicKeyECDSA, err := crypto.SigToPub(hash.Bytes(), sig)
	if err != nil {
		return fmt.Errorf("invalid signature")
	}
	recoveredAddress := crypto.PubkeyToAddress(*sigPublicKeyECDSA)
	if !strings.EqualFold(recoveredAddress.Hex(), walletAddress) {
		return fmt.Errorf("invalid signature")
	}

	return nil
}

// RequestIDVerification controller requests identity verification details
func (ctrl *Controller) RequestIDVerification(ctx *gin.Context) {
	var payload types.VerificationRequest

	if err := ctx.ShouldBindJSON(&payload); err != nil {
		u.APIResponse(ctx, http.StatusBadRequest, "error",
			"Failed to validate payload", u.GetErrorData(err))
		return
	}

	// Verify signature before proceeding
	if err := ctrl.verifyWalletSignature(payload.WalletAddress, payload.Signature, payload.Nonce); err != nil {
		u.APIResponse(ctx, http.StatusBadRequest, "error", "Invalid signature", fmt.Sprintf("%v", err))
		return
	}

	response, err := ctrl.kycService.RequestVerification(ctx, payload)
	if err != nil {
		switch e := err.(type) {
		case kycErrors.ErrSignatureAlreadyUsed:
			u.APIResponse(ctx, http.StatusBadRequest, "error", "Signature already used for identity verification", nil)
			return
		case kycErrors.ErrAlreadyVerified:
			u.APIResponse(ctx, http.StatusBadRequest, "success", "Failed to request identity verification", e.Error())
			return
		case kycErrors.ErrProviderUnreachable:
			logger.WithFields(logger.Fields{
				"Error":         fmt.Sprintf("%v", e.Err),
				"WalletAddress": payload.WalletAddress,
				"Nonce":         payload.Nonce,
			}).Errorf("Failed to reach identity provider")
			u.APIResponse(ctx, http.StatusBadGateway, "error", "Failed to request identity verification", "Couldn't reach identity provider")
			return
		case kycErrors.ErrProviderResponse:
			logger.WithFields(logger.Fields{
				"Error":         fmt.Sprintf("%v", e.Err),
				"WalletAddress": payload.WalletAddress,
				"Nonce":         payload.Nonce,
			}).Errorf("Invalid response from identity provider")
			u.APIResponse(ctx, http.StatusBadGateway, "error", "Failed to request identity verification", e.Error())
			return
		case kycErrors.ErrDatabase:
			logger.WithFields(logger.Fields{
				"Error":         fmt.Sprintf("%v", e.Err),
				"WalletAddress": payload.WalletAddress,
				"Nonce":         payload.Nonce,
			}).Errorf("Database error during identity verification")
			u.APIResponse(ctx, http.StatusInternalServerError, "error", "Failed to request identity verification", nil)
			return
		default:
			logger.WithFields(logger.Fields{
				"Error":         fmt.Sprintf("%v", err),
				"WalletAddress": payload.WalletAddress,
				"Nonce":         payload.Nonce,
			}).Errorf("Failed to request identity verification")
			u.APIResponse(ctx, http.StatusInternalServerError, "error", "Failed to request identity verification", nil)
			return
		}
	}

	u.APIResponse(ctx, http.StatusOK, "success", "Identity verification requested successfully", response)
}

// GetIDVerificationStatus controller fetches the status of an identity verification request
func (ctrl *Controller) GetIDVerificationStatus(ctx *gin.Context) {
	// Get wallet address from the URL
	walletAddress := ctx.Param("wallet_address")

	response, err := ctrl.kycService.CheckStatus(ctx, walletAddress)
	if err != nil {
		switch err.(type) {
		case kycErrors.ErrNotFound:
			u.APIResponse(ctx, http.StatusNotFound, "error", "No verification request found for this wallet address", nil)
			return
		default:
			logger.WithFields(logger.Fields{
				"Error":         fmt.Sprintf("%v", err),
				"WalletAddress": walletAddress,
			}).Errorf("Failed to fetch identity verification status")
			u.APIResponse(ctx, http.StatusInternalServerError, "error", "Failed to fetch identity verification status", nil)
			return
		}
	}

	u.APIResponse(ctx, http.StatusOK, "success", "Identity verification status fetched successfully", response)
}

// KYCWebhook handles the webhook callback from Smile Identity
func (ctrl *Controller) KYCWebhook(ctx *gin.Context) {
	payload, err := ctx.GetRawData()
	if err != nil {
		logger.Errorf("Error: KYCWebhook: Failed to read webhook payload: %v", err)
		ctx.JSON(http.StatusBadRequest, gin.H{"error": "Invalid payload"})
		return
	}

	err = ctrl.kycService.HandleWebhook(ctx, payload)
	if err != nil {
		logger.WithFields(logger.Fields{
			"Error":   fmt.Sprintf("%v", err),
			"Payload": string(payload),
		}).Errorf("Failed to process webhook for kyc")
		if fmt.Sprintf("%v", err) == "invalid payload" {
			ctx.JSON(http.StatusBadRequest, gin.H{"error": "Invalid payload"})
			return
		}
		if fmt.Sprintf("%v", err) == "invalid signature" {
			ctx.JSON(http.StatusUnauthorized, gin.H{"error": "Invalid signature"})
			return
		}
		ctx.JSON(http.StatusInternalServerError, gin.H{"error": "Failed to process webhook"})
		return
	}

	ctx.JSON(http.StatusOK, gin.H{"message": "Webhook processed successfully"})
}

// SlackInteractionHandler handles Slack interaction requests
func (ctrl *Controller) SlackInteractionHandler(ctx *gin.Context) {
	startTime := time.Now()
	cnfg := config.AuthConfig()

	// Parse form-encoded payload
	payloadStr := ctx.PostForm("payload")
	if payloadStr == "" {
		body, err := ctx.GetRawData()
		if err != nil {
			logger.Errorf("Missing payload and failed to read raw body: %v", err)
			ctx.JSON(http.StatusBadRequest, gin.H{"error": "Missing payload"})
			return
		}
		payloadStr = string(body)
	}

	// Parse JSON payload
	var payload map[string]interface{}
	if err := json.Unmarshal([]byte(payloadStr), &payload); err != nil {
		logger.Errorf("Error parsing Slack interaction payload: %v", err)
		ctx.JSON(http.StatusBadRequest, gin.H{"error": "Error parsing payload"})
		return
	}

	// Handle modal trigger (button clicks)
	if payload["type"] == "block_actions" {
		actions, ok := payload["actions"].([]interface{})
		if !ok || len(actions) == 0 {
			logger.Errorf("Invalid or empty actions in Slack payload: %v", payload)
			ctx.JSON(http.StatusBadRequest, gin.H{"error": "Invalid actions"})
			return
		}

		action, ok := actions[0].(map[string]interface{})
		if !ok {
			logger.Errorf("Invalid action format: %v", actions[0])
			ctx.JSON(http.StatusBadRequest, gin.H{"error": "Invalid action format"})
			return
		}

		actionID, ok := action["action_id"].(string)
		if !ok {
			logger.Errorf("Missing or invalid action_id")
			ctx.JSON(http.StatusBadRequest, gin.H{"error": "Missing action_id"})
			return
		}

		var kybProfileID string
		if strings.HasPrefix(actionID, "approve_kyb_") || strings.HasPrefix(actionID, "reject_kyb_") {
			kybProfileID = actionID[strings.Index(actionID, "_kyb_")+5:] // Extract ID after "approve_kyb_" or "reject_kyb_"
		} else if actionID == "review_kyb" || strings.HasPrefix(actionID, "review_kyb_") {
			if actionID == "review_kyb" {
				kybProfileID, ok = action["value"].(string)
				if !ok {
					logger.Errorf("Missing or invalid value for review_kyb action: %+v", action)
					ctx.JSON(http.StatusBadRequest, gin.H{"error": "Missing action value"})
					return
				}
			} else {
				kybProfileID = actionID[strings.Index(actionID, "_kyb_")+5:] // Handle legacy review_kyb_<id>
			}
		} else if strings.HasPrefix(actionID, "approve_") || strings.HasPrefix(actionID, "reject_") {
			kybProfileID = actionID[strings.Index(actionID, "_")+1:] // Handle legacy approve_<id>, reject_<id>
		} else {
			logger.Errorf("Invalid action_id: %s", actionID)
			ctx.JSON(http.StatusBadRequest, gin.H{"error": "Invalid action_id"})
			return
		}

		// Parse KYB Profile ID as UUID
		kybProfileUUID, err := uuid.Parse(kybProfileID)
		if err != nil {
			logger.Errorf("Invalid KYB Profile ID format: %s, error: %v", kybProfileID, err)
			ctx.JSON(http.StatusBadRequest, gin.H{"error": "Invalid KYB Profile ID format"})
			return
		}

		// Fetch KYB submission details from database
		kybProfile, err := storage.Client.KYBProfile.
			Query().
			Where(kybprofile.IDEQ(kybProfileUUID)).
			WithUser().
			WithBeneficialOwners().
			Only(ctx)
		if err != nil {
			if ent.IsNotFound(err) {
				logger.Errorf("KYB Profile not found: %s", kybProfileID)
				ctx.JSON(http.StatusNotFound, gin.H{"error": "KYB Profile not found"})
				return
			}
			logger.Errorf("Failed to fetch KYB Profile %s: %v", kybProfileID, err)
			ctx.JSON(http.StatusInternalServerError, gin.H{"error": "Failed to fetch KYB Profile"})
			return
		}

		// Extract user details
		var firstName, email string
		if kybProfile.Edges.User != nil {
			firstName = kybProfile.Edges.User.FirstName
			email = kybProfile.Edges.User.Email
		} else {
			logger.Errorf("KYB Profile %s has no associated user", kybProfileID)
			ctx.JSON(http.StatusBadRequest, gin.H{"error": "KYB Profile has no associated user"})
			return
		}

		if email == "" {
			logger.Errorf("Missing email for KYB Profile %s", kybProfileID)
			ctx.JSON(http.StatusBadRequest, gin.H{"error": "Missing email"})
			return
		}
		if firstName == "" {
			logger.Warnf("Missing firstName for KYB Profile %s, using default", kybProfileID)
			firstName = "User"
		}

		// Handle review button - open modal with KYB details
		if actionID == "review_kyb" {
			logger.Infof("Review button clicked for KYB Profile %s", kybProfileID)
			triggerID, ok := payload["trigger_id"].(string)
			if !ok {
				logger.Errorf("Missing trigger_id for modal, KYB Profile ID: %s", kybProfileID)
				ctx.JSON(http.StatusBadRequest, gin.H{"error": "Missing trigger_id"})
				return
			}

			// Build modal content with KYB details
			var blocks []map[string]interface{}
			blocks = append(blocks, map[string]interface{}{
				"type": "section",
				"text": map[string]interface{}{
					"type": "mrkdwn",
					"text": "*KYB Profile Details*",
				},
			})
			blocks = append(blocks, map[string]interface{}{
				"type": "section",
				"text": map[string]interface{}{
					"type": "mrkdwn",
					"text": fmt.Sprintf(
						"*Company Name*: %s\n*Mobile Number*: %s\n*Registered Business Address*: %s\n*Certificate of Incorporation*: %s\n*Articles of Incorporation*: %s\n*Proof of Business Address*: %s",
						kybProfile.CompanyName,
						kybProfile.MobileNumber,
						kybProfile.RegisteredBusinessAddress,
						kybProfile.CertificateOfIncorporationURL,
						kybProfile.ArticlesOfIncorporationURL,
						kybProfile.ProofOfBusinessAddressURL,
					),
				},
			})

			// Add optional fields
			if kybProfile.BusinessLicenseURL != nil {
				blocks = append(blocks, map[string]interface{}{
					"type": "section",
					"text": map[string]interface{}{
						"type": "mrkdwn",
						"text": fmt.Sprintf("*Business License*: %s", *kybProfile.BusinessLicenseURL),
					},
				})
			}
			if kybProfile.AmlPolicyURL != "" {
				blocks = append(blocks, map[string]interface{}{
					"type": "section",
					"text": map[string]interface{}{
						"type": "mrkdwn",
						"text": fmt.Sprintf("*AML Policy*: %s", kybProfile.AmlPolicyURL),
					},
				})
			}
			if kybProfile.KycPolicyURL != nil {
				blocks = append(blocks, map[string]interface{}{
					"type": "section",
					"text": map[string]interface{}{
						"type": "mrkdwn",
						"text": fmt.Sprintf("*KYC Policy*: %s", *kybProfile.KycPolicyURL),
					},
				})
			}

			// Add beneficial owners
			if len(kybProfile.Edges.BeneficialOwners) > 0 {
				blocks = append(blocks, map[string]interface{}{
					"type": "section",
					"text": map[string]interface{}{
						"type": "mrkdwn",
						"text": "*Beneficial Owners*",
					},
				})
				for i, owner := range kybProfile.Edges.BeneficialOwners {
					idType := "Not specified"
					if owner.GovernmentIssuedIDType != "" {
						idType = string(owner.GovernmentIssuedIDType)
					}
					blocks = append(blocks, map[string]interface{}{
						"type": "section",
						"text": map[string]interface{}{
							"type": "mrkdwn",
							"text": fmt.Sprintf(
								"*Owner %d*\n*Full Name*: %s\n*Residential Address*: %s\n*Proof of Address*: %s\n*Government Issued ID*: %s\n*ID Type*: %s\n*Date of Birth*: %s\n*Ownership Percentage*: %.2f%%",
								i+1,
								owner.FullName,
								owner.ResidentialAddress,
								owner.ProofOfResidentialAddressURL,
								owner.GovernmentIssuedIDURL,
								idType,
								owner.DateOfBirth,
								owner.OwnershipPercentage,
							),
						},
					})
				}
			}

			// Add approval confirmation section
			blocks = append(blocks, map[string]interface{}{
				"type": "section",
				"text": map[string]interface{}{
					"type": "mrkdwn",
					"text": "*Review Complete*\n\nIf all information looks correct, click 'Approve' to approve this KYB submission.",
				},
			})

			modal := map[string]interface{}{
				"trigger_id": triggerID,
				"view": map[string]interface{}{
					"type":             "modal",
					"callback_id":      "approve_modal_" + kybProfileID,
					"private_metadata": fmt.Sprintf(`{"email":"%s","kyb_profile_id":"%s","firstName":"%s"}`, email, kybProfileID, firstName),
					"title": map[string]interface{}{
						"type": "plain_text",
						"text": "KYB Review",
					},
					"submit": map[string]interface{}{
						"type": "plain_text",
						"text": "Approve",
					},
					"blocks": blocks,
				},
			}

			jsonPayload, err := json.Marshal(modal)
			if err != nil {
				logger.Errorf("Failed to marshal modal payload for KYB Profile %s: %v", kybProfileID, err)
				ctx.JSON(http.StatusInternalServerError, gin.H{"error": "Failed to create modal"})
				return
			}

			client := &http.Client{Timeout: 5 * time.Second}
			req, err := http.NewRequest("POST", "https://slack.com/api/views.open", bytes.NewBuffer(jsonPayload))
			if err != nil {
				logger.Errorf("Failed to create Slack API request for KYB Profile %s: %v", kybProfileID, err)
				ctx.JSON(http.StatusInternalServerError, gin.H{"error": "Failed to create modal request"})
				return
			}
			req.Header.Set("Content-Type", "application/json")
			if cnfg.SlackBotToken == "" {
				logger.Errorf("Slack bot token not configured for KYB Profile %s", kybProfileID)
				ctx.JSON(http.StatusInternalServerError, gin.H{"error": "Slack bot token not configured"})
				return
			}
			if !strings.HasPrefix(cnfg.SlackBotToken, "xoxb-") {
				logger.Errorf("Invalid Slack bot token format for KYB Profile %s", kybProfileID)
				ctx.JSON(http.StatusInternalServerError, gin.H{"error": "Invalid Slack bot token format"})
				return
			}
			req.Header.Set("Authorization", "Bearer "+cnfg.SlackBotToken)

			resp, err := client.Do(req)
			if err != nil {
				logger.Errorf("Failed to open Slack modal for KYB Profile %s: %v", kybProfileID, err)
				ctx.JSON(http.StatusInternalServerError, gin.H{"error": "Failed to open modal"})
				return
			}
			defer resp.Body.Close()

			body, _ := io.ReadAll(resp.Body)
			var s struct {
				OK    bool   `json:"ok"`
				Error string `json:"error"`
			}
			_ = json.Unmarshal(body, &s)
			if resp.StatusCode != http.StatusOK || !s.OK {
				logger.Errorf("Slack views.open failed for KYB %s. status=%d ok=%v err=%s body=%s", kybProfileID, resp.StatusCode, s.OK, s.Error, string(body))
				ctx.JSON(http.StatusInternalServerError, gin.H{"error": "Failed to open modal"})
				return
			}

			ctx.JSON(http.StatusOK, gin.H{})
			return
		}

		// Handle reject button (from initial notification or modal) - open modal
		if strings.HasPrefix(actionID, "reject_") || strings.HasPrefix(actionID, "reject_kyb_") {
			logger.Infof("Reject button clicked for KYB Profile %s, action: %+v", kybProfileID, action)
			triggerID, ok := payload["trigger_id"].(string)
			if !ok {
				logger.Errorf("Missing trigger_id for modal, KYB Profile ID: %s", kybProfileID)
				ctx.JSON(http.StatusBadRequest, gin.H{"error": "Missing trigger_id"})
				return
			}

			modal := map[string]interface{}{
				"trigger_id": triggerID,
				"view": map[string]interface{}{
					"type":             "modal",
					"callback_id":      "reject_modal_" + kybProfileID,
					"private_metadata": fmt.Sprintf(`{"email":"%s","kyb_profile_id":"%s","firstName":"%s"}`, email, kybProfileID, firstName),
					"title": map[string]interface{}{
						"type": "plain_text",
						"text": "Reject KYB Submission",
					},
					"submit": map[string]interface{}{
						"type": "plain_text",
						"text": "Submit",
					},
					"blocks": []map[string]interface{}{
						{
							"type":     "input",
							"block_id": "reason_block",
							"element": map[string]interface{}{
								"type":      "static_select",
								"action_id": "reason_select",
								"placeholder": map[string]interface{}{
									"type": "plain_text",
									"text": "Select a reason",
								},
								"options": []map[string]interface{}{
									{
										"text": map[string]interface{}{
											"type": "plain_text",
											"text": "Incomplete or falsified documentation",
										},
										"value": "Incomplete or falsified documentation",
									},
									{
										"text": map[string]interface{}{
											"type": "plain_text",
											"text": "Unverifiable business identity",
										},
										"value": "Unverifiable business identity",
									},
									{
										"text": map[string]interface{}{
											"type": "plain_text",
											"text": "Sanctions or watchlist hits",
										},
										"value": "Sanctions or watchlist hits",
									},
									{
										"text": map[string]interface{}{
											"type": "plain_text",
											"text": "Inability to identify beneficial owners (UBOs)",
										},
										"value": "Inability to identify beneficial owners (UBOs)",
									},
									{
										"text": map[string]interface{}{
											"type": "plain_text",
											"text": "Inconsistent business details across documents",
										},
										"value": "Inconsistent business details across documents",
									},
								},
							},
							"label": map[string]interface{}{
								"type": "plain_text",
								"text": "Reason for Rejection",
							},
						},
						{
							"type":     "input",
							"block_id": "comment_block",
							"element": map[string]interface{}{
								"type":      "plain_text_input",
								"action_id": "comment_input",
								"multiline": true,
								"placeholder": map[string]interface{}{
									"type": "plain_text",
									"text": "Add any additional comments or details...",
								},
							},
							"label": map[string]interface{}{
								"type": "plain_text",
								"text": "Rejection Comment",
							},
							"optional": true,
						},
					},
				},
			}

			jsonPayload, err := json.Marshal(modal)
			if err != nil {
				logger.Errorf("Failed to marshal modal payload for KYB Profile %s: %v", kybProfileID, err)
				ctx.JSON(http.StatusInternalServerError, gin.H{"error": "Failed to create modal"})
				return
			}

			client := &http.Client{Timeout: 5 * time.Second}
			req, err := http.NewRequest("POST", "https://slack.com/api/views.open", bytes.NewBuffer(jsonPayload))
			if err != nil {
				logger.Errorf("Failed to create Slack API request for KYB Profile %s: %v", kybProfileID, err)
				ctx.JSON(http.StatusInternalServerError, gin.H{"error": "Failed to create modal request"})
				return
			}
			req.Header.Set("Content-Type", "application/json")
			cnfg := config.AuthConfig()
			if cnfg.SlackBotToken == "" {
				logger.Errorf("Slack bot token not configured for KYB Profile %s", kybProfileID)
				ctx.JSON(http.StatusInternalServerError, gin.H{"error": "Slack bot token not configured"})
				return
			}
			req.Header.Set("Authorization", "Bearer "+cnfg.SlackBotToken)

			resp, err := client.Do(req)
			if err != nil {
				logger.Errorf("Failed to open Slack modal for KYB Profile %s: %v", kybProfileID, err)
				ctx.JSON(http.StatusInternalServerError, gin.H{"error": "Failed to open modal"})
				return
			}
			defer resp.Body.Close()

			body, _ := io.ReadAll(resp.Body)
			var s struct {
				OK    bool   `json:"ok"`
				Error string `json:"error"`
			}
			_ = json.Unmarshal(body, &s)
			if resp.StatusCode != http.StatusOK || !s.OK {
				logger.Errorf("Slack views.open failed for KYB %s. status=%d ok=%v err=%s body=%s", kybProfileID, resp.StatusCode, s.OK, s.Error, string(body))
				ctx.JSON(http.StatusInternalServerError, gin.H{"error": "Failed to open modal"})
				return
			}

			ctx.JSON(http.StatusOK, gin.H{})
			return
		}

<<<<<<< HEAD
		if strings.HasPrefix(actionID, "approve_") {
			if ctrl.isActionProcessed(kybProfileID, "approve") || ctrl.isActionProcessed(kybProfileID, "reject") {
				logger.Warnf("Action already processed for KYB Profile %s", kybProfileID)
				ctx.JSON(http.StatusOK, gin.H{"text": "This submission has already been processed."})
				return
			}

			// Mark as processed immediately
			ctrl.markActionProcessed(kybProfileID, "approve")

			// Respond immediately to Slack to remove loading state
			responseURL, _ := payload["response_url"].(string)
			if responseURL != "" {
				go func() {
					message := map[string]interface{}{
						"replace_original": true,
						"text":             fmt.Sprintf("✅ *APPROVED* - KYB submission for %s (%s) from %s has been approved.", firstName, email, kybProfile.CompanyName),
					}
					jsonPayload, _ := json.Marshal(message)
					if _, err := http.Post(responseURL, "application/json", bytes.NewBuffer(jsonPayload)); err != nil {
						logger.Errorf("Failed to post response to URL: %v", err)
					}
				}()
			}

			// Send immediate response to Slack
			ctx.JSON(http.StatusOK, gin.H{"text": "Approving submission..."})

			// Update User KYB status
			_, err := storage.Client.User.
				Update().
				Where(user.IDEQ(kybProfile.Edges.User.ID)).
				SetKybVerificationStatus(user.KybVerificationStatusApproved).
				Save(ctx)
			if err != nil {
				logger.Errorf("Failed to approve KYB for user %s (KYB Profile %s): %v", email, kybProfileID, err)
				ctx.JSON(http.StatusInternalServerError, gin.H{"error": "Failed to update user KYB status"})
				return
			}

			// Update KYB Profile status and clear rejection comment
			_, err = storage.Client.KYBProfile.
				Update().
				Where(kybprofile.IDEQ(kybProfileUUID)).
				ClearKybRejectionComment().
				Save(ctx)
			if err != nil {
				logger.Errorf("Failed to update KYB Profile status %s: %v", kybProfileID, err)
			}

			// Send approval email
			resp, err := ctrl.emailService.SendKYBApprovalEmail(ctx, email, firstName)
			if err != nil {
				logger.Errorf("Failed to send KYB approval email to %s (KYB Profile %s): %v, response: %+v", email, kybProfileID, err, resp)
			} else {
				logger.Infof("KYB approval email sent successfully to %s (KYB Profile %s), message ID: %s", email, kybProfileID, resp.Id)
			}

			// Send Slack feedback notification
			err = ctrl.slackService.SendActionFeedbackNotification(firstName, email, kybProfileID, "approve", "")
			if err != nil {
				logger.Warnf("Failed to send Slack feedback notification for KYB Profile %s: %v", kybProfileID, err)
			}

			logger.Infof("Processed Slack approve interaction in %v", time.Since(startTime))
			return
		}

=======
>>>>>>> 793c80d6
		ctx.JSON(http.StatusBadRequest, gin.H{"error": "Unknown action"})
		return
	}

	// Handle modal submission
	if payload["type"] == "view_submission" {
		view, ok := payload["view"].(map[string]interface{})
		if !ok {
			logger.Errorf("Invalid view format in payload")
			ctx.JSON(http.StatusBadRequest, gin.H{"error": "Invalid view format"})
			return
		}
		callbackID, ok := view["callback_id"].(string)
		if !ok {
			logger.Errorf("Missing callback_id in view")
			ctx.JSON(http.StatusBadRequest, gin.H{"error": "Missing callback_id"})
			return
		}

		if strings.HasPrefix(callbackID, "reject_modal_") {
			kybProfileID := callbackID[len("reject_modal_"):]

			// Check if this is a resubmission by looking at the user's current KYB status
			kybProfileUUID, err := uuid.Parse(kybProfileID)
			if err != nil {
				logger.Errorf("Invalid KYB Profile ID format for rejection: %s, error: %v", kybProfileID, err)
				ctx.JSON(http.StatusBadRequest, gin.H{"error": "Invalid KYB Profile ID format"})
				return
			}

			// Check current KYB status to determine if this is a resubmission
			kyb, qerr := storage.Client.KYBProfile.
				Query().
				Where(kybprofile.IDEQ(kybProfileUUID)).
				WithUser().
				Only(ctx)
			if qerr != nil || kyb.Edges.User == nil {
				logger.Errorf("Failed to resolve KYB profile %s: %v", kybProfileID, qerr)
				ctx.JSON(http.StatusInternalServerError, gin.H{"error": "Failed to resolve KYB profile"})
				return
			}

			// Allow processing if user status is rejected (resubmission) or if not already processed
			userStatus := kyb.Edges.User.KybVerificationStatus
			isResubmission := userStatus == user.KybVerificationStatusRejected

			if !isResubmission && (ctrl.isActionProcessed(kybProfileID, "approve") || ctrl.isActionProcessed(kybProfileID, "reject")) {
				logger.Warnf("Action already processed for KYB Profile %s", kybProfileID)
				ctx.JSON(http.StatusOK, gin.H{"text": "This submission has already been processed."})
				return
			}

			// Mark as processed immediately
			ctrl.markActionProcessed(kybProfileID, "reject")

			// Extract selected reason
			state, ok := view["state"].(map[string]interface{})
			if !ok {
				logger.Errorf("Invalid state in view for KYB Profile %s", kybProfileID)
				ctx.JSON(http.StatusBadRequest, gin.H{"error": "Invalid state"})
				return
			}
			values, ok := state["values"].(map[string]interface{})
			if !ok {
				logger.Errorf("Invalid values in state for KYB Profile %s", kybProfileID)
				ctx.JSON(http.StatusBadRequest, gin.H{"error": "Invalid values"})
				return
			}
			reasonBlock, ok := values["reason_block"].(map[string]interface{})
			if !ok {
				logger.Errorf("Invalid reason_block in values for KYB Profile %s", kybProfileID)
				ctx.JSON(http.StatusBadRequest, gin.H{"error": "Invalid reason_block"})
				return
			}
			reasonSelect, ok := reasonBlock["reason_select"].(map[string]interface{})
			if !ok {
				logger.Errorf("Invalid reason_select in reason_block for KYB Profile %s", kybProfileID)
				ctx.JSON(http.StatusBadRequest, gin.H{"error": "Invalid reason_select"})
				return
			}
			selectedReason, ok := reasonSelect["selected_option"].(map[string]interface{})
			if !ok {
				logger.Errorf("No reason selected for KYB Profile %s", kybProfileID)
				ctx.JSON(http.StatusBadRequest, gin.H{"error": "No reason selected"})
				return
			}
			reasonForDecline, ok := selectedReason["value"].(string)
			if !ok {
				logger.Errorf("Invalid reason value for KYB Profile %s", kybProfileID)
				ctx.JSON(http.StatusBadRequest, gin.H{"error": "Invalid reason value"})
				return
			}

			// Extract comment (optional)
			var rejectionComment string
			if commentBlock, exists := values["comment_block"].(map[string]interface{}); exists {
				if commentInput, exists := commentBlock["comment_input"].(map[string]interface{}); exists {
					if commentValue, exists := commentInput["value"].(string); exists {
						rejectionComment = strings.TrimSpace(commentValue)
					}
				}
			}

			// Extract email and firstName from private_metadata
			privateMetadata, ok := view["private_metadata"].(string)
			if !ok {
				logger.Errorf("Missing private_metadata in view for KYB Profile %s", kybProfileID)
				ctx.JSON(http.StatusBadRequest, gin.H{"error": "Missing private_metadata"})
				return
			}
			var metadata map[string]interface{}
			if err := json.Unmarshal([]byte(privateMetadata), &metadata); err != nil {
				logger.Errorf("Error parsing private_metadata for KYB Profile %s: %v", kybProfileID, err)
				ctx.JSON(http.StatusBadRequest, gin.H{"error": "Invalid metadata"})
				return
			}
			email, ok := metadata["email"].(string)
			if !ok || email == "" {
				logger.Errorf("Missing email in private_metadata for KYB Profile %s", kybProfileID)
				ctx.JSON(http.StatusBadRequest, gin.H{"error": "Missing email in metadata"})
				return
			}
			firstName, ok := metadata["firstName"].(string)
			if !ok {
				logger.Warnf("Missing firstName in private_metadata for KYB Profile %s; using default", kybProfileID)
				firstName = "User"
			}

			// KYB Profile UUID already parsed above

			// Update User KYB status
			_, err = storage.Client.User.
				Update().
				Where(user.EmailEQ(email)).
				SetKybVerificationStatus(user.KybVerificationStatusRejected).
				Save(ctx)
			if err != nil {
				logger.Errorf("Failed to reject KYB for user %s (KYB Profile %s): %v", email, kybProfileID, err)
				ctx.JSON(http.StatusInternalServerError, gin.H{"error": "Failed to update user KYB status"})
				return
			}

			// Combine reason and comment for storage
			var finalRejectionComment string
			if rejectionComment != "" {
				finalRejectionComment = fmt.Sprintf("%s::%s", reasonForDecline, rejectionComment)
			} else {
				finalRejectionComment = reasonForDecline
			}

			// Update KYB Profile with rejection comment
			_, err = storage.Client.KYBProfile.
				Update().
				Where(kybprofile.IDEQ(kybProfileUUID)).
				SetKybRejectionComment(finalRejectionComment).
				Save(ctx)
			if err != nil {
				logger.Errorf("Failed to update KYB Profile with rejection comment %s: %v", kybProfileID, err)
			}

			// Send rejection email
			resp, err := ctrl.emailService.SendKYBRejectionEmail(ctx, email, firstName, reasonForDecline)
			if err != nil {
				logger.Errorf("Failed to send KYB rejection email to %s (KYB Profile %s): %v, response: %+v", email, kybProfileID, err, resp)
			} else {
				logger.Infof("KYB rejection email sent successfully to %s (KYB Profile %s), message ID: %s", email, kybProfileID, resp.Id)
			}

			// Send Slack feedback notification
			err = ctrl.slackService.SendActionFeedbackNotification(firstName, email, kybProfileID, "reject", finalRejectionComment)
			if err != nil {
				logger.Warnf("Failed to send Slack feedback notification for KYB Profile %s: %v", kybProfileID, err)
			}

			logger.Infof("Processed Slack modal submission for rejection in %v", time.Since(startTime))
			return
		}

		if strings.HasPrefix(callbackID, "approve_modal_") {
			kybProfileID := callbackID[len("approve_modal_"):]

			// Check if this is a resubmission by looking at the user's current KYB status
			kybProfileUUID, err := uuid.Parse(kybProfileID)
			if err != nil {
				logger.Errorf("Invalid KYB Profile ID format for approval: %s, error: %v", kybProfileID, err)
				ctx.JSON(http.StatusBadRequest, gin.H{"error": "Invalid KYB Profile ID format"})
				return
			}

			// Check current KYB status to determine if this is a resubmission
			kyb, qerr := storage.Client.KYBProfile.
				Query().
				Where(kybprofile.IDEQ(kybProfileUUID)).
				WithUser().
				Only(ctx)
			if qerr != nil || kyb.Edges.User == nil {
				logger.Errorf("Failed to resolve KYB profile %s: %v", kybProfileID, qerr)
				ctx.JSON(http.StatusInternalServerError, gin.H{"error": "Failed to resolve KYB profile"})
				return
			}

			// Allow processing if user status is rejected (resubmission) or if not already processed
			userStatus := kyb.Edges.User.KybVerificationStatus
			isResubmission := userStatus == user.KybVerificationStatusRejected

			if !isResubmission && (ctrl.isActionProcessed(kybProfileID, "approve") || ctrl.isActionProcessed(kybProfileID, "reject")) {
				logger.Warnf("Action already processed for KYB Profile %s", kybProfileID)
				ctx.JSON(http.StatusOK, gin.H{"text": "This submission has already been processed."})
				return
			}

			// Mark as processed immediately
			ctrl.markActionProcessed(kybProfileID, "approve")

			// Extract email and firstName from private_metadata
			privateMetadata, ok := view["private_metadata"].(string)
			if !ok {
				logger.Errorf("Missing private_metadata in view for KYB Profile %s", kybProfileID)
				ctx.JSON(http.StatusBadRequest, gin.H{"error": "Missing private_metadata"})
				return
			}
			var metadata map[string]interface{}
			if err := json.Unmarshal([]byte(privateMetadata), &metadata); err != nil {
				logger.Errorf("Error parsing private_metadata for KYB Profile %s: %v", kybProfileID, err)
				ctx.JSON(http.StatusBadRequest, gin.H{"error": "Invalid metadata"})
				return
			}
			email, ok := metadata["email"].(string)
			if !ok || email == "" {
				logger.Errorf("Missing email in private_metadata for KYB Profile %s", kybProfileID)
				ctx.JSON(http.StatusBadRequest, gin.H{"error": "Missing email in metadata"})
				return
			}
			firstName, ok := metadata["firstName"].(string)
			if !ok {
				logger.Warnf("Missing firstName in private_metadata for KYB Profile %s; using default", kybProfileID)
				firstName = "User"
			}

			// Update User KYB status using the already fetched KYB profile
			_, err = storage.Client.User.
				UpdateOneID(kyb.Edges.User.ID).
				SetKybVerificationStatus(user.KybVerificationStatusApproved).
				Save(ctx)
			if err != nil {
				logger.Errorf("Failed to approve KYB for user %s (KYB Profile %s): %v", email, kybProfileID, err)
				ctx.JSON(http.StatusInternalServerError, gin.H{"error": "Failed to update user KYB status"})
				return
			}

			// Update KYB Profile status and clear rejection comment
			_, err = storage.Client.KYBProfile.
				Update().
				Where(kybprofile.IDEQ(kybProfileUUID)).
				ClearKybRejectionComment().
				Save(ctx)
			if err != nil {
				logger.Errorf("Failed to update KYB Profile status %s: %v", kybProfileID, err)
			}

			// Send approval email
			resp, err := ctrl.emailService.SendKYBApprovalEmail(ctx, email, firstName)
			if err != nil {
				logger.Errorf("Failed to send KYB approval email to %s (KYB Profile %s): %v, response: %+v", email, kybProfileID, err, resp)
			} else {
				logger.Infof("KYB approval email sent successfully to %s (KYB Profile %s), message ID: %s", email, kybProfileID, resp.Id)
			}

			// Send Slack feedback notification
			approvalReason := "KYB submission approved successfully"
			err = ctrl.slackService.SendActionFeedbackNotification(firstName, email, kybProfileID, "approve", approvalReason)
			if err != nil {
				logger.Warnf("Failed to send Slack feedback notification for KYB Profile %s: %v", kybProfileID, err)
			}

			logger.Infof("Processed Slack modal submission for approval in %v", time.Since(startTime))
			return
		}

		ctx.JSON(http.StatusBadRequest, gin.H{"error": "Unknown callback_id"})
		return
	}
	ctx.JSON(http.StatusBadRequest, gin.H{"error": "Unknown payload type"})
}

// isActionProcessed checks if an action has already been processed
func (ctrl *Controller) isActionProcessed(submissionID, actionType string) bool {
	ctrl.actionMutex.RLock()
	defer ctrl.actionMutex.RUnlock()
	key := fmt.Sprintf("%s_%s", submissionID, actionType)
	return ctrl.processedActions[key]
}

// markActionProcessed marks an action as processed
func (ctrl *Controller) markActionProcessed(submissionID, actionType string) {
	ctrl.actionMutex.Lock()
	defer ctrl.actionMutex.Unlock()
	key := fmt.Sprintf("%s_%s", submissionID, actionType)
	ctrl.processedActions[key] = true
}

// clearActionProcessed clears all processed actions for a submission ID (used for resubmissions)
func (ctrl *Controller) clearActionProcessed(submissionID string) {
	ctrl.actionMutex.Lock()
	defer ctrl.actionMutex.Unlock()
	// Remove both approve and reject entries for this submission
	delete(ctrl.processedActions, fmt.Sprintf("%s_%s", submissionID, "approve"))
	delete(ctrl.processedActions, fmt.Sprintf("%s_%s", submissionID, "reject"))
}

// HandleKYBSubmission handles the POST request for KYB submission
func (ctrl *Controller) HandleKYBSubmission(ctx *gin.Context) {
	var input types.KYBSubmissionInput
	if err := ctx.ShouldBindJSON(&input); err != nil {
		logger.WithFields(logger.Fields{
			"Error": fmt.Sprintf("%v", err),
		}).Errorf("Error: Failed to bind KYB submission input")
		u.APIResponse(ctx, http.StatusBadRequest, "error", "Invalid input", err.Error())
		return
	}

	// Validate that user has agreed to Paycrest terms
	if !input.IAcceptTerms {
		u.APIResponse(ctx, http.StatusBadRequest, "error", "Kindly accept the terms and conditions to proceed", nil)
		return
	}

	// Get user ID from the context
	userIDValue, exists := ctx.Get("user_id")
	if !exists {
		u.APIResponse(ctx, http.StatusUnauthorized, "error", "User not authenticated", nil)
		return
	}

	// Validate user ID
	userID, err := uuid.Parse(userIDValue.(string))
	if err != nil {
		u.APIResponse(ctx, http.StatusUnauthorized, "error", "Invalid user ID", nil)
		return
	}

	// Fetch user record
	userRecord, err := storage.Client.User.
		Query().
		Where(user.IDEQ(userID)).
		Only(ctx)
	if err != nil {
		if ent.IsNotFound(err) {
			u.APIResponse(ctx, http.StatusNotFound, "error", "User not found", nil)
			return
		}
		logger.WithFields(logger.Fields{
			"Error":  fmt.Sprintf("%v", err),
			"UserID": userID,
		}).Error("Error: Failed to query user")
		u.APIResponse(ctx, http.StatusInternalServerError, "error", "Failed to process request", nil)
		return
	}

	// Check if user already has a KYB submission and get the user's status
	existingSubmission, err := storage.Client.KYBProfile.
		Query().
		Where(kybprofile.HasUserWith(user.IDEQ(userRecord.ID))).
		WithUser().
		Only(ctx)
	if err != nil && !ent.IsNotFound(err) {
		logger.WithFields(logger.Fields{
			"Error":  fmt.Sprintf("%v", err),
			"UserID": userID,
		}).Errorf("Error: Failed to check existing KYB submission")
		u.APIResponse(ctx, http.StatusInternalServerError, "error", "Failed to process request", nil)
		return
	}

	// If user has existing submission, check the status
	if existingSubmission != nil {
		userStatus := existingSubmission.Edges.User.KybVerificationStatus
		if userStatus == user.KybVerificationStatusPending || userStatus == user.KybVerificationStatusApproved {
			u.APIResponse(ctx, http.StatusConflict, "error", "KYB submission already submitted for this user", nil)
			return
		}
		// If status is rejected, allow resubmission by updating the existing record
	}

	// --- Begin Transaction ---
	tx, err := storage.Client.Tx(ctx)
	if err != nil {
		logger.WithFields(logger.Fields{
			"Error":  fmt.Sprintf("%v", err),
			"UserID": userID,
		}).Errorf("Error: Failed to start transaction")
		u.APIResponse(ctx, http.StatusInternalServerError, "error", "Failed to process request", nil)
		return
	}
	defer func() {
		if p := recover(); p != nil {
			if err := tx.Rollback(); err != nil {
				logger.Errorf("Failed to rollback transaction during panic: %v", err)
			}
			panic(p)
		}
	}()

	var kybSubmission *ent.KYBProfile

	if existingSubmission != nil {
		// Update existing rejected submission
		updateBuilder := tx.KYBProfile.
			UpdateOneID(existingSubmission.ID).
			SetMobileNumber(input.MobileNumber).
			SetCompanyName(input.CompanyName).
			SetRegisteredBusinessAddress(input.RegisteredBusinessAddress).
			SetCertificateOfIncorporationURL(input.CertificateOfIncorporationUrl).
			SetArticlesOfIncorporationURL(input.ArticlesOfIncorporationUrl).
			SetProofOfBusinessAddressURL(input.ProofOfBusinessAddressUrl)
			// Note: Rejection comment will be cleared when admin approves the resubmission

		if input.BusinessLicenseUrl != nil {
			updateBuilder = updateBuilder.SetBusinessLicenseURL(*input.BusinessLicenseUrl)
		} else {
			updateBuilder = updateBuilder.ClearBusinessLicenseURL()
		}
		if input.AmlPolicyUrl != nil {
			updateBuilder = updateBuilder.SetAmlPolicyURL(*input.AmlPolicyUrl)
		} else {
			updateBuilder = updateBuilder.SetAmlPolicyURL("")
		}
		if input.KycPolicyUrl != nil {
			updateBuilder = updateBuilder.SetKycPolicyURL(*input.KycPolicyUrl)
		} else {
			updateBuilder = updateBuilder.ClearKycPolicyURL()
		}

		kybSubmission, err = updateBuilder.Save(ctx)
	} else {
		// Create new submission
		kybBuilder := tx.KYBProfile.
			Create().
			SetMobileNumber(input.MobileNumber).
			SetCompanyName(input.CompanyName).
			SetRegisteredBusinessAddress(input.RegisteredBusinessAddress).
			SetCertificateOfIncorporationURL(input.CertificateOfIncorporationUrl).
			SetArticlesOfIncorporationURL(input.ArticlesOfIncorporationUrl).
			SetProofOfBusinessAddressURL(input.ProofOfBusinessAddressUrl).
			SetUserID(userRecord.ID)

		if input.BusinessLicenseUrl != nil {
			kybBuilder.SetBusinessLicenseURL(*input.BusinessLicenseUrl)
		}
		if input.AmlPolicyUrl != nil {
			kybBuilder.SetAmlPolicyURL(*input.AmlPolicyUrl)
		}
		if input.KycPolicyUrl != nil {
			kybBuilder.SetKycPolicyURL(*input.KycPolicyUrl)
		}

		kybSubmission, err = kybBuilder.Save(ctx)
	}
	if err != nil {
		if rollbackErr := tx.Rollback(); rollbackErr != nil {
			logger.Errorf("Failed to rollback transaction: %v", rollbackErr)
		}
		logger.WithFields(logger.Fields{
			"Error":  fmt.Sprintf("%v", err),
			"UserID": userID,
		}).Errorf("Error: Failed to save KYB submission: %v", err)
		u.APIResponse(ctx, http.StatusInternalServerError, "error", "Failed to save KYB submission", nil)
		return
	}

	// Handle beneficial owners
	if existingSubmission != nil {
		// Delete existing beneficial owners for update
		_, err = tx.BeneficialOwner.
			Delete().
			Where(beneficialowner.HasKybProfileWith(kybprofile.IDEQ(kybSubmission.ID))).
			Exec(ctx)
		if err != nil {
			if rollbackErr := tx.Rollback(); rollbackErr != nil {
				logger.Errorf("Failed to rollback transaction: %v", rollbackErr)
			}
			logger.WithFields(logger.Fields{
				"Error":  fmt.Sprintf("%v", err),
				"UserID": userID,
			}).Errorf("Error: Failed to delete existing beneficial owners")
			u.APIResponse(ctx, http.StatusInternalServerError, "error", "Failed to update beneficial owners", nil)
			return
		}
	}

	// Create new beneficial owners
	for _, owner := range input.BeneficialOwners {
		_, err := tx.BeneficialOwner.
			Create().
			SetFullName(owner.FullName).
			SetResidentialAddress(owner.ResidentialAddress).
			SetProofOfResidentialAddressURL(owner.ProofOfResidentialAddressUrl).
			SetGovernmentIssuedIDURL(owner.GovernmentIssuedIdUrl).
			SetDateOfBirth(owner.DateOfBirth).
			SetOwnershipPercentage(owner.OwnershipPercentage).
			SetGovernmentIssuedIDType(beneficialowner.GovernmentIssuedIDType(owner.GovernmentIssuedIdType)).
			SetKybProfileID(kybSubmission.ID).
			Save(ctx)
		if err != nil {
			if rollbackErr := tx.Rollback(); rollbackErr != nil {
				logger.Errorf("Failed to rollback transaction: %v", rollbackErr)
			}
			logger.WithFields(logger.Fields{
				"Error":  fmt.Sprintf("%v", err),
				"UserID": userID,
			}).Errorf("Error: Failed to save beneficial owner")
			u.APIResponse(ctx, http.StatusInternalServerError, "error", "Failed to save beneficial owner", nil)
			return
		}
	}

	// Update user's KYB verification status to pending
	_, err = tx.User.
		Update().
		Where(user.IDEQ(userRecord.ID)).
		SetKybVerificationStatus(user.KybVerificationStatusPending).
		Save(ctx)
	if err != nil {
		if rollbackErr := tx.Rollback(); rollbackErr != nil {
			logger.Errorf("Failed to rollback transaction: %v", rollbackErr)
		}
		logger.WithFields(logger.Fields{
			"Error":  fmt.Sprintf("%v", err),
			"UserID": userID,
		}).Errorf("Error: Failed to update user KYB verification status")
		u.APIResponse(ctx, http.StatusInternalServerError, "error", "Failed to update user KYB verification status", nil)
		return
	}

	// Clear any cached action processing for this KYB profile to allow resubmission processing
	ctrl.clearActionProcessed(kybSubmission.ID.String())

	// Commit transaction
	if err := tx.Commit(); err != nil {
		logger.WithFields(logger.Fields{
			"Error":  fmt.Sprintf("%v", err),
			"UserID": userID,
		}).Errorf("Error: Failed to commit transaction")
		u.APIResponse(ctx, http.StatusInternalServerError, "error", "Failed to process request", nil)
		return
	}

	// ✅ Send Slack notification (outside transaction)
	err = ctrl.slackService.SendSubmissionNotification(userRecord.FirstName, userRecord.Email, kybSubmission.ID.String())
	if err != nil {
		logger.Errorf("Webhook log: Error sending Slack notification for submission %s: %v", kybSubmission.ID, err)
		u.APIResponse(ctx, http.StatusInternalServerError, "error", "Error sending Slack notification", nil)
		return
	}

	// Determine response message based on whether it's an update or new submission
	var message string
	if existingSubmission != nil {
		message = "KYB submission updated successfully"
	} else {
		message = "KYB submission submitted successfully"
	}

	u.APIResponse(ctx, http.StatusCreated, "success", message, gin.H{
		"submission_id": kybSubmission.ID,
	})
}

// GetKYBDocuments retrieves KYB documents for rejected users
func (ctrl *Controller) GetKYBDocuments(ctx *gin.Context) {
	// Get user ID from the context
	userIDValue, exists := ctx.Get("user_id")
	if !exists {
		u.APIResponse(ctx, http.StatusUnauthorized, "error", "User not authenticated", nil)
		return
	}

	// Validate user ID
	userID, err := uuid.Parse(userIDValue.(string))
	if err != nil {
		u.APIResponse(ctx, http.StatusUnauthorized, "error", "Invalid user ID", nil)
		return
	}

	// Fetch user record
	userRecord, err := storage.Client.User.
		Query().
		Where(user.IDEQ(userID)).
		Only(ctx)
	if err != nil {
		if ent.IsNotFound(err) {
			u.APIResponse(ctx, http.StatusNotFound, "error", "User not found", nil)
			return
		}
		logger.WithFields(logger.Fields{
			"Error":  fmt.Sprintf("%v", err),
			"UserID": userID,
		}).Error("Error: Failed to query user")
		u.APIResponse(ctx, http.StatusInternalServerError, "error", "Failed to process request", nil)
		return
	}

	// Only return documents if status is rejected
	if userRecord.KybVerificationStatus != user.KybVerificationStatusRejected {
		u.APIResponse(ctx, http.StatusForbidden, "error", "Documents only available for rejected submissions", nil)
		return
	}

	// Fetch KYB profile with beneficial owners
	kybProfile, err := storage.Client.KYBProfile.
		Query().
		Where(kybprofile.HasUserWith(user.IDEQ(userRecord.ID))).
		WithBeneficialOwners().
		Only(ctx)
	if err != nil {
		if ent.IsNotFound(err) {
			u.APIResponse(ctx, http.StatusNotFound, "error", "No KYB submission found", nil)
			return
		}
		logger.WithFields(logger.Fields{
			"Error":  fmt.Sprintf("%v", err),
			"UserID": userID,
		}).Error("Error: Failed to fetch KYB profile")
		u.APIResponse(ctx, http.StatusInternalServerError, "error", "Failed to fetch documents", nil)
		return
	}

	// Return structured data for frontend
	response := types.KYBDocumentsResponse{
		MobileNumber:                  kybProfile.MobileNumber,
		CompanyName:                   kybProfile.CompanyName,
		RegisteredBusinessAddress:     kybProfile.RegisteredBusinessAddress,
		CertificateOfIncorporationUrl: kybProfile.CertificateOfIncorporationURL,
		ArticlesOfIncorporationUrl:    kybProfile.ArticlesOfIncorporationURL,
		BusinessLicenseUrl:            kybProfile.BusinessLicenseURL,
		ProofOfBusinessAddressUrl:     kybProfile.ProofOfBusinessAddressURL,
		AmlPolicyUrl:                  &kybProfile.AmlPolicyURL,
		KycPolicyUrl:                  kybProfile.KycPolicyURL,
		BeneficialOwners:              make([]types.BeneficialOwnerInput, len(kybProfile.Edges.BeneficialOwners)),
		RejectionComment:              kybProfile.KybRejectionComment,
	}

	for i, owner := range kybProfile.Edges.BeneficialOwners {
		response.BeneficialOwners[i] = types.BeneficialOwnerInput{
			FullName:                     owner.FullName,
			ResidentialAddress:           owner.ResidentialAddress,
			DateOfBirth:                  owner.DateOfBirth,
			OwnershipPercentage:          owner.OwnershipPercentage,
			GovernmentIssuedIdType:       string(owner.GovernmentIssuedIDType),
			GovernmentIssuedIdUrl:        owner.GovernmentIssuedIDURL,
			ProofOfResidentialAddressUrl: owner.ProofOfResidentialAddressURL,
		}
	}

	u.APIResponse(ctx, http.StatusOK, "success", "KYB documents retrieved", response)
}

// InsightWebhook handles the webhook callback from thirdweb insight, including signature verification and event processing
func (ctrl *Controller) InsightWebhook(ctx *gin.Context) {
	// Get raw body for signature verification
	rawBody, err := ctx.GetRawData()
	if err != nil {
		logger.Errorf("Error: InsightWebhook: Failed to read webhook payload: %v", err)
		ctx.JSON(http.StatusBadRequest, gin.H{"error": "Invalid payload"})
		return
	}

	// Get webhook signature and webhook ID from headers
	signature := ctx.GetHeader("x-webhook-signature")
	webhookID := ctx.GetHeader("x-webhook-id")
	if signature == "" || webhookID == "" {
		ctx.JSON(http.StatusBadRequest, gin.H{"error": "Missing required headers"})
		return
	}

	// Verify webhook signature
	verification, err := ctrl.verifyWebhookSignature(string(rawBody), signature, webhookID)
	if err != nil {
		logger.WithFields(logger.Fields{
			"Error":     err,
			"Signature": signature,
			"WebhookID": webhookID,
		}).Errorf("Error: InsightWebhook: Failed to verify signature")
		ctx.JSON(http.StatusUnauthorized, gin.H{"error": "Invalid signature"})
		return
	}

	if !verification.IsValid {
		logger.WithFields(logger.Fields{
			"WebhookID": webhookID,
			"Signature": signature,
		}).Errorf("Error: InsightWebhook: Invalid signature")
		ctx.JSON(http.StatusUnauthorized, gin.H{"error": "Invalid signature"})
		return
	}

	// Parse webhook payload
	var webhookPayload types.ThirdwebWebhookPayload
	if err := json.Unmarshal(rawBody, &webhookPayload); err != nil {
		logger.Errorf("Error: InsightWebhook: Failed to parse webhook payload: %v", err)
		ctx.JSON(http.StatusBadRequest, gin.H{"error": "Invalid payload format"})
		return
	}

	// Verify payload age (optional - 10 minutes)
	if ctrl.isWebhookPayloadExpired(webhookPayload.Timestamp, int64(orderConf.ReceiveAddressValidity.Seconds())) {
		logger.WithFields(logger.Fields{
			"Timestamp":      webhookPayload.Timestamp,
			"Payload":        webhookPayload,
			"ValidityConfig": orderConf.ReceiveAddressValidity.Seconds(),
		}).Errorf("Error: InsightWebhook: Webhook payload expired")
		ctx.JSON(http.StatusBadRequest, gin.H{"error": "Payload expired"})
		return
	}

	// Process webhook events
	err = ctrl.processWebhookEvents(ctx, webhookPayload)
	if err != nil {
		logger.WithFields(logger.Fields{
			"Error":   err,
			"Payload": webhookPayload,
		}).Errorf("Error: InsightWebhook: Failed to process webhook events")
		ctx.JSON(http.StatusInternalServerError, gin.H{"error": "Failed to process events"})
		return
	}

	ctx.JSON(http.StatusOK, gin.H{"message": "Webhook processed successfully"})
}

// verifyWebhookSignature verifies the webhook signature using the stored secret
func (ctrl *Controller) verifyWebhookSignature(rawBody, signature, webhookID string) (*types.WebhookSignatureVerification, error) {
	// Get webhook from database
	webhook, err := storage.Client.PaymentWebhook.
		Query().
		Where(paymentwebhook.WebhookIDEQ(webhookID)).
		First(context.Background())
	if err != nil {
		return nil, fmt.Errorf("webhook not found: %w", err)
	}

	// Generate expected signature
	expectedSignature := ctrl.generateWebhookSignature(rawBody, webhook.WebhookSecret)

	// Compare signatures using timing-safe comparison
	isValid := hmac.Equal([]byte(expectedSignature), []byte(signature))

	return &types.WebhookSignatureVerification{
		IsValid:   isValid,
		WebhookID: webhookID,
		Secret:    webhook.WebhookSecret,
	}, nil
}

// generateWebhookSignature generates HMAC-SHA256 signature for webhook verification
func (ctrl *Controller) generateWebhookSignature(rawBody, secret string) string {
	h := hmac.New(sha256.New, []byte(secret))
	h.Write([]byte(rawBody))
	return hex.EncodeToString(h.Sum(nil))
}

// isWebhookPayloadExpired checks if the webhook payload is older than the specified expiration time
func (ctrl *Controller) isWebhookPayloadExpired(timestamp int64, expirationInSeconds int64) bool {
	currentTime := time.Now().Unix()
	return currentTime-timestamp > expirationInSeconds
}

// processWebhookEvents processes the webhook events based on their type
func (ctrl *Controller) processWebhookEvents(ctx *gin.Context, payload types.ThirdwebWebhookPayload) error {
	for _, event := range payload.Data {
		// Handle reverted events (blockchain reorganization)
		if event.Status == "reverted" {
			if err := ctrl.handleRevertedEvent(ctx, event); err != nil {
				logger.WithFields(logger.Fields{
					"Error": err,
					"Event": event,
				}).Errorf("Error: InsightWebhook: Failed to handle reverted event")
				continue
			}
			continue
		}

		// Process new events
		if event.Status == "new" {
			if err := ctrl.handleNewEvent(ctx, event); err != nil {
				logger.WithFields(logger.Fields{
					"Error": err,
					"Event": event,
				}).Errorf("Error: InsightWebhook: Failed to handle new event")
				continue
			}
		}
	}

	return nil
}

// handleNewEvent processes a new webhook event
func (ctrl *Controller) handleNewEvent(ctx *gin.Context, event types.ThirdwebWebhookEvent) error {
	// Determine event type based on event signature (first topic)
	var eventSignature string
	if len(event.Data.Topics) > 0 {
		eventSignature = event.Data.Topics[0]
	}

	// Log the event signature for debugging
	logger.WithFields(logger.Fields{
		"EventSignature":   eventSignature,
		"EventName":        event.Data.Decoded.Name,
		"TxHash":           event.Data.TransactionHash,
		"BlockNumber":      event.Data.BlockNumber,
		"ChainId":          event.Data.ChainID,
		"Address":          event.Data.Address,
		"Topics":           event.Data.Topics,
		"Data":             event.Data.Data,
		"IndexedParams":    event.Data.Decoded.IndexedParams,
		"NonIndexedParams": event.Data.Decoded.NonIndexedParams,
	}).Infof("Processing webhook event")

	switch eventSignature {
	case utils.TransferEventSignature:
		return ctrl.handleTransferEvent(ctx, event)
	case utils.OrderCreatedEventSignature:
		return ctrl.handleOrderCreatedEvent(ctx, event)
	case utils.OrderSettledEventSignature:
		return ctrl.handleOrderSettledEvent(ctx, event)
	case utils.OrderRefundedEventSignature:
		return ctrl.handleOrderRefundedEvent(ctx, event)
	default:
		// Fallback to using decoded name if signature doesn't match
		switch event.Data.Decoded.Name {
		case "Transfer":
			return ctrl.handleTransferEvent(ctx, event)
		case "OrderCreated":
			return ctrl.handleOrderCreatedEvent(ctx, event)
		case "OrderSettled":
			return ctrl.handleOrderSettledEvent(ctx, event)
		case "OrderRefunded":
			return ctrl.handleOrderRefundedEvent(ctx, event)
		default:
			logger.WithFields(logger.Fields{
				"EventSignature": eventSignature,
				"EventName":      event.Data.Decoded.Name,
				"Event":          event,
			}).Errorf("Error: InsightWebhook: Unknown event type")
			return nil
		}
	}
}

// handleRevertedEvent handles reverted events by reverting any actions taken
func (ctrl *Controller) handleRevertedEvent(ctx *gin.Context, event types.ThirdwebWebhookEvent) error {
	// For now, just log the reverted event
	// In the future, this could implement rollback logic
	logger.Infof("Event reverted - txHash: %s, eventID: %s", event.Data.TransactionHash, event.ID)
	return nil
}

// handleTransferEvent processes Transfer events from webhook
func (ctrl *Controller) handleTransferEvent(ctx *gin.Context, event types.ThirdwebWebhookEvent) error {
	// Convert chain ID from string to int64
	chainID, err := strconv.ParseInt(event.Data.ChainID, 10, 64)
	if err != nil {
		return fmt.Errorf("invalid chain ID: %w", err)
	}

	// Get token from database
	token, err := storage.Client.Token.
		Query().
		Where(
			tokenEnt.ContractAddressEqualFold(event.Data.Address),
			tokenEnt.HasNetworkWith(
				networkent.ChainIDEQ(chainID),
			),
		).
		WithNetwork().
		Only(ctx)
	if err != nil {
		return fmt.Errorf("token not found: %w", err)
	}

	// Extract transfer data from decoded event
	indexedParams := event.Data.Decoded.IndexedParams
	nonIndexedParams := event.Data.Decoded.NonIndexedParams

	toAddress := ethcommon.HexToAddress(indexedParams["to"].(string)).Hex()
	fromAddress := ethcommon.HexToAddress(indexedParams["from"].(string)).Hex()
	valueStr := nonIndexedParams["value"].(string)

	// Skip if transfer is from gateway contract
	if strings.EqualFold(fromAddress, token.Edges.Network.GatewayContractAddress) {
		return nil
	}

	// Parse transfer value
	transferValue, err := decimal.NewFromString(valueStr)
	if err != nil {
		return fmt.Errorf("invalid transfer value: %w", err)
	}

	// Create transfer event
	transferEvent := &types.TokenTransferEvent{
		BlockNumber: event.Data.BlockNumber,
		TxHash:      event.Data.TransactionHash,
		From:        fromAddress,
		To:          toAddress,
		Value:       transferValue.Div(decimal.NewFromInt(10).Pow(decimal.NewFromInt(int64(token.Decimals)))),
	}

	// Process transfer using existing logic
	addressToEvent := map[string]*types.TokenTransferEvent{
		toAddress: transferEvent,
	}

	err = common.ProcessTransfers(ctx, ctrl.orderService, ctrl.priorityQueueService, []string{toAddress}, addressToEvent, token)
	if err != nil {
		return fmt.Errorf("failed to process transfer: %w", err)
	}

	return nil
}

// handleOrderCreatedEvent processes OrderCreated events from webhook
func (ctrl *Controller) handleOrderCreatedEvent(ctx *gin.Context, event types.ThirdwebWebhookEvent) error {
	// Convert chain ID from string to int64
	chainID, err := strconv.ParseInt(event.Data.ChainID, 10, 64)
	if err != nil {
		return fmt.Errorf("invalid chain ID: %w", err)
	}

	// Get network from database
	network, err := storage.Client.Network.
		Query().
		Where(networkent.ChainIDEQ(chainID)).
		Only(ctx)
	if err != nil {
		return fmt.Errorf("network not found: %w", err)
	}

	// Extract order data from decoded event
	indexedParams := event.Data.Decoded.IndexedParams
	nonIndexedParams := event.Data.Decoded.NonIndexedParams

	amount, err := decimal.NewFromString(indexedParams["amount"].(string))
	if err != nil {
		return fmt.Errorf("invalid amount: %w", err)
	}

	protocolFee, err := decimal.NewFromString(nonIndexedParams["protocolFee"].(string))
	if err != nil {
		return fmt.Errorf("invalid protocol fee: %w", err)
	}

	rate, err := decimal.NewFromString(nonIndexedParams["rate"].(string))
	if err != nil {
		return fmt.Errorf("invalid rate: %w", err)
	}

	// Create order created event
	orderEvent := &types.OrderCreatedEvent{
		BlockNumber: event.Data.BlockNumber,
		TxHash:      event.Data.TransactionHash,
		Token:       ethcommon.HexToAddress(indexedParams["token"].(string)).Hex(),
		Amount:      amount,
		ProtocolFee: protocolFee,
		OrderId:     nonIndexedParams["orderId"].(string),
		Rate:        rate.Div(decimal.NewFromInt(100)),
		MessageHash: nonIndexedParams["messageHash"].(string),
		Sender:      ethcommon.HexToAddress(indexedParams["sender"].(string)).Hex(),
	}

	// Process order using existing logic
	txHashes := []string{orderEvent.TxHash}
	hashToEvent := map[string]*types.OrderCreatedEvent{
		orderEvent.TxHash: orderEvent,
	}

	err = common.ProcessCreatedOrders(ctx, network, txHashes, hashToEvent, ctrl.orderService, ctrl.priorityQueueService)
	if err != nil {
		return fmt.Errorf("failed to process order: %w", err)
	}

	return nil
}

// handleOrderSettledEvent processes OrderSettled events from webhook
func (ctrl *Controller) handleOrderSettledEvent(ctx *gin.Context, event types.ThirdwebWebhookEvent) error {
	// Convert chain ID from string to int64
	chainID, err := strconv.ParseInt(event.Data.ChainID, 10, 64)
	if err != nil {
		return fmt.Errorf("invalid chain ID: %w", err)
	}

	// Get network from database
	network, err := storage.Client.Network.
		Query().
		Where(networkent.ChainIDEQ(chainID)).
		Only(ctx)
	if err != nil {
		return fmt.Errorf("network not found: %w", err)
	}

	// Extract order settled data from decoded event
	indexedParams := event.Data.Decoded.IndexedParams
	nonIndexedParams := event.Data.Decoded.NonIndexedParams

	settlePercent, err := decimal.NewFromString(nonIndexedParams["settlePercent"].(string))
	if err != nil {
		return fmt.Errorf("invalid settle percent: %w", err)
	}

	// Create order settled event
	settledEvent := &types.OrderSettledEvent{
		BlockNumber:       event.Data.BlockNumber,
		TxHash:            event.Data.TransactionHash,
		SplitOrderId:      nonIndexedParams["splitOrderId"].(string),
		OrderId:           indexedParams["orderId"].(string),
		LiquidityProvider: ethcommon.HexToAddress(indexedParams["liquidityProvider"].(string)).Hex(),
		SettlePercent:     settlePercent,
	}

	// Process settled order using existing logic
	lockOrder, err := storage.Client.LockPaymentOrder.
		Query().
		Where(lockpaymentorder.GatewayIDEQ(settledEvent.OrderId)).
		Only(ctx)
	if err != nil {
		return fmt.Errorf("lock payment order not found: %w", err)
	}

	err = common.UpdateOrderStatusSettled(ctx, network, settledEvent, lockOrder.MessageHash)
	if err != nil {
		return fmt.Errorf("failed to process settled order: %w", err)
	}

	return nil
}

// handleOrderRefundedEvent processes OrderRefunded events from webhook
func (ctrl *Controller) handleOrderRefundedEvent(ctx *gin.Context, event types.ThirdwebWebhookEvent) error {
	// Convert chain ID from string to int64
	chainID, err := strconv.ParseInt(event.Data.ChainID, 10, 64)
	if err != nil {
		return fmt.Errorf("invalid chain ID: %w", err)
	}

	// Get network from database
	network, err := storage.Client.Network.
		Query().
		Where(networkent.ChainIDEQ(chainID)).
		Only(ctx)
	if err != nil {
		return fmt.Errorf("network not found: %w", err)
	}

	// Extract order refunded data from decoded event
	indexedParams := event.Data.Decoded.IndexedParams
	nonIndexedParams := event.Data.Decoded.NonIndexedParams

	// Validate required parameters
	if indexedParams["orderId"] == nil {
		return fmt.Errorf("missing orderId in indexed params")
	}
	if nonIndexedParams["fee"] == nil {
		return fmt.Errorf("missing fee in non-indexed params")
	}

	fee, err := decimal.NewFromString(nonIndexedParams["fee"].(string))
	if err != nil {
		return fmt.Errorf("invalid fee: %w", err)
	}

	// Create order refunded event
	refundedEvent := &types.OrderRefundedEvent{
		BlockNumber: event.Data.BlockNumber,
		TxHash:      event.Data.TransactionHash,
		Fee:         fee,
		OrderId:     indexedParams["orderId"].(string),
	}

	// Process refunded order using existing logic
	lockOrder, err := storage.Client.LockPaymentOrder.
		Query().
		Where(lockpaymentorder.GatewayIDEQ(refundedEvent.OrderId)).
		Only(ctx)
	if err != nil {
		return fmt.Errorf("lock payment order not found: %w", err)
	}

	err = common.UpdateOrderStatusRefunded(ctx, network, refundedEvent, lockOrder.MessageHash)
	if err != nil {
		return fmt.Errorf("failed to process refunded order: %w", err)
	}

	return nil
}

// IndexTransaction controller indexes a specific transaction for blockchain events
func (ctrl *Controller) IndexTransaction(ctx *gin.Context) {
	// Get network from URL parameters
	networkParam := ctx.Param("network")

	// Get the second path param, which can be a tx_hash or an address
	pathParam := ctx.Param("tx_hash_or_address")

	// Get optional parameters from query string
	fromBlockStr := ctx.Query("from_block")
	toBlockStr := ctx.Query("to_block")

	// Determine if pathParam is a tx_hash or address based on length
	var txHash, address string
	if pathParam != "" && strings.HasPrefix(pathParam, "0x") {
		if len(pathParam) == 66 {
			txHash = pathParam
		} else if len(pathParam) == 42 {
			address = pathParam
		}
	}

	// Validate that pathParam is a valid tx_hash or address
	if pathParam == "" || !strings.HasPrefix(pathParam, "0x") {
		u.APIResponse(ctx, http.StatusBadRequest, "error", "Invalid path parameter. Must be a valid transaction hash (66 chars) or address (42 chars)", nil)
		return
	}

	// Validate that at least one indexing method is provided
	if txHash == "" && address == "" && (fromBlockStr == "" || toBlockStr == "") {
		u.APIResponse(ctx, http.StatusBadRequest, "error", "Must provide either a valid transaction hash, address, or from_block/to_block range", nil)
		return
	}

	// Parse block range if provided
	var fromBlock, toBlock int64
	var blockErr error
	if fromBlockStr != "" {
		fromBlock, blockErr = strconv.ParseInt(fromBlockStr, 10, 64)
		if blockErr != nil {
			u.APIResponse(ctx, http.StatusBadRequest, "error", "Invalid from_block format", nil)
			return
		}
	}
	if toBlockStr != "" {
		toBlock, blockErr = strconv.ParseInt(toBlockStr, 10, 64)
		if blockErr != nil {
			u.APIResponse(ctx, http.StatusBadRequest, "error", "Invalid to_block format", nil)
			return
		}
	}

	// Validate block range if both are provided
	if fromBlockStr != "" && toBlockStr != "" && fromBlock >= toBlock {
		u.APIResponse(ctx, http.StatusBadRequest, "error", "from_block must be less than to_block", nil)
		return
	}

	// Validate network based on server environment
	isTestnet := false
	if serverConf.Environment != "production" && serverConf.Environment != "staging" {
		isTestnet = true
	}

	// Try to parse as chain ID first, then fall back to identifier
	var network *ent.Network
	var err error

	chainID, parseErr := strconv.ParseInt(networkParam, 10, 64)
	if parseErr == nil {
		// networkParam is a chain ID
		network, err = storage.Client.Network.
			Query().
			Where(
				networkent.ChainIDEQ(chainID),
				networkent.IsTestnetEQ(isTestnet),
			).
			Only(ctx)
	} else {
		// networkParam is an identifier (e.g., "base", "ethereum")
		network, err = storage.Client.Network.
			Query().
			Where(
				networkent.IdentifierEqualFold(networkParam),
				networkent.IsTestnetEQ(isTestnet),
			).
			Only(ctx)
	}

	if err != nil {
		if ent.IsNotFound(err) {
			u.APIResponse(ctx, http.StatusBadRequest, "error", "Network not found or not supported for current environment", nil)
			return
		}
		logger.WithFields(logger.Fields{
			"Error":        fmt.Sprintf("%v", err),
			"NetworkParam": networkParam,
		}).Errorf("Failed to fetch network")
		u.APIResponse(ctx, http.StatusInternalServerError, "error", "Failed to validate network", nil)
		return
	}

	// Create indexer instance based on network type
	var indexerInstance types.Indexer
	var indexerErr error
	if strings.HasPrefix(network.Identifier, "tron") {
		indexerInstance = indexer.NewIndexerTron()
	} else {
		indexerInstance, indexerErr = indexer.NewIndexerEVM()
		if indexerErr != nil {
			logger.WithFields(logger.Fields{
				"Error":        fmt.Sprintf("%v", indexerErr),
				"NetworkParam": networkParam,
			}).Errorf("Failed to create EVM indexer")
			u.APIResponse(ctx, http.StatusInternalServerError, "error", "Failed to initialize indexer", nil)
			return
		}
	}

	// Track event counts
	eventCounts := struct {
		Transfer      int `json:"Transfer"`
		OrderCreated  int `json:"OrderCreated"`
		OrderSettled  int `json:"OrderSettled"`
		OrderRefunded int `json:"OrderRefunded"`
	}{}

	// Run indexing operations based on parameter type
	var wg sync.WaitGroup
	var eventCountsMutex sync.Mutex

	// If txHash is provided, index Gateway events (OrderCreated, OrderSettled, OrderRefunded)
	if txHash != "" {
		wg.Add(1)
		go func() {
			defer wg.Done()
			logger.WithFields(logger.Fields{
				"NetworkParam":   networkParam,
				"TxHash":         txHash,
				"GatewayAddress": network.GatewayContractAddress,
				"FromBlock":      fromBlock,
				"ToBlock":        toBlock,
				"EventType":      "Gateway",
			}).Infof("Starting Gateway event indexing for transaction")

			counts, err := indexerInstance.IndexGateway(ctx, network, network.GatewayContractAddress, fromBlock, toBlock, txHash)
			if err != nil && err.Error() != "no events found" {
				logger.WithFields(logger.Fields{
					"Error":          fmt.Sprintf("%v", err),
					"NetworkParam":   networkParam,
					"TxHash":         txHash,
					"GatewayAddress": network.GatewayContractAddress,
					"FromBlock":      fromBlock,
					"ToBlock":        toBlock,
					"EventType":      "Gateway",
				}).Errorf("Failed to index Gateway events")
			} else if err != nil && err.Error() == "no events found" {
				logger.WithFields(logger.Fields{
					"NetworkParam":   networkParam,
					"TxHash":         txHash,
					"GatewayAddress": network.GatewayContractAddress,
					"FromBlock":      fromBlock,
					"ToBlock":        toBlock,
					"EventType":      "Gateway",
				}).Infof("No Gateway events found for transaction")
			} else if err == nil && counts != nil {
				// Update event counts with actual counts from indexer
				eventCountsMutex.Lock()
				eventCounts.OrderCreated += counts.OrderCreated
				eventCounts.OrderSettled += counts.OrderSettled
				eventCounts.OrderRefunded += counts.OrderRefunded
				eventCountsMutex.Unlock()

				logger.WithFields(logger.Fields{
					"NetworkParam":   networkParam,
					"TxHash":         txHash,
					"GatewayAddress": network.GatewayContractAddress,
					"FromBlock":      fromBlock,
					"ToBlock":        toBlock,
					"EventType":      "Gateway",
					"OrderCreated":   counts.OrderCreated,
					"OrderSettled":   counts.OrderSettled,
					"OrderRefunded":  counts.OrderRefunded,
				}).Infof("Gateway event indexing completed successfully")
			}
		}()
	}

	// If address is provided, determine what type of indexing to perform
	if address != "" {
		logger.WithFields(logger.Fields{
			"NetworkParam": networkParam,
			"Address":      address,
			"FromBlock":    fromBlock,
			"ToBlock":      toBlock,
		}).Infof("Starting address-based indexing")

		// Check if the address is a gateway contract address
		if strings.EqualFold(address, network.GatewayContractAddress) {
			// Index Gateway events for the gateway contract address
			wg.Add(1)
			go func() {
				defer wg.Done()
				logger.WithFields(logger.Fields{
					"NetworkParam":   networkParam,
					"Address":        address,
					"GatewayAddress": network.GatewayContractAddress,
					"FromBlock":      fromBlock,
					"ToBlock":        toBlock,
					"EventType":      "Gateway",
				}).Infof("Starting Gateway event indexing for gateway contract address")

				counts, err := indexerInstance.IndexGateway(ctx, network, network.GatewayContractAddress, fromBlock, toBlock, "")
				if err != nil && err.Error() != "no events found" {
					logger.WithFields(logger.Fields{
						"Error":          fmt.Sprintf("%v", err),
						"NetworkParam":   networkParam,
						"Address":        address,
						"GatewayAddress": network.GatewayContractAddress,
						"FromBlock":      fromBlock,
						"ToBlock":        toBlock,
						"EventType":      "Gateway",
					}).Errorf("Failed to index Gateway events")
				} else if err != nil && err.Error() == "no events found" {
					logger.WithFields(logger.Fields{
						"NetworkParam":   networkParam,
						"Address":        address,
						"GatewayAddress": network.GatewayContractAddress,
						"FromBlock":      fromBlock,
						"ToBlock":        toBlock,
						"EventType":      "Gateway",
					}).Infof("No Gateway events found for gateway contract address")
				} else if err == nil && counts != nil {
					// Update event counts with actual counts from indexer
					eventCountsMutex.Lock()
					eventCounts.OrderCreated += counts.OrderCreated
					eventCounts.OrderSettled += counts.OrderSettled
					eventCounts.OrderRefunded += counts.OrderRefunded
					eventCountsMutex.Unlock()

					logger.WithFields(logger.Fields{
						"NetworkParam":   networkParam,
						"Address":        address,
						"GatewayAddress": network.GatewayContractAddress,
						"FromBlock":      fromBlock,
						"ToBlock":        toBlock,
						"EventType":      "Gateway",
						"OrderCreated":   counts.OrderCreated,
						"OrderSettled":   counts.OrderSettled,
						"OrderRefunded":  counts.OrderRefunded,
					}).Infof("Gateway event indexing completed successfully")
				}
			}()
		} else {
			// Check if the address is a receive address in the database
			receiveAddress, err := storage.Client.ReceiveAddress.
				Query().
				Where(receiveaddress.AddressEQ(address)).
				First(ctx)

			if err == nil && receiveAddress != nil {
				logger.WithFields(logger.Fields{
					"NetworkParam":     networkParam,
					"Address":          address,
					"ReceiveAddressID": receiveAddress.ID,
				}).Infof("Found receive address in database, starting transfer event indexing")

				// This is a receive address, index transfer events
				wg.Add(1)
				go func() {
					defer wg.Done()
					// Get a token for this network to use with IndexReceiveAddress
					token, err := storage.Client.Token.
						Query().
						Where(
							tokenEnt.IsEnabled(true),
							tokenEnt.HasNetworkWith(
								networkent.IDEQ(network.ID),
							),
						).
						WithNetwork().
						First(ctx)
					if err != nil {
						logger.WithFields(logger.Fields{
							"Error":        fmt.Sprintf("%v", err),
							"NetworkParam": networkParam,
							"Address":      address,
						}).Errorf("Failed to get token for IndexReceiveAddress")
						return
					}

					logger.WithFields(logger.Fields{
						"NetworkParam": networkParam,
						"Address":      address,
						"Token":        token.Symbol,
						"TokenAddress": token.ContractAddress,
						"FromBlock":    fromBlock,
						"ToBlock":      toBlock,
						"EventType":    "ReceiveAddress",
					}).Infof("Starting transfer event indexing for receive address")

					counts, err := indexerInstance.(*indexer.IndexerEVM).IndexReceiveAddressWithBypass(ctx, token, address, fromBlock, toBlock, txHash, true)
					if err != nil && err.Error() != "no events found" {
						logger.WithFields(logger.Fields{
							"Error":        fmt.Sprintf("%v", err),
							"NetworkParam": networkParam,
							"TxHash":       txHash,
							"Address":      address,
							"FromBlock":    fromBlock,
							"ToBlock":      toBlock,
							"EventType":    "ReceiveAddress",
						}).Errorf("Failed to index ReceiveAddress events")
					} else if err != nil && err.Error() == "no events found" {
						logger.WithFields(logger.Fields{
							"NetworkParam": networkParam,
							"Address":      address,
							"FromBlock":    fromBlock,
							"ToBlock":      toBlock,
							"EventType":    "ReceiveAddress",
						}).Infof("No transfer events found for receive address")
					} else if err == nil && counts != nil {
						// Update event counts with actual counts from indexer
						eventCountsMutex.Lock()
						eventCounts.Transfer += counts.Transfer
						eventCountsMutex.Unlock()

						logger.WithFields(logger.Fields{
							"NetworkParam": networkParam,
							"Address":      address,
							"FromBlock":    fromBlock,
							"ToBlock":      toBlock,
							"EventType":    "ReceiveAddress",
							"Transfer":     counts.Transfer,
						}).Infof("Transfer event indexing completed successfully")
					}
				}()
			} else {
				logger.WithFields(logger.Fields{
					"NetworkParam": networkParam,
					"Address":      address,
					"Error":        err,
				}).Errorf("Address not found in receive_addresses table")
				// Address not found in receive_addresses table, return error
				u.APIResponse(ctx, http.StatusBadRequest, "error", fmt.Sprintf("Address %s is not a valid receive address or gateway contract address", address), nil)
				return
			}
		}
	}

	// Wait for all indexing operations to complete
	wg.Wait()

	response := types.IndexTransactionResponse{
		Events: eventCounts,
	}

	// Build response message based on what was indexed
	var responseMsg string
	if txHash != "" {
		responseMsg = fmt.Sprintf("Successfully indexed transaction %s for network %s", txHash, networkParam)
	} else if address != "" {
		responseMsg = fmt.Sprintf("Successfully indexed address %s for network %s", address, networkParam)
	} else {
		responseMsg = fmt.Sprintf("Successfully indexed block range %d-%d for network %s", fromBlock, toBlock, networkParam)
	}

	u.APIResponse(ctx, http.StatusOK, "success", responseMsg, response)
}

// IndexProviderAddress controller indexes provider addresses for OrderSettled events
func (ctrl *Controller) IndexProviderAddress(ctx *gin.Context) {
	var request struct {
		Network      string `json:"network" binding:"required"`
		ProviderID   string `json:"providerId" binding:"required"`
		TokenSymbol  string `json:"tokenSymbol" binding:"required"`
		CurrencyCode string `json:"currencyCode" binding:"required"`
		FromBlock    int64  `json:"fromBlock"`
		ToBlock      int64  `json:"toBlock"`
		TxHash       string `json:"txHash"`
	}

	if err := ctx.ShouldBindJSON(&request); err != nil {
		u.APIResponse(ctx, http.StatusBadRequest, "error", "Invalid request payload", nil)
		return
	}

	// Get network
	network, err := storage.Client.Network.
		Query().
		Where(networkent.IdentifierEQ(request.Network)).
		Only(ctx)
	if err != nil {
		u.APIResponse(ctx, http.StatusBadRequest, "error", "Network not found", nil)
		return
	}

	// Get token
	token, err := storage.Client.Token.
		Query().
		Where(
			tokenEnt.SymbolEQ(request.TokenSymbol),
			tokenEnt.HasNetworkWith(networkent.IDEQ(network.ID)),
		).
		WithNetwork().
		Only(ctx)
	if err != nil {
		u.APIResponse(ctx, http.StatusBadRequest, "error", "Token not found", nil)
		return
	}

	// Get provider order token to find the provider address
	providerOrderToken, err := storage.Client.ProviderOrderToken.
		Query().
		Where(
			providerordertoken.HasProviderWith(providerprofile.IDEQ(request.ProviderID)),
			providerordertoken.HasTokenWith(tokenEnt.IDEQ(token.ID)),
			providerordertoken.HasCurrencyWith(fiatcurrency.CodeEQ(request.CurrencyCode)),
			providerordertoken.AddressNEQ(""),
		).
		Only(ctx)
	if err != nil {
		u.APIResponse(ctx, http.StatusBadRequest, "error", "Provider order token not found", nil)
		return
	}

	// Create indexer instance
	var indexerInstance types.Indexer
	if strings.HasPrefix(network.Identifier, "tron") {
		indexerInstance = indexer.NewIndexerTron()
	} else {
		indexerInstance, err = indexer.NewIndexerEVM()
		if err != nil {
			logger.Errorf("Failed to create indexer: %v", err)
			u.APIResponse(ctx, http.StatusInternalServerError, "error", "Failed to create indexer", nil)
			return
		}
	}

	// Index provider address
	eventCounts, err := indexerInstance.IndexProviderAddress(ctx, network, providerOrderToken.Address, request.FromBlock, request.ToBlock, request.TxHash)
	if err != nil {
		logger.Errorf("Failed to index provider address: %v", err)
		u.APIResponse(ctx, http.StatusInternalServerError, "error", "Failed to index provider address", nil)
		return
	}

	response := types.IndexTransactionResponse{
		Events: *eventCounts,
	}

	u.APIResponse(ctx, http.StatusOK, "success", "Provider address indexed successfully", response)
}

// GetEtherscanQueueStats controller returns statistics about the Etherscan queue
func (ctrl *Controller) GetEtherscanQueueStats(ctx *gin.Context) {
	// Create Etherscan service instance
	etherscanService, err := svc.NewEtherscanService()
	if err != nil {
		logger.Errorf("Error: Failed to create Etherscan service: %v", err)
		u.APIResponse(ctx, http.StatusInternalServerError, "error", "Failed to create Etherscan service", err.Error())
		return
	}

	// Get queue statistics
	stats, err := etherscanService.GetQueueStats(ctx)
	if err != nil {
		logger.Errorf("Error: Failed to get Etherscan queue stats: %v", err)
		u.APIResponse(ctx, http.StatusInternalServerError, "error", "Failed to get queue stats", err.Error())
		return
	}

	u.APIResponse(ctx, http.StatusOK, "success", "Etherscan queue stats fetched successfully", stats)
}
<|MERGE_RESOLUTION|>--- conflicted
+++ resolved
@@ -1,2866 +1,2863 @@
-package controllers
-
-import (
-	"bytes"
-	"context"
-	"crypto/hmac"
-	"crypto/sha256"
-	"encoding/hex"
-	"encoding/json"
-	"fmt"
-	"io"
-	"net/http"
-	"slices"
-	"strconv"
-	"strings"
-	"sync"
-	"time"
-
-	"github.com/google/uuid"
-	"github.com/paycrest/aggregator/config"
-	"github.com/paycrest/aggregator/ent"
-	"github.com/paycrest/aggregator/ent/beneficialowner"
-	"github.com/paycrest/aggregator/ent/fiatcurrency"
-	"github.com/paycrest/aggregator/ent/institution"
-	"github.com/paycrest/aggregator/ent/kybprofile"
-	"github.com/paycrest/aggregator/ent/linkedaddress"
-	"github.com/paycrest/aggregator/ent/lockpaymentorder"
-	networkent "github.com/paycrest/aggregator/ent/network"
-	"github.com/paycrest/aggregator/ent/paymentwebhook"
-	"github.com/paycrest/aggregator/ent/providerordertoken"
-	"github.com/paycrest/aggregator/ent/providerprofile"
-	"github.com/paycrest/aggregator/ent/receiveaddress"
-	tokenEnt "github.com/paycrest/aggregator/ent/token"
-	"github.com/paycrest/aggregator/ent/user"
-	svc "github.com/paycrest/aggregator/services"
-	"github.com/paycrest/aggregator/services/common"
-	"github.com/paycrest/aggregator/services/email"
-	"github.com/paycrest/aggregator/services/indexer"
-	kycErrors "github.com/paycrest/aggregator/services/kyc/errors"
-	"github.com/paycrest/aggregator/services/kyc/smile"
-	orderSvc "github.com/paycrest/aggregator/services/order"
-	"github.com/paycrest/aggregator/storage"
-	"github.com/paycrest/aggregator/types"
-	"github.com/paycrest/aggregator/utils"
-	u "github.com/paycrest/aggregator/utils"
-	"github.com/paycrest/aggregator/utils/logger"
-	"github.com/shopspring/decimal"
-
-	ethcommon "github.com/ethereum/go-ethereum/common"
-	"github.com/ethereum/go-ethereum/crypto"
-	"github.com/gin-gonic/gin"
-)
-
-var cryptoConf = config.CryptoConfig()
-
-var serverConf = config.ServerConfig()
-var identityConf = config.IdentityConfig()
-var orderConf = config.OrderConfig()
-
-// Controller is the default controller for other endpoints
-type Controller struct {
-	orderService          types.OrderService
-	priorityQueueService  *svc.PriorityQueueService
-	receiveAddressService *svc.ReceiveAddressService
-	kycService            types.KYCProvider
-	slackService          *svc.SlackService
-	emailService          email.EmailServiceInterface
-	cache                 map[string]bool
-	processedActions      map[string]bool
-	actionMutex           sync.RWMutex
-}
-
-// NewController creates a new instance of AuthController with injected services
-func NewController() *Controller {
-	return &Controller{
-		orderService:          orderSvc.NewOrderEVM(),
-		priorityQueueService:  svc.NewPriorityQueueService(),
-		receiveAddressService: svc.NewReceiveAddressService(),
-		kycService:            smile.NewSmileIDService(),
-		slackService:          svc.NewSlackService(serverConf.SlackWebhookURL),
-		emailService:          email.NewEmailServiceWithProviders(),
-		cache:                 make(map[string]bool),
-		processedActions:      make(map[string]bool),
-	}
-}
-
-// GetFiatCurrencies controller fetches the supported fiat currencies
-func (ctrl *Controller) GetFiatCurrencies(ctx *gin.Context) {
-	// fetch stored fiat currencies.
-	fiatcurrencies, err := storage.Client.FiatCurrency.
-		Query().
-		Where(fiatcurrency.IsEnabledEQ(true)).
-		All(ctx)
-	if err != nil {
-		logger.Errorf("Error: Failed to fetch fiat currencies: %v", err)
-
-		u.APIResponse(ctx, http.StatusBadRequest, "error",
-			"Failed to fetch FiatCurrencies", fmt.Sprintf("%v", err))
-		return
-	}
-
-	currencies := make([]types.SupportedCurrencies, 0, len(fiatcurrencies))
-	for _, currency := range fiatcurrencies {
-		currencies = append(currencies, types.SupportedCurrencies{
-			Code:       currency.Code,
-			Name:       currency.Name,
-			ShortName:  currency.ShortName,
-			Decimals:   int8(currency.Decimals),
-			Symbol:     currency.Symbol,
-			MarketRate: currency.MarketRate,
-		})
-	}
-
-	u.APIResponse(ctx, http.StatusOK, "success", "OK", currencies)
-}
-
-// GetInstitutionsByCurrency controller fetches the supported institutions for a given currency
-func (ctrl *Controller) GetInstitutionsByCurrency(ctx *gin.Context) {
-	// Get currency code from the URL
-	currencyCode := ctx.Param("currency_code")
-
-	institutions, err := storage.Client.Institution.
-		Query().
-		Where(institution.HasFiatCurrencyWith(
-			fiatcurrency.CodeEQ(strings.ToUpper(currencyCode)),
-		)).
-		All(ctx)
-	if err != nil {
-		logger.Errorf("Error: Failed to fetch institutions: %v", err)
-		u.APIResponse(ctx, http.StatusBadRequest, "error",
-			"Failed to fetch institutions", nil)
-		return
-	}
-
-	response := make([]types.SupportedInstitutions, 0, len(institutions))
-	for _, institution := range institutions {
-		response = append(response, types.SupportedInstitutions{
-			Code: institution.Code,
-			Name: institution.Name,
-			Type: institution.Type,
-		})
-	}
-
-	u.APIResponse(ctx, http.StatusOK, "success", "OK", response)
-}
-
-// GetTokenRate controller fetches the current rate of the cryptocurrency token against the fiat currency
-func (ctrl *Controller) GetTokenRate(ctx *gin.Context) {
-	// Parse path parameters
-	tokenSymbol := strings.ToUpper(ctx.Param("token"))
-	networkFilter := ctx.Query("network")
-
-	// Build token query
-	tokenQuery := storage.Client.Token.
-		Query().
-		Where(
-			tokenEnt.SymbolEQ(tokenSymbol),
-			tokenEnt.IsEnabledEQ(true),
-		)
-
-	// Apply network filter if provided
-	if networkFilter != "" {
-		networkFilter = strings.ToLower(networkFilter)
-		tokenQuery = tokenQuery.Where(tokenEnt.HasNetworkWith(
-			networkent.Identifier(networkFilter),
-		))
-	}
-
-	token, err := tokenQuery.First(ctx)
-	if err != nil {
-		if ent.IsNotFound(err) {
-			errorMsg := fmt.Sprintf("Token %s is not supported", tokenSymbol)
-			if networkFilter != "" {
-				errorMsg = fmt.Sprintf("Token %s is not supported on network %s", tokenSymbol, networkFilter)
-			}
-			logger.WithFields(logger.Fields{
-				"Error":   fmt.Sprintf("%v", err),
-				"Token":   tokenSymbol,
-				"Network": networkFilter,
-			}).Errorf("Failed to fetch token rate: %v", err)
-			u.APIResponse(ctx, http.StatusBadRequest, "error", errorMsg, nil)
-			return
-		}
-		logger.Errorf("Error: Failed to fetch token rate: %v", err)
-		u.APIResponse(ctx, http.StatusInternalServerError, "error", "Failed to fetch token rate", nil)
-		return
-	}
-
-	currency, err := storage.Client.FiatCurrency.
-		Query().
-		Where(
-			fiatcurrency.IsEnabledEQ(true),
-			fiatcurrency.CodeEQ(strings.ToUpper(ctx.Param("fiat"))),
-		).
-		Only(ctx)
-	if err != nil {
-		if ent.IsNotFound(err) {
-			u.APIResponse(ctx, http.StatusBadRequest, "error", fmt.Sprintf("Fiat currency %s is not supported", strings.ToUpper(ctx.Param("fiat"))), nil)
-			return
-		}
-		logger.Errorf("Error: Failed to fetch token rate: %v", err)
-		u.APIResponse(ctx, http.StatusInternalServerError, "error", "Failed to fetch token rate", nil)
-		return
-	}
-
-	if !strings.EqualFold(token.BaseCurrency, currency.Code) && !strings.EqualFold(token.BaseCurrency, "USD") {
-		u.APIResponse(ctx, http.StatusBadRequest, "error", fmt.Sprintf("%s can only be converted to %s", token.Symbol, token.BaseCurrency), nil)
-		return
-	}
-
-	tokenAmount, err := decimal.NewFromString(ctx.Param("amount"))
-	if err != nil {
-		u.APIResponse(ctx, http.StatusBadRequest, "error", "Invalid amount", nil)
-		return
-	}
-
-	// Validate rate using extracted logic
-	rateResponse, err := u.ValidateRate(ctx, token, currency, tokenAmount, ctx.Query("provider_id"), networkFilter)
-	if err != nil {
-		// Return 404 if no provider found, else 500 for other errors
-		if strings.Contains(err.Error(), "no provider available") {
-			u.APIResponse(ctx, http.StatusNotFound, "error", err.Error(), nil)
-		} else {
-			logger.WithFields(logger.Fields{
-				"Error":   fmt.Sprintf("%v", err),
-				"Token":   tokenSymbol,
-				"Network": networkFilter,
-			}).Errorf("Failed to fetch token rate: %v", err)
-			u.APIResponse(ctx, http.StatusInternalServerError, "error", err.Error(), nil)
-		}
-		return
-	}
-
-	u.APIResponse(ctx, http.StatusOK, "success", "Rate fetched successfully", rateResponse)
-}
-
-// GetSupportedTokens controller fetches supported cryptocurrency tokens
-func (ctrl *Controller) GetSupportedTokens(ctx *gin.Context) {
-	// Get network filter from query parameter
-	networkFilter := ctx.Query("network")
-
-	// Build query
-	query := storage.Client.Token.
-		Query().
-		Where(tokenEnt.IsEnabled(true)).
-		WithNetwork()
-
-	// Apply network filter if provided
-	if networkFilter != "" {
-		query = query.Where(tokenEnt.HasNetworkWith(
-			networkent.Identifier(strings.ToLower(networkFilter)),
-		))
-	}
-
-	// Execute query
-	tokens, err := query.All(ctx)
-	if err != nil {
-		logger.Errorf("Error: Failed to fetch tokens: error: %v", err)
-		u.APIResponse(ctx, http.StatusInternalServerError, "error", "Failed to fetch tokens", nil)
-		return
-	}
-
-	// Transform tokens for response
-	response := make([]types.SupportedTokenResponse, 0, len(tokens))
-	for _, t := range tokens {
-		response = append(response, types.SupportedTokenResponse{
-			Symbol:          t.Symbol,
-			ContractAddress: t.ContractAddress,
-			Decimals:        t.Decimals,
-			BaseCurrency:    t.BaseCurrency,
-			Network:         t.Edges.Network.Identifier,
-		})
-	}
-
-	u.APIResponse(ctx, http.StatusOK, "success", "Tokens retrieved successfully", response)
-}
-
-// GetAggregatorPublicKey controller expose Aggregator Public Key
-func (ctrl *Controller) GetAggregatorPublicKey(ctx *gin.Context) {
-	u.APIResponse(ctx, http.StatusOK, "success", "OK", cryptoConf.AggregatorPublicKey)
-}
-
-// VerifyAccount controller verifies an account of a given institution
-func (ctrl *Controller) VerifyAccount(ctx *gin.Context) {
-	var payload types.VerifyAccountRequest
-
-	if err := ctx.ShouldBindJSON(&payload); err != nil {
-		logger.WithFields(logger.Fields{
-			"Error":             fmt.Sprintf("%v", err),
-			"Institution":       payload.Institution,
-			"AccountIdentifier": payload.AccountIdentifier,
-		}).Errorf("Failed to validate payload when verifying account")
-		u.APIResponse(ctx, http.StatusBadRequest, "error",
-			"Failed to validate payload", u.GetErrorData(err))
-		return
-	}
-
-	// Use the abstracted ValidateAccount utility function
-	accountName, err := u.ValidateAccount(ctx, payload.Institution, payload.AccountIdentifier)
-	if err != nil {
-		logger.WithFields(logger.Fields{
-			"Error":             fmt.Sprintf("%v", err),
-			"Institution":       payload.Institution,
-			"AccountIdentifier": payload.AccountIdentifier,
-		}).Errorf("Failed to verify account")
-		u.APIResponse(ctx, http.StatusServiceUnavailable, "error", "Failed to verify account", nil)
-		return
-	}
-
-	u.APIResponse(ctx, http.StatusOK, "success", "Account name was fetched successfully", accountName)
-}
-
-// GetLockPaymentOrderStatus controller fetches a payment order status by ID
-func (ctrl *Controller) GetLockPaymentOrderStatus(ctx *gin.Context) {
-	// Get order and chain ID from the URL
-	orderID := ctx.Param("id")
-	chainID, err := strconv.ParseInt(ctx.Param("chain_id"), 10, 64)
-	if err != nil {
-		u.APIResponse(ctx, http.StatusBadRequest, "error", "Invalid chain ID", nil)
-		return
-	}
-
-	// Fetch related payment orders from the database
-	orders, err := storage.Client.LockPaymentOrder.
-		Query().
-		Where(
-			lockpaymentorder.GatewayIDEQ(orderID),
-			lockpaymentorder.HasTokenWith(
-				tokenEnt.HasNetworkWith(
-					networkent.ChainIDEQ(chainID),
-				),
-			),
-		).
-		WithToken(func(tq *ent.TokenQuery) {
-			tq.WithNetwork()
-		}).
-		WithTransactions().
-		All(ctx)
-	if err != nil {
-		logger.WithFields(logger.Fields{
-			"Error":   fmt.Sprintf("%v", err),
-			"OrderID": orderID,
-			"ChainID": chainID,
-		}).Errorf("Failed to fetch locked order status")
-		u.APIResponse(ctx, http.StatusInternalServerError, "error", "Failed to fetch order status", nil)
-		return
-	}
-
-	var settlements []types.LockPaymentOrderSplitOrder
-	var receipts []types.LockPaymentOrderTxReceipt
-	var settlePercent decimal.Decimal
-	var totalAmount decimal.Decimal
-	var totalAmountInUSD decimal.Decimal
-
-	for _, order := range orders {
-		for _, transaction := range order.Edges.Transactions {
-			if u.ContainsString([]string{"order_settled", "order_created", "order_refunded"}, transaction.Status.String()) {
-				var status lockpaymentorder.Status
-				if transaction.Status.String() == "order_created" {
-					status = lockpaymentorder.StatusPending
-				} else {
-					status = lockpaymentorder.Status(strings.TrimPrefix(transaction.Status.String(), "order_"))
-				}
-				receipts = append(receipts, types.LockPaymentOrderTxReceipt{
-					Status:    status,
-					TxHash:    transaction.TxHash,
-					Timestamp: transaction.CreatedAt,
-				})
-			}
-		}
-
-		settlements = append(settlements, types.LockPaymentOrderSplitOrder{
-			SplitOrderID: order.ID,
-			Amount:       order.Amount,
-			Rate:         order.Rate,
-			OrderPercent: order.OrderPercent,
-		})
-
-		settlePercent = settlePercent.Add(order.OrderPercent)
-		totalAmount = totalAmount.Add(order.Amount)
-		totalAmountInUSD = totalAmountInUSD.Add(order.AmountInUsd)
-	}
-
-	// Sort receipts by latest timestamp
-	slices.SortStableFunc(receipts, func(a, b types.LockPaymentOrderTxReceipt) int {
-		return b.Timestamp.Compare(a.Timestamp)
-	})
-
-	if (len(orders) == 0) || (len(receipts) == 0) {
-		u.APIResponse(ctx, http.StatusNotFound, "error", "Order not found", nil)
-		return
-	}
-
-	status := orders[0].Status
-	if status == lockpaymentorder.StatusCancelled {
-		status = lockpaymentorder.StatusProcessing
-	}
-
-	response := &types.LockPaymentOrderStatusResponse{
-		OrderID:       orders[0].GatewayID,
-		Amount:        totalAmount,
-		AmountInUSD:   totalAmountInUSD,
-		Token:         orders[0].Edges.Token.Symbol,
-		Network:       orders[0].Edges.Token.Edges.Network.Identifier,
-		SettlePercent: settlePercent,
-		Status:        status,
-		TxHash:        receipts[0].TxHash,
-		Settlements:   settlements,
-		TxReceipts:    receipts,
-		UpdatedAt:     orders[0].UpdatedAt,
-	}
-
-	u.APIResponse(ctx, http.StatusOK, "success", "Order status fetched successfully", response)
-}
-
-// CreateLinkedAddress controller creates a new linked address
-func (ctrl *Controller) CreateLinkedAddress(ctx *gin.Context) {
-	var payload types.NewLinkedAddressRequest
-
-	if err := ctx.ShouldBindJSON(&payload); err != nil {
-		logger.WithFields(logger.Fields{
-			"Error":             fmt.Sprintf("%v", err),
-			"Institution":       payload.Institution,
-			"AccountIdentifier": payload.AccountIdentifier,
-		}).Errorf("Failed to validate payload when creating linked address")
-		u.APIResponse(ctx, http.StatusBadRequest, "error",
-			"Failed to validate payload", u.GetErrorData(err))
-		return
-	}
-
-	ownerAddress, _ := ctx.Get("owner_address")
-
-	// Generate smart account
-	address, err := ctrl.receiveAddressService.CreateSmartAddress(ctx, "")
-	if err != nil {
-		logger.Errorf("Error: Failed to create linked address: %v", err)
-		u.APIResponse(ctx, http.StatusInternalServerError, "error", "Failed to create linked address", nil)
-		return
-	}
-
-	// Create a new linked address
-	linkedAddress, err := storage.Client.LinkedAddress.
-		Create().
-		SetAddress(address).
-		SetInstitution(payload.Institution).
-		SetAccountIdentifier(payload.AccountIdentifier).
-		SetAccountName(payload.AccountName).
-		SetOwnerAddress(ownerAddress.(string)).
-		Save(ctx)
-	if err != nil {
-		logger.WithFields(logger.Fields{
-			"Error":        fmt.Sprintf("%v", err),
-			"Institution":  payload.Institution,
-			"OwnerAddress": ownerAddress,
-			"Address":      address,
-		}).Errorf("Failed to set linked address")
-		u.APIResponse(ctx, http.StatusInternalServerError, "error", "Failed to create linked address", nil)
-		return
-	}
-
-	u.APIResponse(ctx, http.StatusOK, "success", "Linked address created successfully", &types.NewLinkedAddressResponse{
-		LinkedAddress:     linkedAddress.Address,
-		Institution:       linkedAddress.Institution,
-		AccountIdentifier: linkedAddress.AccountIdentifier,
-		AccountName:       linkedAddress.AccountName,
-		UpdatedAt:         linkedAddress.UpdatedAt,
-		CreatedAt:         linkedAddress.CreatedAt,
-	})
-}
-
-// GetLinkedAddress controller fetches a linked address
-func (ctrl *Controller) GetLinkedAddress(ctx *gin.Context) {
-	// Get owner address from the URL
-	owner_address := ctx.Query("owner_address")
-
-	linkedAddress, err := storage.Client.LinkedAddress.
-		Query().
-		Where(
-			linkedaddress.OwnerAddressEQ(owner_address),
-		).
-		Only(ctx)
-	if err != nil {
-		if ent.IsNotFound(err) {
-			u.APIResponse(ctx, http.StatusNotFound, "error", "Linked address not found", nil)
-			return
-		} else {
-			logger.WithFields(logger.Fields{
-				"Error":        fmt.Sprintf("%v", err),
-				"OwnerAddress": owner_address,
-			}).Errorf("Failed to fetch linked address")
-			u.APIResponse(ctx, http.StatusInternalServerError, "error", "Failed to fetch linked address", nil)
-			return
-		}
-	}
-
-	institution, err := storage.Client.Institution.
-		Query().
-		Where(institution.CodeEQ(linkedAddress.Institution)).
-		WithFiatCurrency().
-		Only(ctx)
-	if err != nil {
-		logger.WithFields(logger.Fields{
-			"Error":                    fmt.Sprintf("%v", err),
-			"OwnerAddress":             owner_address,
-			"LinkedAddressInstitution": linkedAddress.Institution,
-		}).Errorf("Failed to fetch linked address")
-		u.APIResponse(ctx, http.StatusInternalServerError, "error", "Failed to fetch linked address", nil)
-		return
-	}
-
-	ownerAddressFromAuth, _ := ctx.Get("owner_address")
-
-	response := &types.LinkedAddressResponse{
-		LinkedAddress: linkedAddress.Address,
-		Currency:      institution.Edges.FiatCurrency.Code,
-	}
-
-	if ownerAddressFromAuth != nil {
-		response.AccountIdentifier = linkedAddress.AccountIdentifier
-		response.AccountName = linkedAddress.AccountName
-		response.Institution = institution.Name
-	}
-
-	u.APIResponse(ctx, http.StatusOK, "success", "Linked address fetched successfully", response)
-}
-
-// GetLinkedAddressTransactions controller fetches transactions for a linked address
-func (ctrl *Controller) GetLinkedAddressTransactions(ctx *gin.Context) {
-	// Get linked address from the URL
-	linked_address := ctx.Param("linked_address")
-
-	linkedAddress, err := storage.Client.LinkedAddress.
-		Query().
-		Where(
-			linkedaddress.AddressEQ(linked_address),
-		).
-		Only(ctx)
-	if err != nil {
-		if ent.IsNotFound(err) {
-			u.APIResponse(ctx, http.StatusNotFound, "error", "Linked address not found", nil)
-			return
-		} else {
-			logger.WithFields(logger.Fields{
-				"Error":         fmt.Sprintf("%v", err),
-				"LinkedAddress": linked_address,
-			}).Errorf("Failed to fetch linked address")
-			u.APIResponse(ctx, http.StatusInternalServerError, "error", "Failed to fetch linked address", nil)
-			return
-		}
-	}
-
-	// Get page and pageSize query params
-	page, offset, pageSize := u.Paginate(ctx)
-
-	// Fetch related transactions from the database
-	paymentOrderQuery := linkedAddress.QueryPaymentOrders()
-
-	count, err := paymentOrderQuery.Count(ctx)
-	if err != nil {
-		logger.WithFields(logger.Fields{
-			"Error":                     fmt.Sprintf("%v", err),
-			"LinkedAddress":             linked_address,
-			"LinkedAddressID":           linkedAddress.ID,
-			"LinkedAddressOwnerAddress": linkedAddress.OwnerAddress,
-		}).Errorf("Failed to count payment orders for linked address")
-		u.APIResponse(ctx, http.StatusInternalServerError, "error", "Failed to fetch transactions", nil)
-		return
-	}
-
-	paymentOrders, err := paymentOrderQuery.
-		Limit(pageSize).
-		Offset(offset).
-		WithRecipient().
-		WithToken(func(tq *ent.TokenQuery) {
-			tq.WithNetwork()
-		}).
-		All(ctx)
-	if err != nil {
-		logger.WithFields(logger.Fields{
-			"Error":                     fmt.Sprintf("%v", err),
-			"LinkedAddress":             linked_address,
-			"LinkedAddressID":           linkedAddress.ID,
-			"LinkedAddressOwnerAddress": linkedAddress.OwnerAddress,
-		}).Errorf("Failed to fetch fetch payment orders for linked address")
-		u.APIResponse(ctx, http.StatusInternalServerError, "error", "Failed to fetch transactions", nil)
-		return
-	}
-
-	orders := make([]types.LinkedAddressTransaction, 0, len(paymentOrders))
-
-	for _, paymentOrder := range paymentOrders {
-		institution, err := storage.Client.Institution.
-			Query().
-			Where(institution.CodeEQ(paymentOrder.Edges.Recipient.Institution)).
-			WithFiatCurrency().
-			Only(ctx)
-		if err != nil {
-			logger.WithFields(logger.Fields{
-				"Error":                     fmt.Sprintf("%v", err),
-				"LinkedAddress":             linked_address,
-				"LinkedAddressID":           linkedAddress.ID,
-				"LinkedAddressOwnerAddress": linkedAddress.OwnerAddress,
-				"PaymentOrderID":            paymentOrder.ID,
-			}).Errorf("Failed to get institution for linked address")
-			u.APIResponse(ctx, http.StatusInternalServerError, "error", "Failed to fetch payment orders", nil)
-			return
-		}
-
-		orders = append(orders, types.LinkedAddressTransaction{
-			ID:      paymentOrder.ID,
-			Amount:  paymentOrder.Amount,
-			Token:   paymentOrder.Edges.Token.Symbol,
-			Rate:    paymentOrder.Rate,
-			Network: paymentOrder.Edges.Token.Edges.Network.Identifier,
-			Recipient: types.LinkedAddressTransactionRecipient{
-				Currency:          institution.Edges.FiatCurrency.Code,
-				Institution:       institution.Name,
-				AccountIdentifier: paymentOrder.Edges.Recipient.AccountIdentifier,
-				AccountName:       paymentOrder.Edges.Recipient.AccountName,
-			},
-			FromAddress:   paymentOrder.FromAddress,
-			ReturnAddress: paymentOrder.ReturnAddress,
-			GatewayID:     paymentOrder.GatewayID,
-			TxHash:        paymentOrder.TxHash,
-			CreatedAt:     paymentOrder.CreatedAt,
-			UpdatedAt:     paymentOrder.UpdatedAt,
-			Status:        paymentOrder.Status,
-		})
-	}
-
-	u.APIResponse(ctx, http.StatusOK, "success", "Transactions fetched successfully", &types.LinkedAddressTransactionList{
-		Page:         page,
-		PageSize:     pageSize,
-		TotalRecords: count,
-		Transactions: orders,
-	})
-
-}
-
-// verifyWalletSignature verifies the Ethereum signature for wallet verification
-func (ctrl *Controller) verifyWalletSignature(walletAddress, signature, nonce string) error {
-	sig, err := hex.DecodeString(signature)
-	if err != nil {
-		return fmt.Errorf("invalid signature: signature is not in the correct format")
-	}
-	if len(sig) != 65 {
-		return fmt.Errorf("invalid signature: signature length is not correct")
-	}
-	if sig[64] != 27 && sig[64] != 28 {
-		return fmt.Errorf("invalid signature: invalid recovery ID")
-	}
-	sig[64] -= 27
-
-	message := fmt.Sprintf("I accept the KYC Policy and hereby request an identity verification check for %s with nonce %s", walletAddress, nonce)
-	prefix := "\x19Ethereum Signed Message:\n" + fmt.Sprint(len(message))
-	hash := crypto.Keccak256Hash([]byte(prefix + message))
-
-	sigPublicKeyECDSA, err := crypto.SigToPub(hash.Bytes(), sig)
-	if err != nil {
-		return fmt.Errorf("invalid signature")
-	}
-	recoveredAddress := crypto.PubkeyToAddress(*sigPublicKeyECDSA)
-	if !strings.EqualFold(recoveredAddress.Hex(), walletAddress) {
-		return fmt.Errorf("invalid signature")
-	}
-
-	return nil
-}
-
-// RequestIDVerification controller requests identity verification details
-func (ctrl *Controller) RequestIDVerification(ctx *gin.Context) {
-	var payload types.VerificationRequest
-
-	if err := ctx.ShouldBindJSON(&payload); err != nil {
-		u.APIResponse(ctx, http.StatusBadRequest, "error",
-			"Failed to validate payload", u.GetErrorData(err))
-		return
-	}
-
-	// Verify signature before proceeding
-	if err := ctrl.verifyWalletSignature(payload.WalletAddress, payload.Signature, payload.Nonce); err != nil {
-		u.APIResponse(ctx, http.StatusBadRequest, "error", "Invalid signature", fmt.Sprintf("%v", err))
-		return
-	}
-
-	response, err := ctrl.kycService.RequestVerification(ctx, payload)
-	if err != nil {
-		switch e := err.(type) {
-		case kycErrors.ErrSignatureAlreadyUsed:
-			u.APIResponse(ctx, http.StatusBadRequest, "error", "Signature already used for identity verification", nil)
-			return
-		case kycErrors.ErrAlreadyVerified:
-			u.APIResponse(ctx, http.StatusBadRequest, "success", "Failed to request identity verification", e.Error())
-			return
-		case kycErrors.ErrProviderUnreachable:
-			logger.WithFields(logger.Fields{
-				"Error":         fmt.Sprintf("%v", e.Err),
-				"WalletAddress": payload.WalletAddress,
-				"Nonce":         payload.Nonce,
-			}).Errorf("Failed to reach identity provider")
-			u.APIResponse(ctx, http.StatusBadGateway, "error", "Failed to request identity verification", "Couldn't reach identity provider")
-			return
-		case kycErrors.ErrProviderResponse:
-			logger.WithFields(logger.Fields{
-				"Error":         fmt.Sprintf("%v", e.Err),
-				"WalletAddress": payload.WalletAddress,
-				"Nonce":         payload.Nonce,
-			}).Errorf("Invalid response from identity provider")
-			u.APIResponse(ctx, http.StatusBadGateway, "error", "Failed to request identity verification", e.Error())
-			return
-		case kycErrors.ErrDatabase:
-			logger.WithFields(logger.Fields{
-				"Error":         fmt.Sprintf("%v", e.Err),
-				"WalletAddress": payload.WalletAddress,
-				"Nonce":         payload.Nonce,
-			}).Errorf("Database error during identity verification")
-			u.APIResponse(ctx, http.StatusInternalServerError, "error", "Failed to request identity verification", nil)
-			return
-		default:
-			logger.WithFields(logger.Fields{
-				"Error":         fmt.Sprintf("%v", err),
-				"WalletAddress": payload.WalletAddress,
-				"Nonce":         payload.Nonce,
-			}).Errorf("Failed to request identity verification")
-			u.APIResponse(ctx, http.StatusInternalServerError, "error", "Failed to request identity verification", nil)
-			return
-		}
-	}
-
-	u.APIResponse(ctx, http.StatusOK, "success", "Identity verification requested successfully", response)
-}
-
-// GetIDVerificationStatus controller fetches the status of an identity verification request
-func (ctrl *Controller) GetIDVerificationStatus(ctx *gin.Context) {
-	// Get wallet address from the URL
-	walletAddress := ctx.Param("wallet_address")
-
-	response, err := ctrl.kycService.CheckStatus(ctx, walletAddress)
-	if err != nil {
-		switch err.(type) {
-		case kycErrors.ErrNotFound:
-			u.APIResponse(ctx, http.StatusNotFound, "error", "No verification request found for this wallet address", nil)
-			return
-		default:
-			logger.WithFields(logger.Fields{
-				"Error":         fmt.Sprintf("%v", err),
-				"WalletAddress": walletAddress,
-			}).Errorf("Failed to fetch identity verification status")
-			u.APIResponse(ctx, http.StatusInternalServerError, "error", "Failed to fetch identity verification status", nil)
-			return
-		}
-	}
-
-	u.APIResponse(ctx, http.StatusOK, "success", "Identity verification status fetched successfully", response)
-}
-
-// KYCWebhook handles the webhook callback from Smile Identity
-func (ctrl *Controller) KYCWebhook(ctx *gin.Context) {
-	payload, err := ctx.GetRawData()
-	if err != nil {
-		logger.Errorf("Error: KYCWebhook: Failed to read webhook payload: %v", err)
-		ctx.JSON(http.StatusBadRequest, gin.H{"error": "Invalid payload"})
-		return
-	}
-
-	err = ctrl.kycService.HandleWebhook(ctx, payload)
-	if err != nil {
-		logger.WithFields(logger.Fields{
-			"Error":   fmt.Sprintf("%v", err),
-			"Payload": string(payload),
-		}).Errorf("Failed to process webhook for kyc")
-		if fmt.Sprintf("%v", err) == "invalid payload" {
-			ctx.JSON(http.StatusBadRequest, gin.H{"error": "Invalid payload"})
-			return
-		}
-		if fmt.Sprintf("%v", err) == "invalid signature" {
-			ctx.JSON(http.StatusUnauthorized, gin.H{"error": "Invalid signature"})
-			return
-		}
-		ctx.JSON(http.StatusInternalServerError, gin.H{"error": "Failed to process webhook"})
-		return
-	}
-
-	ctx.JSON(http.StatusOK, gin.H{"message": "Webhook processed successfully"})
-}
-
-// SlackInteractionHandler handles Slack interaction requests
-func (ctrl *Controller) SlackInteractionHandler(ctx *gin.Context) {
-	startTime := time.Now()
-	cnfg := config.AuthConfig()
-
-	// Parse form-encoded payload
-	payloadStr := ctx.PostForm("payload")
-	if payloadStr == "" {
-		body, err := ctx.GetRawData()
-		if err != nil {
-			logger.Errorf("Missing payload and failed to read raw body: %v", err)
-			ctx.JSON(http.StatusBadRequest, gin.H{"error": "Missing payload"})
-			return
-		}
-		payloadStr = string(body)
-	}
-
-	// Parse JSON payload
-	var payload map[string]interface{}
-	if err := json.Unmarshal([]byte(payloadStr), &payload); err != nil {
-		logger.Errorf("Error parsing Slack interaction payload: %v", err)
-		ctx.JSON(http.StatusBadRequest, gin.H{"error": "Error parsing payload"})
-		return
-	}
-
-	// Handle modal trigger (button clicks)
-	if payload["type"] == "block_actions" {
-		actions, ok := payload["actions"].([]interface{})
-		if !ok || len(actions) == 0 {
-			logger.Errorf("Invalid or empty actions in Slack payload: %v", payload)
-			ctx.JSON(http.StatusBadRequest, gin.H{"error": "Invalid actions"})
-			return
-		}
-
-		action, ok := actions[0].(map[string]interface{})
-		if !ok {
-			logger.Errorf("Invalid action format: %v", actions[0])
-			ctx.JSON(http.StatusBadRequest, gin.H{"error": "Invalid action format"})
-			return
-		}
-
-		actionID, ok := action["action_id"].(string)
-		if !ok {
-			logger.Errorf("Missing or invalid action_id")
-			ctx.JSON(http.StatusBadRequest, gin.H{"error": "Missing action_id"})
-			return
-		}
-
-		var kybProfileID string
-		if strings.HasPrefix(actionID, "approve_kyb_") || strings.HasPrefix(actionID, "reject_kyb_") {
-			kybProfileID = actionID[strings.Index(actionID, "_kyb_")+5:] // Extract ID after "approve_kyb_" or "reject_kyb_"
-		} else if actionID == "review_kyb" || strings.HasPrefix(actionID, "review_kyb_") {
-			if actionID == "review_kyb" {
-				kybProfileID, ok = action["value"].(string)
-				if !ok {
-					logger.Errorf("Missing or invalid value for review_kyb action: %+v", action)
-					ctx.JSON(http.StatusBadRequest, gin.H{"error": "Missing action value"})
-					return
-				}
-			} else {
-				kybProfileID = actionID[strings.Index(actionID, "_kyb_")+5:] // Handle legacy review_kyb_<id>
-			}
-		} else if strings.HasPrefix(actionID, "approve_") || strings.HasPrefix(actionID, "reject_") {
-			kybProfileID = actionID[strings.Index(actionID, "_")+1:] // Handle legacy approve_<id>, reject_<id>
-		} else {
-			logger.Errorf("Invalid action_id: %s", actionID)
-			ctx.JSON(http.StatusBadRequest, gin.H{"error": "Invalid action_id"})
-			return
-		}
-
-		// Parse KYB Profile ID as UUID
-		kybProfileUUID, err := uuid.Parse(kybProfileID)
-		if err != nil {
-			logger.Errorf("Invalid KYB Profile ID format: %s, error: %v", kybProfileID, err)
-			ctx.JSON(http.StatusBadRequest, gin.H{"error": "Invalid KYB Profile ID format"})
-			return
-		}
-
-		// Fetch KYB submission details from database
-		kybProfile, err := storage.Client.KYBProfile.
-			Query().
-			Where(kybprofile.IDEQ(kybProfileUUID)).
-			WithUser().
-			WithBeneficialOwners().
-			Only(ctx)
-		if err != nil {
-			if ent.IsNotFound(err) {
-				logger.Errorf("KYB Profile not found: %s", kybProfileID)
-				ctx.JSON(http.StatusNotFound, gin.H{"error": "KYB Profile not found"})
-				return
-			}
-			logger.Errorf("Failed to fetch KYB Profile %s: %v", kybProfileID, err)
-			ctx.JSON(http.StatusInternalServerError, gin.H{"error": "Failed to fetch KYB Profile"})
-			return
-		}
-
-		// Extract user details
-		var firstName, email string
-		if kybProfile.Edges.User != nil {
-			firstName = kybProfile.Edges.User.FirstName
-			email = kybProfile.Edges.User.Email
-		} else {
-			logger.Errorf("KYB Profile %s has no associated user", kybProfileID)
-			ctx.JSON(http.StatusBadRequest, gin.H{"error": "KYB Profile has no associated user"})
-			return
-		}
-
-		if email == "" {
-			logger.Errorf("Missing email for KYB Profile %s", kybProfileID)
-			ctx.JSON(http.StatusBadRequest, gin.H{"error": "Missing email"})
-			return
-		}
-		if firstName == "" {
-			logger.Warnf("Missing firstName for KYB Profile %s, using default", kybProfileID)
-			firstName = "User"
-		}
-
-		// Handle review button - open modal with KYB details
-		if actionID == "review_kyb" {
-			logger.Infof("Review button clicked for KYB Profile %s", kybProfileID)
-			triggerID, ok := payload["trigger_id"].(string)
-			if !ok {
-				logger.Errorf("Missing trigger_id for modal, KYB Profile ID: %s", kybProfileID)
-				ctx.JSON(http.StatusBadRequest, gin.H{"error": "Missing trigger_id"})
-				return
-			}
-
-			// Build modal content with KYB details
-			var blocks []map[string]interface{}
-			blocks = append(blocks, map[string]interface{}{
-				"type": "section",
-				"text": map[string]interface{}{
-					"type": "mrkdwn",
-					"text": "*KYB Profile Details*",
-				},
-			})
-			blocks = append(blocks, map[string]interface{}{
-				"type": "section",
-				"text": map[string]interface{}{
-					"type": "mrkdwn",
-					"text": fmt.Sprintf(
-						"*Company Name*: %s\n*Mobile Number*: %s\n*Registered Business Address*: %s\n*Certificate of Incorporation*: %s\n*Articles of Incorporation*: %s\n*Proof of Business Address*: %s",
-						kybProfile.CompanyName,
-						kybProfile.MobileNumber,
-						kybProfile.RegisteredBusinessAddress,
-						kybProfile.CertificateOfIncorporationURL,
-						kybProfile.ArticlesOfIncorporationURL,
-						kybProfile.ProofOfBusinessAddressURL,
-					),
-				},
-			})
-
-			// Add optional fields
-			if kybProfile.BusinessLicenseURL != nil {
-				blocks = append(blocks, map[string]interface{}{
-					"type": "section",
-					"text": map[string]interface{}{
-						"type": "mrkdwn",
-						"text": fmt.Sprintf("*Business License*: %s", *kybProfile.BusinessLicenseURL),
-					},
-				})
-			}
-			if kybProfile.AmlPolicyURL != "" {
-				blocks = append(blocks, map[string]interface{}{
-					"type": "section",
-					"text": map[string]interface{}{
-						"type": "mrkdwn",
-						"text": fmt.Sprintf("*AML Policy*: %s", kybProfile.AmlPolicyURL),
-					},
-				})
-			}
-			if kybProfile.KycPolicyURL != nil {
-				blocks = append(blocks, map[string]interface{}{
-					"type": "section",
-					"text": map[string]interface{}{
-						"type": "mrkdwn",
-						"text": fmt.Sprintf("*KYC Policy*: %s", *kybProfile.KycPolicyURL),
-					},
-				})
-			}
-
-			// Add beneficial owners
-			if len(kybProfile.Edges.BeneficialOwners) > 0 {
-				blocks = append(blocks, map[string]interface{}{
-					"type": "section",
-					"text": map[string]interface{}{
-						"type": "mrkdwn",
-						"text": "*Beneficial Owners*",
-					},
-				})
-				for i, owner := range kybProfile.Edges.BeneficialOwners {
-					idType := "Not specified"
-					if owner.GovernmentIssuedIDType != "" {
-						idType = string(owner.GovernmentIssuedIDType)
-					}
-					blocks = append(blocks, map[string]interface{}{
-						"type": "section",
-						"text": map[string]interface{}{
-							"type": "mrkdwn",
-							"text": fmt.Sprintf(
-								"*Owner %d*\n*Full Name*: %s\n*Residential Address*: %s\n*Proof of Address*: %s\n*Government Issued ID*: %s\n*ID Type*: %s\n*Date of Birth*: %s\n*Ownership Percentage*: %.2f%%",
-								i+1,
-								owner.FullName,
-								owner.ResidentialAddress,
-								owner.ProofOfResidentialAddressURL,
-								owner.GovernmentIssuedIDURL,
-								idType,
-								owner.DateOfBirth,
-								owner.OwnershipPercentage,
-							),
-						},
-					})
-				}
-			}
-
-			// Add approval confirmation section
-			blocks = append(blocks, map[string]interface{}{
-				"type": "section",
-				"text": map[string]interface{}{
-					"type": "mrkdwn",
-					"text": "*Review Complete*\n\nIf all information looks correct, click 'Approve' to approve this KYB submission.",
-				},
-			})
-
-			modal := map[string]interface{}{
-				"trigger_id": triggerID,
-				"view": map[string]interface{}{
-					"type":             "modal",
-					"callback_id":      "approve_modal_" + kybProfileID,
-					"private_metadata": fmt.Sprintf(`{"email":"%s","kyb_profile_id":"%s","firstName":"%s"}`, email, kybProfileID, firstName),
-					"title": map[string]interface{}{
-						"type": "plain_text",
-						"text": "KYB Review",
-					},
-					"submit": map[string]interface{}{
-						"type": "plain_text",
-						"text": "Approve",
-					},
-					"blocks": blocks,
-				},
-			}
-
-			jsonPayload, err := json.Marshal(modal)
-			if err != nil {
-				logger.Errorf("Failed to marshal modal payload for KYB Profile %s: %v", kybProfileID, err)
-				ctx.JSON(http.StatusInternalServerError, gin.H{"error": "Failed to create modal"})
-				return
-			}
-
-			client := &http.Client{Timeout: 5 * time.Second}
-			req, err := http.NewRequest("POST", "https://slack.com/api/views.open", bytes.NewBuffer(jsonPayload))
-			if err != nil {
-				logger.Errorf("Failed to create Slack API request for KYB Profile %s: %v", kybProfileID, err)
-				ctx.JSON(http.StatusInternalServerError, gin.H{"error": "Failed to create modal request"})
-				return
-			}
-			req.Header.Set("Content-Type", "application/json")
-			if cnfg.SlackBotToken == "" {
-				logger.Errorf("Slack bot token not configured for KYB Profile %s", kybProfileID)
-				ctx.JSON(http.StatusInternalServerError, gin.H{"error": "Slack bot token not configured"})
-				return
-			}
-			if !strings.HasPrefix(cnfg.SlackBotToken, "xoxb-") {
-				logger.Errorf("Invalid Slack bot token format for KYB Profile %s", kybProfileID)
-				ctx.JSON(http.StatusInternalServerError, gin.H{"error": "Invalid Slack bot token format"})
-				return
-			}
-			req.Header.Set("Authorization", "Bearer "+cnfg.SlackBotToken)
-
-			resp, err := client.Do(req)
-			if err != nil {
-				logger.Errorf("Failed to open Slack modal for KYB Profile %s: %v", kybProfileID, err)
-				ctx.JSON(http.StatusInternalServerError, gin.H{"error": "Failed to open modal"})
-				return
-			}
-			defer resp.Body.Close()
-
-			body, _ := io.ReadAll(resp.Body)
-			var s struct {
-				OK    bool   `json:"ok"`
-				Error string `json:"error"`
-			}
-			_ = json.Unmarshal(body, &s)
-			if resp.StatusCode != http.StatusOK || !s.OK {
-				logger.Errorf("Slack views.open failed for KYB %s. status=%d ok=%v err=%s body=%s", kybProfileID, resp.StatusCode, s.OK, s.Error, string(body))
-				ctx.JSON(http.StatusInternalServerError, gin.H{"error": "Failed to open modal"})
-				return
-			}
-
-			ctx.JSON(http.StatusOK, gin.H{})
-			return
-		}
-
-		// Handle reject button (from initial notification or modal) - open modal
-		if strings.HasPrefix(actionID, "reject_") || strings.HasPrefix(actionID, "reject_kyb_") {
-			logger.Infof("Reject button clicked for KYB Profile %s, action: %+v", kybProfileID, action)
-			triggerID, ok := payload["trigger_id"].(string)
-			if !ok {
-				logger.Errorf("Missing trigger_id for modal, KYB Profile ID: %s", kybProfileID)
-				ctx.JSON(http.StatusBadRequest, gin.H{"error": "Missing trigger_id"})
-				return
-			}
-
-			modal := map[string]interface{}{
-				"trigger_id": triggerID,
-				"view": map[string]interface{}{
-					"type":             "modal",
-					"callback_id":      "reject_modal_" + kybProfileID,
-					"private_metadata": fmt.Sprintf(`{"email":"%s","kyb_profile_id":"%s","firstName":"%s"}`, email, kybProfileID, firstName),
-					"title": map[string]interface{}{
-						"type": "plain_text",
-						"text": "Reject KYB Submission",
-					},
-					"submit": map[string]interface{}{
-						"type": "plain_text",
-						"text": "Submit",
-					},
-					"blocks": []map[string]interface{}{
-						{
-							"type":     "input",
-							"block_id": "reason_block",
-							"element": map[string]interface{}{
-								"type":      "static_select",
-								"action_id": "reason_select",
-								"placeholder": map[string]interface{}{
-									"type": "plain_text",
-									"text": "Select a reason",
-								},
-								"options": []map[string]interface{}{
-									{
-										"text": map[string]interface{}{
-											"type": "plain_text",
-											"text": "Incomplete or falsified documentation",
-										},
-										"value": "Incomplete or falsified documentation",
-									},
-									{
-										"text": map[string]interface{}{
-											"type": "plain_text",
-											"text": "Unverifiable business identity",
-										},
-										"value": "Unverifiable business identity",
-									},
-									{
-										"text": map[string]interface{}{
-											"type": "plain_text",
-											"text": "Sanctions or watchlist hits",
-										},
-										"value": "Sanctions or watchlist hits",
-									},
-									{
-										"text": map[string]interface{}{
-											"type": "plain_text",
-											"text": "Inability to identify beneficial owners (UBOs)",
-										},
-										"value": "Inability to identify beneficial owners (UBOs)",
-									},
-									{
-										"text": map[string]interface{}{
-											"type": "plain_text",
-											"text": "Inconsistent business details across documents",
-										},
-										"value": "Inconsistent business details across documents",
-									},
-								},
-							},
-							"label": map[string]interface{}{
-								"type": "plain_text",
-								"text": "Reason for Rejection",
-							},
-						},
-						{
-							"type":     "input",
-							"block_id": "comment_block",
-							"element": map[string]interface{}{
-								"type":      "plain_text_input",
-								"action_id": "comment_input",
-								"multiline": true,
-								"placeholder": map[string]interface{}{
-									"type": "plain_text",
-									"text": "Add any additional comments or details...",
-								},
-							},
-							"label": map[string]interface{}{
-								"type": "plain_text",
-								"text": "Rejection Comment",
-							},
-							"optional": true,
-						},
-					},
-				},
-			}
-
-			jsonPayload, err := json.Marshal(modal)
-			if err != nil {
-				logger.Errorf("Failed to marshal modal payload for KYB Profile %s: %v", kybProfileID, err)
-				ctx.JSON(http.StatusInternalServerError, gin.H{"error": "Failed to create modal"})
-				return
-			}
-
-			client := &http.Client{Timeout: 5 * time.Second}
-			req, err := http.NewRequest("POST", "https://slack.com/api/views.open", bytes.NewBuffer(jsonPayload))
-			if err != nil {
-				logger.Errorf("Failed to create Slack API request for KYB Profile %s: %v", kybProfileID, err)
-				ctx.JSON(http.StatusInternalServerError, gin.H{"error": "Failed to create modal request"})
-				return
-			}
-			req.Header.Set("Content-Type", "application/json")
-			cnfg := config.AuthConfig()
-			if cnfg.SlackBotToken == "" {
-				logger.Errorf("Slack bot token not configured for KYB Profile %s", kybProfileID)
-				ctx.JSON(http.StatusInternalServerError, gin.H{"error": "Slack bot token not configured"})
-				return
-			}
-			req.Header.Set("Authorization", "Bearer "+cnfg.SlackBotToken)
-
-			resp, err := client.Do(req)
-			if err != nil {
-				logger.Errorf("Failed to open Slack modal for KYB Profile %s: %v", kybProfileID, err)
-				ctx.JSON(http.StatusInternalServerError, gin.H{"error": "Failed to open modal"})
-				return
-			}
-			defer resp.Body.Close()
-
-			body, _ := io.ReadAll(resp.Body)
-			var s struct {
-				OK    bool   `json:"ok"`
-				Error string `json:"error"`
-			}
-			_ = json.Unmarshal(body, &s)
-			if resp.StatusCode != http.StatusOK || !s.OK {
-				logger.Errorf("Slack views.open failed for KYB %s. status=%d ok=%v err=%s body=%s", kybProfileID, resp.StatusCode, s.OK, s.Error, string(body))
-				ctx.JSON(http.StatusInternalServerError, gin.H{"error": "Failed to open modal"})
-				return
-			}
-
-			ctx.JSON(http.StatusOK, gin.H{})
-			return
-		}
-
-<<<<<<< HEAD
-		if strings.HasPrefix(actionID, "approve_") {
-			if ctrl.isActionProcessed(kybProfileID, "approve") || ctrl.isActionProcessed(kybProfileID, "reject") {
-				logger.Warnf("Action already processed for KYB Profile %s", kybProfileID)
-				ctx.JSON(http.StatusOK, gin.H{"text": "This submission has already been processed."})
-				return
-			}
-
-			// Mark as processed immediately
-			ctrl.markActionProcessed(kybProfileID, "approve")
-
-			// Respond immediately to Slack to remove loading state
-			responseURL, _ := payload["response_url"].(string)
-			if responseURL != "" {
-				go func() {
-					message := map[string]interface{}{
-						"replace_original": true,
-						"text":             fmt.Sprintf("✅ *APPROVED* - KYB submission for %s (%s) from %s has been approved.", firstName, email, kybProfile.CompanyName),
-					}
-					jsonPayload, _ := json.Marshal(message)
-					if _, err := http.Post(responseURL, "application/json", bytes.NewBuffer(jsonPayload)); err != nil {
-						logger.Errorf("Failed to post response to URL: %v", err)
-					}
-				}()
-			}
-
-			// Send immediate response to Slack
-			ctx.JSON(http.StatusOK, gin.H{"text": "Approving submission..."})
-
-			// Update User KYB status
-			_, err := storage.Client.User.
-				Update().
-				Where(user.IDEQ(kybProfile.Edges.User.ID)).
-				SetKybVerificationStatus(user.KybVerificationStatusApproved).
-				Save(ctx)
-			if err != nil {
-				logger.Errorf("Failed to approve KYB for user %s (KYB Profile %s): %v", email, kybProfileID, err)
-				ctx.JSON(http.StatusInternalServerError, gin.H{"error": "Failed to update user KYB status"})
-				return
-			}
-
-			// Update KYB Profile status and clear rejection comment
-			_, err = storage.Client.KYBProfile.
-				Update().
-				Where(kybprofile.IDEQ(kybProfileUUID)).
-				ClearKybRejectionComment().
-				Save(ctx)
-			if err != nil {
-				logger.Errorf("Failed to update KYB Profile status %s: %v", kybProfileID, err)
-			}
-
-			// Send approval email
-			resp, err := ctrl.emailService.SendKYBApprovalEmail(ctx, email, firstName)
-			if err != nil {
-				logger.Errorf("Failed to send KYB approval email to %s (KYB Profile %s): %v, response: %+v", email, kybProfileID, err, resp)
-			} else {
-				logger.Infof("KYB approval email sent successfully to %s (KYB Profile %s), message ID: %s", email, kybProfileID, resp.Id)
-			}
-
-			// Send Slack feedback notification
-			err = ctrl.slackService.SendActionFeedbackNotification(firstName, email, kybProfileID, "approve", "")
-			if err != nil {
-				logger.Warnf("Failed to send Slack feedback notification for KYB Profile %s: %v", kybProfileID, err)
-			}
-
-			logger.Infof("Processed Slack approve interaction in %v", time.Since(startTime))
-			return
-		}
-
-=======
->>>>>>> 793c80d6
-		ctx.JSON(http.StatusBadRequest, gin.H{"error": "Unknown action"})
-		return
-	}
-
-	// Handle modal submission
-	if payload["type"] == "view_submission" {
-		view, ok := payload["view"].(map[string]interface{})
-		if !ok {
-			logger.Errorf("Invalid view format in payload")
-			ctx.JSON(http.StatusBadRequest, gin.H{"error": "Invalid view format"})
-			return
-		}
-		callbackID, ok := view["callback_id"].(string)
-		if !ok {
-			logger.Errorf("Missing callback_id in view")
-			ctx.JSON(http.StatusBadRequest, gin.H{"error": "Missing callback_id"})
-			return
-		}
-
-		if strings.HasPrefix(callbackID, "reject_modal_") {
-			kybProfileID := callbackID[len("reject_modal_"):]
-
-			// Check if this is a resubmission by looking at the user's current KYB status
-			kybProfileUUID, err := uuid.Parse(kybProfileID)
-			if err != nil {
-				logger.Errorf("Invalid KYB Profile ID format for rejection: %s, error: %v", kybProfileID, err)
-				ctx.JSON(http.StatusBadRequest, gin.H{"error": "Invalid KYB Profile ID format"})
-				return
-			}
-
-			// Check current KYB status to determine if this is a resubmission
-			kyb, qerr := storage.Client.KYBProfile.
-				Query().
-				Where(kybprofile.IDEQ(kybProfileUUID)).
-				WithUser().
-				Only(ctx)
-			if qerr != nil || kyb.Edges.User == nil {
-				logger.Errorf("Failed to resolve KYB profile %s: %v", kybProfileID, qerr)
-				ctx.JSON(http.StatusInternalServerError, gin.H{"error": "Failed to resolve KYB profile"})
-				return
-			}
-
-			// Allow processing if user status is rejected (resubmission) or if not already processed
-			userStatus := kyb.Edges.User.KybVerificationStatus
-			isResubmission := userStatus == user.KybVerificationStatusRejected
-
-			if !isResubmission && (ctrl.isActionProcessed(kybProfileID, "approve") || ctrl.isActionProcessed(kybProfileID, "reject")) {
-				logger.Warnf("Action already processed for KYB Profile %s", kybProfileID)
-				ctx.JSON(http.StatusOK, gin.H{"text": "This submission has already been processed."})
-				return
-			}
-
-			// Mark as processed immediately
-			ctrl.markActionProcessed(kybProfileID, "reject")
-
-			// Extract selected reason
-			state, ok := view["state"].(map[string]interface{})
-			if !ok {
-				logger.Errorf("Invalid state in view for KYB Profile %s", kybProfileID)
-				ctx.JSON(http.StatusBadRequest, gin.H{"error": "Invalid state"})
-				return
-			}
-			values, ok := state["values"].(map[string]interface{})
-			if !ok {
-				logger.Errorf("Invalid values in state for KYB Profile %s", kybProfileID)
-				ctx.JSON(http.StatusBadRequest, gin.H{"error": "Invalid values"})
-				return
-			}
-			reasonBlock, ok := values["reason_block"].(map[string]interface{})
-			if !ok {
-				logger.Errorf("Invalid reason_block in values for KYB Profile %s", kybProfileID)
-				ctx.JSON(http.StatusBadRequest, gin.H{"error": "Invalid reason_block"})
-				return
-			}
-			reasonSelect, ok := reasonBlock["reason_select"].(map[string]interface{})
-			if !ok {
-				logger.Errorf("Invalid reason_select in reason_block for KYB Profile %s", kybProfileID)
-				ctx.JSON(http.StatusBadRequest, gin.H{"error": "Invalid reason_select"})
-				return
-			}
-			selectedReason, ok := reasonSelect["selected_option"].(map[string]interface{})
-			if !ok {
-				logger.Errorf("No reason selected for KYB Profile %s", kybProfileID)
-				ctx.JSON(http.StatusBadRequest, gin.H{"error": "No reason selected"})
-				return
-			}
-			reasonForDecline, ok := selectedReason["value"].(string)
-			if !ok {
-				logger.Errorf("Invalid reason value for KYB Profile %s", kybProfileID)
-				ctx.JSON(http.StatusBadRequest, gin.H{"error": "Invalid reason value"})
-				return
-			}
-
-			// Extract comment (optional)
-			var rejectionComment string
-			if commentBlock, exists := values["comment_block"].(map[string]interface{}); exists {
-				if commentInput, exists := commentBlock["comment_input"].(map[string]interface{}); exists {
-					if commentValue, exists := commentInput["value"].(string); exists {
-						rejectionComment = strings.TrimSpace(commentValue)
-					}
-				}
-			}
-
-			// Extract email and firstName from private_metadata
-			privateMetadata, ok := view["private_metadata"].(string)
-			if !ok {
-				logger.Errorf("Missing private_metadata in view for KYB Profile %s", kybProfileID)
-				ctx.JSON(http.StatusBadRequest, gin.H{"error": "Missing private_metadata"})
-				return
-			}
-			var metadata map[string]interface{}
-			if err := json.Unmarshal([]byte(privateMetadata), &metadata); err != nil {
-				logger.Errorf("Error parsing private_metadata for KYB Profile %s: %v", kybProfileID, err)
-				ctx.JSON(http.StatusBadRequest, gin.H{"error": "Invalid metadata"})
-				return
-			}
-			email, ok := metadata["email"].(string)
-			if !ok || email == "" {
-				logger.Errorf("Missing email in private_metadata for KYB Profile %s", kybProfileID)
-				ctx.JSON(http.StatusBadRequest, gin.H{"error": "Missing email in metadata"})
-				return
-			}
-			firstName, ok := metadata["firstName"].(string)
-			if !ok {
-				logger.Warnf("Missing firstName in private_metadata for KYB Profile %s; using default", kybProfileID)
-				firstName = "User"
-			}
-
-			// KYB Profile UUID already parsed above
-
-			// Update User KYB status
-			_, err = storage.Client.User.
-				Update().
-				Where(user.EmailEQ(email)).
-				SetKybVerificationStatus(user.KybVerificationStatusRejected).
-				Save(ctx)
-			if err != nil {
-				logger.Errorf("Failed to reject KYB for user %s (KYB Profile %s): %v", email, kybProfileID, err)
-				ctx.JSON(http.StatusInternalServerError, gin.H{"error": "Failed to update user KYB status"})
-				return
-			}
-
-			// Combine reason and comment for storage
-			var finalRejectionComment string
-			if rejectionComment != "" {
-				finalRejectionComment = fmt.Sprintf("%s::%s", reasonForDecline, rejectionComment)
-			} else {
-				finalRejectionComment = reasonForDecline
-			}
-
-			// Update KYB Profile with rejection comment
-			_, err = storage.Client.KYBProfile.
-				Update().
-				Where(kybprofile.IDEQ(kybProfileUUID)).
-				SetKybRejectionComment(finalRejectionComment).
-				Save(ctx)
-			if err != nil {
-				logger.Errorf("Failed to update KYB Profile with rejection comment %s: %v", kybProfileID, err)
-			}
-
-			// Send rejection email
-			resp, err := ctrl.emailService.SendKYBRejectionEmail(ctx, email, firstName, reasonForDecline)
-			if err != nil {
-				logger.Errorf("Failed to send KYB rejection email to %s (KYB Profile %s): %v, response: %+v", email, kybProfileID, err, resp)
-			} else {
-				logger.Infof("KYB rejection email sent successfully to %s (KYB Profile %s), message ID: %s", email, kybProfileID, resp.Id)
-			}
-
-			// Send Slack feedback notification
-			err = ctrl.slackService.SendActionFeedbackNotification(firstName, email, kybProfileID, "reject", finalRejectionComment)
-			if err != nil {
-				logger.Warnf("Failed to send Slack feedback notification for KYB Profile %s: %v", kybProfileID, err)
-			}
-
-			logger.Infof("Processed Slack modal submission for rejection in %v", time.Since(startTime))
-			return
-		}
-
-		if strings.HasPrefix(callbackID, "approve_modal_") {
-			kybProfileID := callbackID[len("approve_modal_"):]
-
-			// Check if this is a resubmission by looking at the user's current KYB status
-			kybProfileUUID, err := uuid.Parse(kybProfileID)
-			if err != nil {
-				logger.Errorf("Invalid KYB Profile ID format for approval: %s, error: %v", kybProfileID, err)
-				ctx.JSON(http.StatusBadRequest, gin.H{"error": "Invalid KYB Profile ID format"})
-				return
-			}
-
-			// Check current KYB status to determine if this is a resubmission
-			kyb, qerr := storage.Client.KYBProfile.
-				Query().
-				Where(kybprofile.IDEQ(kybProfileUUID)).
-				WithUser().
-				Only(ctx)
-			if qerr != nil || kyb.Edges.User == nil {
-				logger.Errorf("Failed to resolve KYB profile %s: %v", kybProfileID, qerr)
-				ctx.JSON(http.StatusInternalServerError, gin.H{"error": "Failed to resolve KYB profile"})
-				return
-			}
-
-			// Allow processing if user status is rejected (resubmission) or if not already processed
-			userStatus := kyb.Edges.User.KybVerificationStatus
-			isResubmission := userStatus == user.KybVerificationStatusRejected
-
-			if !isResubmission && (ctrl.isActionProcessed(kybProfileID, "approve") || ctrl.isActionProcessed(kybProfileID, "reject")) {
-				logger.Warnf("Action already processed for KYB Profile %s", kybProfileID)
-				ctx.JSON(http.StatusOK, gin.H{"text": "This submission has already been processed."})
-				return
-			}
-
-			// Mark as processed immediately
-			ctrl.markActionProcessed(kybProfileID, "approve")
-
-			// Extract email and firstName from private_metadata
-			privateMetadata, ok := view["private_metadata"].(string)
-			if !ok {
-				logger.Errorf("Missing private_metadata in view for KYB Profile %s", kybProfileID)
-				ctx.JSON(http.StatusBadRequest, gin.H{"error": "Missing private_metadata"})
-				return
-			}
-			var metadata map[string]interface{}
-			if err := json.Unmarshal([]byte(privateMetadata), &metadata); err != nil {
-				logger.Errorf("Error parsing private_metadata for KYB Profile %s: %v", kybProfileID, err)
-				ctx.JSON(http.StatusBadRequest, gin.H{"error": "Invalid metadata"})
-				return
-			}
-			email, ok := metadata["email"].(string)
-			if !ok || email == "" {
-				logger.Errorf("Missing email in private_metadata for KYB Profile %s", kybProfileID)
-				ctx.JSON(http.StatusBadRequest, gin.H{"error": "Missing email in metadata"})
-				return
-			}
-			firstName, ok := metadata["firstName"].(string)
-			if !ok {
-				logger.Warnf("Missing firstName in private_metadata for KYB Profile %s; using default", kybProfileID)
-				firstName = "User"
-			}
-
-			// Update User KYB status using the already fetched KYB profile
-			_, err = storage.Client.User.
-				UpdateOneID(kyb.Edges.User.ID).
-				SetKybVerificationStatus(user.KybVerificationStatusApproved).
-				Save(ctx)
-			if err != nil {
-				logger.Errorf("Failed to approve KYB for user %s (KYB Profile %s): %v", email, kybProfileID, err)
-				ctx.JSON(http.StatusInternalServerError, gin.H{"error": "Failed to update user KYB status"})
-				return
-			}
-
-			// Update KYB Profile status and clear rejection comment
-			_, err = storage.Client.KYBProfile.
-				Update().
-				Where(kybprofile.IDEQ(kybProfileUUID)).
-				ClearKybRejectionComment().
-				Save(ctx)
-			if err != nil {
-				logger.Errorf("Failed to update KYB Profile status %s: %v", kybProfileID, err)
-			}
-
-			// Send approval email
-			resp, err := ctrl.emailService.SendKYBApprovalEmail(ctx, email, firstName)
-			if err != nil {
-				logger.Errorf("Failed to send KYB approval email to %s (KYB Profile %s): %v, response: %+v", email, kybProfileID, err, resp)
-			} else {
-				logger.Infof("KYB approval email sent successfully to %s (KYB Profile %s), message ID: %s", email, kybProfileID, resp.Id)
-			}
-
-			// Send Slack feedback notification
-			approvalReason := "KYB submission approved successfully"
-			err = ctrl.slackService.SendActionFeedbackNotification(firstName, email, kybProfileID, "approve", approvalReason)
-			if err != nil {
-				logger.Warnf("Failed to send Slack feedback notification for KYB Profile %s: %v", kybProfileID, err)
-			}
-
-			logger.Infof("Processed Slack modal submission for approval in %v", time.Since(startTime))
-			return
-		}
-
-		ctx.JSON(http.StatusBadRequest, gin.H{"error": "Unknown callback_id"})
-		return
-	}
-	ctx.JSON(http.StatusBadRequest, gin.H{"error": "Unknown payload type"})
-}
-
-// isActionProcessed checks if an action has already been processed
-func (ctrl *Controller) isActionProcessed(submissionID, actionType string) bool {
-	ctrl.actionMutex.RLock()
-	defer ctrl.actionMutex.RUnlock()
-	key := fmt.Sprintf("%s_%s", submissionID, actionType)
-	return ctrl.processedActions[key]
-}
-
-// markActionProcessed marks an action as processed
-func (ctrl *Controller) markActionProcessed(submissionID, actionType string) {
-	ctrl.actionMutex.Lock()
-	defer ctrl.actionMutex.Unlock()
-	key := fmt.Sprintf("%s_%s", submissionID, actionType)
-	ctrl.processedActions[key] = true
-}
-
-// clearActionProcessed clears all processed actions for a submission ID (used for resubmissions)
-func (ctrl *Controller) clearActionProcessed(submissionID string) {
-	ctrl.actionMutex.Lock()
-	defer ctrl.actionMutex.Unlock()
-	// Remove both approve and reject entries for this submission
-	delete(ctrl.processedActions, fmt.Sprintf("%s_%s", submissionID, "approve"))
-	delete(ctrl.processedActions, fmt.Sprintf("%s_%s", submissionID, "reject"))
-}
-
-// HandleKYBSubmission handles the POST request for KYB submission
-func (ctrl *Controller) HandleKYBSubmission(ctx *gin.Context) {
-	var input types.KYBSubmissionInput
-	if err := ctx.ShouldBindJSON(&input); err != nil {
-		logger.WithFields(logger.Fields{
-			"Error": fmt.Sprintf("%v", err),
-		}).Errorf("Error: Failed to bind KYB submission input")
-		u.APIResponse(ctx, http.StatusBadRequest, "error", "Invalid input", err.Error())
-		return
-	}
-
-	// Validate that user has agreed to Paycrest terms
-	if !input.IAcceptTerms {
-		u.APIResponse(ctx, http.StatusBadRequest, "error", "Kindly accept the terms and conditions to proceed", nil)
-		return
-	}
-
-	// Get user ID from the context
-	userIDValue, exists := ctx.Get("user_id")
-	if !exists {
-		u.APIResponse(ctx, http.StatusUnauthorized, "error", "User not authenticated", nil)
-		return
-	}
-
-	// Validate user ID
-	userID, err := uuid.Parse(userIDValue.(string))
-	if err != nil {
-		u.APIResponse(ctx, http.StatusUnauthorized, "error", "Invalid user ID", nil)
-		return
-	}
-
-	// Fetch user record
-	userRecord, err := storage.Client.User.
-		Query().
-		Where(user.IDEQ(userID)).
-		Only(ctx)
-	if err != nil {
-		if ent.IsNotFound(err) {
-			u.APIResponse(ctx, http.StatusNotFound, "error", "User not found", nil)
-			return
-		}
-		logger.WithFields(logger.Fields{
-			"Error":  fmt.Sprintf("%v", err),
-			"UserID": userID,
-		}).Error("Error: Failed to query user")
-		u.APIResponse(ctx, http.StatusInternalServerError, "error", "Failed to process request", nil)
-		return
-	}
-
-	// Check if user already has a KYB submission and get the user's status
-	existingSubmission, err := storage.Client.KYBProfile.
-		Query().
-		Where(kybprofile.HasUserWith(user.IDEQ(userRecord.ID))).
-		WithUser().
-		Only(ctx)
-	if err != nil && !ent.IsNotFound(err) {
-		logger.WithFields(logger.Fields{
-			"Error":  fmt.Sprintf("%v", err),
-			"UserID": userID,
-		}).Errorf("Error: Failed to check existing KYB submission")
-		u.APIResponse(ctx, http.StatusInternalServerError, "error", "Failed to process request", nil)
-		return
-	}
-
-	// If user has existing submission, check the status
-	if existingSubmission != nil {
-		userStatus := existingSubmission.Edges.User.KybVerificationStatus
-		if userStatus == user.KybVerificationStatusPending || userStatus == user.KybVerificationStatusApproved {
-			u.APIResponse(ctx, http.StatusConflict, "error", "KYB submission already submitted for this user", nil)
-			return
-		}
-		// If status is rejected, allow resubmission by updating the existing record
-	}
-
-	// --- Begin Transaction ---
-	tx, err := storage.Client.Tx(ctx)
-	if err != nil {
-		logger.WithFields(logger.Fields{
-			"Error":  fmt.Sprintf("%v", err),
-			"UserID": userID,
-		}).Errorf("Error: Failed to start transaction")
-		u.APIResponse(ctx, http.StatusInternalServerError, "error", "Failed to process request", nil)
-		return
-	}
-	defer func() {
-		if p := recover(); p != nil {
-			if err := tx.Rollback(); err != nil {
-				logger.Errorf("Failed to rollback transaction during panic: %v", err)
-			}
-			panic(p)
-		}
-	}()
-
-	var kybSubmission *ent.KYBProfile
-
-	if existingSubmission != nil {
-		// Update existing rejected submission
-		updateBuilder := tx.KYBProfile.
-			UpdateOneID(existingSubmission.ID).
-			SetMobileNumber(input.MobileNumber).
-			SetCompanyName(input.CompanyName).
-			SetRegisteredBusinessAddress(input.RegisteredBusinessAddress).
-			SetCertificateOfIncorporationURL(input.CertificateOfIncorporationUrl).
-			SetArticlesOfIncorporationURL(input.ArticlesOfIncorporationUrl).
-			SetProofOfBusinessAddressURL(input.ProofOfBusinessAddressUrl)
-			// Note: Rejection comment will be cleared when admin approves the resubmission
-
-		if input.BusinessLicenseUrl != nil {
-			updateBuilder = updateBuilder.SetBusinessLicenseURL(*input.BusinessLicenseUrl)
-		} else {
-			updateBuilder = updateBuilder.ClearBusinessLicenseURL()
-		}
-		if input.AmlPolicyUrl != nil {
-			updateBuilder = updateBuilder.SetAmlPolicyURL(*input.AmlPolicyUrl)
-		} else {
-			updateBuilder = updateBuilder.SetAmlPolicyURL("")
-		}
-		if input.KycPolicyUrl != nil {
-			updateBuilder = updateBuilder.SetKycPolicyURL(*input.KycPolicyUrl)
-		} else {
-			updateBuilder = updateBuilder.ClearKycPolicyURL()
-		}
-
-		kybSubmission, err = updateBuilder.Save(ctx)
-	} else {
-		// Create new submission
-		kybBuilder := tx.KYBProfile.
-			Create().
-			SetMobileNumber(input.MobileNumber).
-			SetCompanyName(input.CompanyName).
-			SetRegisteredBusinessAddress(input.RegisteredBusinessAddress).
-			SetCertificateOfIncorporationURL(input.CertificateOfIncorporationUrl).
-			SetArticlesOfIncorporationURL(input.ArticlesOfIncorporationUrl).
-			SetProofOfBusinessAddressURL(input.ProofOfBusinessAddressUrl).
-			SetUserID(userRecord.ID)
-
-		if input.BusinessLicenseUrl != nil {
-			kybBuilder.SetBusinessLicenseURL(*input.BusinessLicenseUrl)
-		}
-		if input.AmlPolicyUrl != nil {
-			kybBuilder.SetAmlPolicyURL(*input.AmlPolicyUrl)
-		}
-		if input.KycPolicyUrl != nil {
-			kybBuilder.SetKycPolicyURL(*input.KycPolicyUrl)
-		}
-
-		kybSubmission, err = kybBuilder.Save(ctx)
-	}
-	if err != nil {
-		if rollbackErr := tx.Rollback(); rollbackErr != nil {
-			logger.Errorf("Failed to rollback transaction: %v", rollbackErr)
-		}
-		logger.WithFields(logger.Fields{
-			"Error":  fmt.Sprintf("%v", err),
-			"UserID": userID,
-		}).Errorf("Error: Failed to save KYB submission: %v", err)
-		u.APIResponse(ctx, http.StatusInternalServerError, "error", "Failed to save KYB submission", nil)
-		return
-	}
-
-	// Handle beneficial owners
-	if existingSubmission != nil {
-		// Delete existing beneficial owners for update
-		_, err = tx.BeneficialOwner.
-			Delete().
-			Where(beneficialowner.HasKybProfileWith(kybprofile.IDEQ(kybSubmission.ID))).
-			Exec(ctx)
-		if err != nil {
-			if rollbackErr := tx.Rollback(); rollbackErr != nil {
-				logger.Errorf("Failed to rollback transaction: %v", rollbackErr)
-			}
-			logger.WithFields(logger.Fields{
-				"Error":  fmt.Sprintf("%v", err),
-				"UserID": userID,
-			}).Errorf("Error: Failed to delete existing beneficial owners")
-			u.APIResponse(ctx, http.StatusInternalServerError, "error", "Failed to update beneficial owners", nil)
-			return
-		}
-	}
-
-	// Create new beneficial owners
-	for _, owner := range input.BeneficialOwners {
-		_, err := tx.BeneficialOwner.
-			Create().
-			SetFullName(owner.FullName).
-			SetResidentialAddress(owner.ResidentialAddress).
-			SetProofOfResidentialAddressURL(owner.ProofOfResidentialAddressUrl).
-			SetGovernmentIssuedIDURL(owner.GovernmentIssuedIdUrl).
-			SetDateOfBirth(owner.DateOfBirth).
-			SetOwnershipPercentage(owner.OwnershipPercentage).
-			SetGovernmentIssuedIDType(beneficialowner.GovernmentIssuedIDType(owner.GovernmentIssuedIdType)).
-			SetKybProfileID(kybSubmission.ID).
-			Save(ctx)
-		if err != nil {
-			if rollbackErr := tx.Rollback(); rollbackErr != nil {
-				logger.Errorf("Failed to rollback transaction: %v", rollbackErr)
-			}
-			logger.WithFields(logger.Fields{
-				"Error":  fmt.Sprintf("%v", err),
-				"UserID": userID,
-			}).Errorf("Error: Failed to save beneficial owner")
-			u.APIResponse(ctx, http.StatusInternalServerError, "error", "Failed to save beneficial owner", nil)
-			return
-		}
-	}
-
-	// Update user's KYB verification status to pending
-	_, err = tx.User.
-		Update().
-		Where(user.IDEQ(userRecord.ID)).
-		SetKybVerificationStatus(user.KybVerificationStatusPending).
-		Save(ctx)
-	if err != nil {
-		if rollbackErr := tx.Rollback(); rollbackErr != nil {
-			logger.Errorf("Failed to rollback transaction: %v", rollbackErr)
-		}
-		logger.WithFields(logger.Fields{
-			"Error":  fmt.Sprintf("%v", err),
-			"UserID": userID,
-		}).Errorf("Error: Failed to update user KYB verification status")
-		u.APIResponse(ctx, http.StatusInternalServerError, "error", "Failed to update user KYB verification status", nil)
-		return
-	}
-
-	// Clear any cached action processing for this KYB profile to allow resubmission processing
-	ctrl.clearActionProcessed(kybSubmission.ID.String())
-
-	// Commit transaction
-	if err := tx.Commit(); err != nil {
-		logger.WithFields(logger.Fields{
-			"Error":  fmt.Sprintf("%v", err),
-			"UserID": userID,
-		}).Errorf("Error: Failed to commit transaction")
-		u.APIResponse(ctx, http.StatusInternalServerError, "error", "Failed to process request", nil)
-		return
-	}
-
-	// ✅ Send Slack notification (outside transaction)
-	err = ctrl.slackService.SendSubmissionNotification(userRecord.FirstName, userRecord.Email, kybSubmission.ID.String())
-	if err != nil {
-		logger.Errorf("Webhook log: Error sending Slack notification for submission %s: %v", kybSubmission.ID, err)
-		u.APIResponse(ctx, http.StatusInternalServerError, "error", "Error sending Slack notification", nil)
-		return
-	}
-
-	// Determine response message based on whether it's an update or new submission
-	var message string
-	if existingSubmission != nil {
-		message = "KYB submission updated successfully"
-	} else {
-		message = "KYB submission submitted successfully"
-	}
-
-	u.APIResponse(ctx, http.StatusCreated, "success", message, gin.H{
-		"submission_id": kybSubmission.ID,
-	})
-}
-
-// GetKYBDocuments retrieves KYB documents for rejected users
-func (ctrl *Controller) GetKYBDocuments(ctx *gin.Context) {
-	// Get user ID from the context
-	userIDValue, exists := ctx.Get("user_id")
-	if !exists {
-		u.APIResponse(ctx, http.StatusUnauthorized, "error", "User not authenticated", nil)
-		return
-	}
-
-	// Validate user ID
-	userID, err := uuid.Parse(userIDValue.(string))
-	if err != nil {
-		u.APIResponse(ctx, http.StatusUnauthorized, "error", "Invalid user ID", nil)
-		return
-	}
-
-	// Fetch user record
-	userRecord, err := storage.Client.User.
-		Query().
-		Where(user.IDEQ(userID)).
-		Only(ctx)
-	if err != nil {
-		if ent.IsNotFound(err) {
-			u.APIResponse(ctx, http.StatusNotFound, "error", "User not found", nil)
-			return
-		}
-		logger.WithFields(logger.Fields{
-			"Error":  fmt.Sprintf("%v", err),
-			"UserID": userID,
-		}).Error("Error: Failed to query user")
-		u.APIResponse(ctx, http.StatusInternalServerError, "error", "Failed to process request", nil)
-		return
-	}
-
-	// Only return documents if status is rejected
-	if userRecord.KybVerificationStatus != user.KybVerificationStatusRejected {
-		u.APIResponse(ctx, http.StatusForbidden, "error", "Documents only available for rejected submissions", nil)
-		return
-	}
-
-	// Fetch KYB profile with beneficial owners
-	kybProfile, err := storage.Client.KYBProfile.
-		Query().
-		Where(kybprofile.HasUserWith(user.IDEQ(userRecord.ID))).
-		WithBeneficialOwners().
-		Only(ctx)
-	if err != nil {
-		if ent.IsNotFound(err) {
-			u.APIResponse(ctx, http.StatusNotFound, "error", "No KYB submission found", nil)
-			return
-		}
-		logger.WithFields(logger.Fields{
-			"Error":  fmt.Sprintf("%v", err),
-			"UserID": userID,
-		}).Error("Error: Failed to fetch KYB profile")
-		u.APIResponse(ctx, http.StatusInternalServerError, "error", "Failed to fetch documents", nil)
-		return
-	}
-
-	// Return structured data for frontend
-	response := types.KYBDocumentsResponse{
-		MobileNumber:                  kybProfile.MobileNumber,
-		CompanyName:                   kybProfile.CompanyName,
-		RegisteredBusinessAddress:     kybProfile.RegisteredBusinessAddress,
-		CertificateOfIncorporationUrl: kybProfile.CertificateOfIncorporationURL,
-		ArticlesOfIncorporationUrl:    kybProfile.ArticlesOfIncorporationURL,
-		BusinessLicenseUrl:            kybProfile.BusinessLicenseURL,
-		ProofOfBusinessAddressUrl:     kybProfile.ProofOfBusinessAddressURL,
-		AmlPolicyUrl:                  &kybProfile.AmlPolicyURL,
-		KycPolicyUrl:                  kybProfile.KycPolicyURL,
-		BeneficialOwners:              make([]types.BeneficialOwnerInput, len(kybProfile.Edges.BeneficialOwners)),
-		RejectionComment:              kybProfile.KybRejectionComment,
-	}
-
-	for i, owner := range kybProfile.Edges.BeneficialOwners {
-		response.BeneficialOwners[i] = types.BeneficialOwnerInput{
-			FullName:                     owner.FullName,
-			ResidentialAddress:           owner.ResidentialAddress,
-			DateOfBirth:                  owner.DateOfBirth,
-			OwnershipPercentage:          owner.OwnershipPercentage,
-			GovernmentIssuedIdType:       string(owner.GovernmentIssuedIDType),
-			GovernmentIssuedIdUrl:        owner.GovernmentIssuedIDURL,
-			ProofOfResidentialAddressUrl: owner.ProofOfResidentialAddressURL,
-		}
-	}
-
-	u.APIResponse(ctx, http.StatusOK, "success", "KYB documents retrieved", response)
-}
-
-// InsightWebhook handles the webhook callback from thirdweb insight, including signature verification and event processing
-func (ctrl *Controller) InsightWebhook(ctx *gin.Context) {
-	// Get raw body for signature verification
-	rawBody, err := ctx.GetRawData()
-	if err != nil {
-		logger.Errorf("Error: InsightWebhook: Failed to read webhook payload: %v", err)
-		ctx.JSON(http.StatusBadRequest, gin.H{"error": "Invalid payload"})
-		return
-	}
-
-	// Get webhook signature and webhook ID from headers
-	signature := ctx.GetHeader("x-webhook-signature")
-	webhookID := ctx.GetHeader("x-webhook-id")
-	if signature == "" || webhookID == "" {
-		ctx.JSON(http.StatusBadRequest, gin.H{"error": "Missing required headers"})
-		return
-	}
-
-	// Verify webhook signature
-	verification, err := ctrl.verifyWebhookSignature(string(rawBody), signature, webhookID)
-	if err != nil {
-		logger.WithFields(logger.Fields{
-			"Error":     err,
-			"Signature": signature,
-			"WebhookID": webhookID,
-		}).Errorf("Error: InsightWebhook: Failed to verify signature")
-		ctx.JSON(http.StatusUnauthorized, gin.H{"error": "Invalid signature"})
-		return
-	}
-
-	if !verification.IsValid {
-		logger.WithFields(logger.Fields{
-			"WebhookID": webhookID,
-			"Signature": signature,
-		}).Errorf("Error: InsightWebhook: Invalid signature")
-		ctx.JSON(http.StatusUnauthorized, gin.H{"error": "Invalid signature"})
-		return
-	}
-
-	// Parse webhook payload
-	var webhookPayload types.ThirdwebWebhookPayload
-	if err := json.Unmarshal(rawBody, &webhookPayload); err != nil {
-		logger.Errorf("Error: InsightWebhook: Failed to parse webhook payload: %v", err)
-		ctx.JSON(http.StatusBadRequest, gin.H{"error": "Invalid payload format"})
-		return
-	}
-
-	// Verify payload age (optional - 10 minutes)
-	if ctrl.isWebhookPayloadExpired(webhookPayload.Timestamp, int64(orderConf.ReceiveAddressValidity.Seconds())) {
-		logger.WithFields(logger.Fields{
-			"Timestamp":      webhookPayload.Timestamp,
-			"Payload":        webhookPayload,
-			"ValidityConfig": orderConf.ReceiveAddressValidity.Seconds(),
-		}).Errorf("Error: InsightWebhook: Webhook payload expired")
-		ctx.JSON(http.StatusBadRequest, gin.H{"error": "Payload expired"})
-		return
-	}
-
-	// Process webhook events
-	err = ctrl.processWebhookEvents(ctx, webhookPayload)
-	if err != nil {
-		logger.WithFields(logger.Fields{
-			"Error":   err,
-			"Payload": webhookPayload,
-		}).Errorf("Error: InsightWebhook: Failed to process webhook events")
-		ctx.JSON(http.StatusInternalServerError, gin.H{"error": "Failed to process events"})
-		return
-	}
-
-	ctx.JSON(http.StatusOK, gin.H{"message": "Webhook processed successfully"})
-}
-
-// verifyWebhookSignature verifies the webhook signature using the stored secret
-func (ctrl *Controller) verifyWebhookSignature(rawBody, signature, webhookID string) (*types.WebhookSignatureVerification, error) {
-	// Get webhook from database
-	webhook, err := storage.Client.PaymentWebhook.
-		Query().
-		Where(paymentwebhook.WebhookIDEQ(webhookID)).
-		First(context.Background())
-	if err != nil {
-		return nil, fmt.Errorf("webhook not found: %w", err)
-	}
-
-	// Generate expected signature
-	expectedSignature := ctrl.generateWebhookSignature(rawBody, webhook.WebhookSecret)
-
-	// Compare signatures using timing-safe comparison
-	isValid := hmac.Equal([]byte(expectedSignature), []byte(signature))
-
-	return &types.WebhookSignatureVerification{
-		IsValid:   isValid,
-		WebhookID: webhookID,
-		Secret:    webhook.WebhookSecret,
-	}, nil
-}
-
-// generateWebhookSignature generates HMAC-SHA256 signature for webhook verification
-func (ctrl *Controller) generateWebhookSignature(rawBody, secret string) string {
-	h := hmac.New(sha256.New, []byte(secret))
-	h.Write([]byte(rawBody))
-	return hex.EncodeToString(h.Sum(nil))
-}
-
-// isWebhookPayloadExpired checks if the webhook payload is older than the specified expiration time
-func (ctrl *Controller) isWebhookPayloadExpired(timestamp int64, expirationInSeconds int64) bool {
-	currentTime := time.Now().Unix()
-	return currentTime-timestamp > expirationInSeconds
-}
-
-// processWebhookEvents processes the webhook events based on their type
-func (ctrl *Controller) processWebhookEvents(ctx *gin.Context, payload types.ThirdwebWebhookPayload) error {
-	for _, event := range payload.Data {
-		// Handle reverted events (blockchain reorganization)
-		if event.Status == "reverted" {
-			if err := ctrl.handleRevertedEvent(ctx, event); err != nil {
-				logger.WithFields(logger.Fields{
-					"Error": err,
-					"Event": event,
-				}).Errorf("Error: InsightWebhook: Failed to handle reverted event")
-				continue
-			}
-			continue
-		}
-
-		// Process new events
-		if event.Status == "new" {
-			if err := ctrl.handleNewEvent(ctx, event); err != nil {
-				logger.WithFields(logger.Fields{
-					"Error": err,
-					"Event": event,
-				}).Errorf("Error: InsightWebhook: Failed to handle new event")
-				continue
-			}
-		}
-	}
-
-	return nil
-}
-
-// handleNewEvent processes a new webhook event
-func (ctrl *Controller) handleNewEvent(ctx *gin.Context, event types.ThirdwebWebhookEvent) error {
-	// Determine event type based on event signature (first topic)
-	var eventSignature string
-	if len(event.Data.Topics) > 0 {
-		eventSignature = event.Data.Topics[0]
-	}
-
-	// Log the event signature for debugging
-	logger.WithFields(logger.Fields{
-		"EventSignature":   eventSignature,
-		"EventName":        event.Data.Decoded.Name,
-		"TxHash":           event.Data.TransactionHash,
-		"BlockNumber":      event.Data.BlockNumber,
-		"ChainId":          event.Data.ChainID,
-		"Address":          event.Data.Address,
-		"Topics":           event.Data.Topics,
-		"Data":             event.Data.Data,
-		"IndexedParams":    event.Data.Decoded.IndexedParams,
-		"NonIndexedParams": event.Data.Decoded.NonIndexedParams,
-	}).Infof("Processing webhook event")
-
-	switch eventSignature {
-	case utils.TransferEventSignature:
-		return ctrl.handleTransferEvent(ctx, event)
-	case utils.OrderCreatedEventSignature:
-		return ctrl.handleOrderCreatedEvent(ctx, event)
-	case utils.OrderSettledEventSignature:
-		return ctrl.handleOrderSettledEvent(ctx, event)
-	case utils.OrderRefundedEventSignature:
-		return ctrl.handleOrderRefundedEvent(ctx, event)
-	default:
-		// Fallback to using decoded name if signature doesn't match
-		switch event.Data.Decoded.Name {
-		case "Transfer":
-			return ctrl.handleTransferEvent(ctx, event)
-		case "OrderCreated":
-			return ctrl.handleOrderCreatedEvent(ctx, event)
-		case "OrderSettled":
-			return ctrl.handleOrderSettledEvent(ctx, event)
-		case "OrderRefunded":
-			return ctrl.handleOrderRefundedEvent(ctx, event)
-		default:
-			logger.WithFields(logger.Fields{
-				"EventSignature": eventSignature,
-				"EventName":      event.Data.Decoded.Name,
-				"Event":          event,
-			}).Errorf("Error: InsightWebhook: Unknown event type")
-			return nil
-		}
-	}
-}
-
-// handleRevertedEvent handles reverted events by reverting any actions taken
-func (ctrl *Controller) handleRevertedEvent(ctx *gin.Context, event types.ThirdwebWebhookEvent) error {
-	// For now, just log the reverted event
-	// In the future, this could implement rollback logic
-	logger.Infof("Event reverted - txHash: %s, eventID: %s", event.Data.TransactionHash, event.ID)
-	return nil
-}
-
-// handleTransferEvent processes Transfer events from webhook
-func (ctrl *Controller) handleTransferEvent(ctx *gin.Context, event types.ThirdwebWebhookEvent) error {
-	// Convert chain ID from string to int64
-	chainID, err := strconv.ParseInt(event.Data.ChainID, 10, 64)
-	if err != nil {
-		return fmt.Errorf("invalid chain ID: %w", err)
-	}
-
-	// Get token from database
-	token, err := storage.Client.Token.
-		Query().
-		Where(
-			tokenEnt.ContractAddressEqualFold(event.Data.Address),
-			tokenEnt.HasNetworkWith(
-				networkent.ChainIDEQ(chainID),
-			),
-		).
-		WithNetwork().
-		Only(ctx)
-	if err != nil {
-		return fmt.Errorf("token not found: %w", err)
-	}
-
-	// Extract transfer data from decoded event
-	indexedParams := event.Data.Decoded.IndexedParams
-	nonIndexedParams := event.Data.Decoded.NonIndexedParams
-
-	toAddress := ethcommon.HexToAddress(indexedParams["to"].(string)).Hex()
-	fromAddress := ethcommon.HexToAddress(indexedParams["from"].(string)).Hex()
-	valueStr := nonIndexedParams["value"].(string)
-
-	// Skip if transfer is from gateway contract
-	if strings.EqualFold(fromAddress, token.Edges.Network.GatewayContractAddress) {
-		return nil
-	}
-
-	// Parse transfer value
-	transferValue, err := decimal.NewFromString(valueStr)
-	if err != nil {
-		return fmt.Errorf("invalid transfer value: %w", err)
-	}
-
-	// Create transfer event
-	transferEvent := &types.TokenTransferEvent{
-		BlockNumber: event.Data.BlockNumber,
-		TxHash:      event.Data.TransactionHash,
-		From:        fromAddress,
-		To:          toAddress,
-		Value:       transferValue.Div(decimal.NewFromInt(10).Pow(decimal.NewFromInt(int64(token.Decimals)))),
-	}
-
-	// Process transfer using existing logic
-	addressToEvent := map[string]*types.TokenTransferEvent{
-		toAddress: transferEvent,
-	}
-
-	err = common.ProcessTransfers(ctx, ctrl.orderService, ctrl.priorityQueueService, []string{toAddress}, addressToEvent, token)
-	if err != nil {
-		return fmt.Errorf("failed to process transfer: %w", err)
-	}
-
-	return nil
-}
-
-// handleOrderCreatedEvent processes OrderCreated events from webhook
-func (ctrl *Controller) handleOrderCreatedEvent(ctx *gin.Context, event types.ThirdwebWebhookEvent) error {
-	// Convert chain ID from string to int64
-	chainID, err := strconv.ParseInt(event.Data.ChainID, 10, 64)
-	if err != nil {
-		return fmt.Errorf("invalid chain ID: %w", err)
-	}
-
-	// Get network from database
-	network, err := storage.Client.Network.
-		Query().
-		Where(networkent.ChainIDEQ(chainID)).
-		Only(ctx)
-	if err != nil {
-		return fmt.Errorf("network not found: %w", err)
-	}
-
-	// Extract order data from decoded event
-	indexedParams := event.Data.Decoded.IndexedParams
-	nonIndexedParams := event.Data.Decoded.NonIndexedParams
-
-	amount, err := decimal.NewFromString(indexedParams["amount"].(string))
-	if err != nil {
-		return fmt.Errorf("invalid amount: %w", err)
-	}
-
-	protocolFee, err := decimal.NewFromString(nonIndexedParams["protocolFee"].(string))
-	if err != nil {
-		return fmt.Errorf("invalid protocol fee: %w", err)
-	}
-
-	rate, err := decimal.NewFromString(nonIndexedParams["rate"].(string))
-	if err != nil {
-		return fmt.Errorf("invalid rate: %w", err)
-	}
-
-	// Create order created event
-	orderEvent := &types.OrderCreatedEvent{
-		BlockNumber: event.Data.BlockNumber,
-		TxHash:      event.Data.TransactionHash,
-		Token:       ethcommon.HexToAddress(indexedParams["token"].(string)).Hex(),
-		Amount:      amount,
-		ProtocolFee: protocolFee,
-		OrderId:     nonIndexedParams["orderId"].(string),
-		Rate:        rate.Div(decimal.NewFromInt(100)),
-		MessageHash: nonIndexedParams["messageHash"].(string),
-		Sender:      ethcommon.HexToAddress(indexedParams["sender"].(string)).Hex(),
-	}
-
-	// Process order using existing logic
-	txHashes := []string{orderEvent.TxHash}
-	hashToEvent := map[string]*types.OrderCreatedEvent{
-		orderEvent.TxHash: orderEvent,
-	}
-
-	err = common.ProcessCreatedOrders(ctx, network, txHashes, hashToEvent, ctrl.orderService, ctrl.priorityQueueService)
-	if err != nil {
-		return fmt.Errorf("failed to process order: %w", err)
-	}
-
-	return nil
-}
-
-// handleOrderSettledEvent processes OrderSettled events from webhook
-func (ctrl *Controller) handleOrderSettledEvent(ctx *gin.Context, event types.ThirdwebWebhookEvent) error {
-	// Convert chain ID from string to int64
-	chainID, err := strconv.ParseInt(event.Data.ChainID, 10, 64)
-	if err != nil {
-		return fmt.Errorf("invalid chain ID: %w", err)
-	}
-
-	// Get network from database
-	network, err := storage.Client.Network.
-		Query().
-		Where(networkent.ChainIDEQ(chainID)).
-		Only(ctx)
-	if err != nil {
-		return fmt.Errorf("network not found: %w", err)
-	}
-
-	// Extract order settled data from decoded event
-	indexedParams := event.Data.Decoded.IndexedParams
-	nonIndexedParams := event.Data.Decoded.NonIndexedParams
-
-	settlePercent, err := decimal.NewFromString(nonIndexedParams["settlePercent"].(string))
-	if err != nil {
-		return fmt.Errorf("invalid settle percent: %w", err)
-	}
-
-	// Create order settled event
-	settledEvent := &types.OrderSettledEvent{
-		BlockNumber:       event.Data.BlockNumber,
-		TxHash:            event.Data.TransactionHash,
-		SplitOrderId:      nonIndexedParams["splitOrderId"].(string),
-		OrderId:           indexedParams["orderId"].(string),
-		LiquidityProvider: ethcommon.HexToAddress(indexedParams["liquidityProvider"].(string)).Hex(),
-		SettlePercent:     settlePercent,
-	}
-
-	// Process settled order using existing logic
-	lockOrder, err := storage.Client.LockPaymentOrder.
-		Query().
-		Where(lockpaymentorder.GatewayIDEQ(settledEvent.OrderId)).
-		Only(ctx)
-	if err != nil {
-		return fmt.Errorf("lock payment order not found: %w", err)
-	}
-
-	err = common.UpdateOrderStatusSettled(ctx, network, settledEvent, lockOrder.MessageHash)
-	if err != nil {
-		return fmt.Errorf("failed to process settled order: %w", err)
-	}
-
-	return nil
-}
-
-// handleOrderRefundedEvent processes OrderRefunded events from webhook
-func (ctrl *Controller) handleOrderRefundedEvent(ctx *gin.Context, event types.ThirdwebWebhookEvent) error {
-	// Convert chain ID from string to int64
-	chainID, err := strconv.ParseInt(event.Data.ChainID, 10, 64)
-	if err != nil {
-		return fmt.Errorf("invalid chain ID: %w", err)
-	}
-
-	// Get network from database
-	network, err := storage.Client.Network.
-		Query().
-		Where(networkent.ChainIDEQ(chainID)).
-		Only(ctx)
-	if err != nil {
-		return fmt.Errorf("network not found: %w", err)
-	}
-
-	// Extract order refunded data from decoded event
-	indexedParams := event.Data.Decoded.IndexedParams
-	nonIndexedParams := event.Data.Decoded.NonIndexedParams
-
-	// Validate required parameters
-	if indexedParams["orderId"] == nil {
-		return fmt.Errorf("missing orderId in indexed params")
-	}
-	if nonIndexedParams["fee"] == nil {
-		return fmt.Errorf("missing fee in non-indexed params")
-	}
-
-	fee, err := decimal.NewFromString(nonIndexedParams["fee"].(string))
-	if err != nil {
-		return fmt.Errorf("invalid fee: %w", err)
-	}
-
-	// Create order refunded event
-	refundedEvent := &types.OrderRefundedEvent{
-		BlockNumber: event.Data.BlockNumber,
-		TxHash:      event.Data.TransactionHash,
-		Fee:         fee,
-		OrderId:     indexedParams["orderId"].(string),
-	}
-
-	// Process refunded order using existing logic
-	lockOrder, err := storage.Client.LockPaymentOrder.
-		Query().
-		Where(lockpaymentorder.GatewayIDEQ(refundedEvent.OrderId)).
-		Only(ctx)
-	if err != nil {
-		return fmt.Errorf("lock payment order not found: %w", err)
-	}
-
-	err = common.UpdateOrderStatusRefunded(ctx, network, refundedEvent, lockOrder.MessageHash)
-	if err != nil {
-		return fmt.Errorf("failed to process refunded order: %w", err)
-	}
-
-	return nil
-}
-
-// IndexTransaction controller indexes a specific transaction for blockchain events
-func (ctrl *Controller) IndexTransaction(ctx *gin.Context) {
-	// Get network from URL parameters
-	networkParam := ctx.Param("network")
-
-	// Get the second path param, which can be a tx_hash or an address
-	pathParam := ctx.Param("tx_hash_or_address")
-
-	// Get optional parameters from query string
-	fromBlockStr := ctx.Query("from_block")
-	toBlockStr := ctx.Query("to_block")
-
-	// Determine if pathParam is a tx_hash or address based on length
-	var txHash, address string
-	if pathParam != "" && strings.HasPrefix(pathParam, "0x") {
-		if len(pathParam) == 66 {
-			txHash = pathParam
-		} else if len(pathParam) == 42 {
-			address = pathParam
-		}
-	}
-
-	// Validate that pathParam is a valid tx_hash or address
-	if pathParam == "" || !strings.HasPrefix(pathParam, "0x") {
-		u.APIResponse(ctx, http.StatusBadRequest, "error", "Invalid path parameter. Must be a valid transaction hash (66 chars) or address (42 chars)", nil)
-		return
-	}
-
-	// Validate that at least one indexing method is provided
-	if txHash == "" && address == "" && (fromBlockStr == "" || toBlockStr == "") {
-		u.APIResponse(ctx, http.StatusBadRequest, "error", "Must provide either a valid transaction hash, address, or from_block/to_block range", nil)
-		return
-	}
-
-	// Parse block range if provided
-	var fromBlock, toBlock int64
-	var blockErr error
-	if fromBlockStr != "" {
-		fromBlock, blockErr = strconv.ParseInt(fromBlockStr, 10, 64)
-		if blockErr != nil {
-			u.APIResponse(ctx, http.StatusBadRequest, "error", "Invalid from_block format", nil)
-			return
-		}
-	}
-	if toBlockStr != "" {
-		toBlock, blockErr = strconv.ParseInt(toBlockStr, 10, 64)
-		if blockErr != nil {
-			u.APIResponse(ctx, http.StatusBadRequest, "error", "Invalid to_block format", nil)
-			return
-		}
-	}
-
-	// Validate block range if both are provided
-	if fromBlockStr != "" && toBlockStr != "" && fromBlock >= toBlock {
-		u.APIResponse(ctx, http.StatusBadRequest, "error", "from_block must be less than to_block", nil)
-		return
-	}
-
-	// Validate network based on server environment
-	isTestnet := false
-	if serverConf.Environment != "production" && serverConf.Environment != "staging" {
-		isTestnet = true
-	}
-
-	// Try to parse as chain ID first, then fall back to identifier
-	var network *ent.Network
-	var err error
-
-	chainID, parseErr := strconv.ParseInt(networkParam, 10, 64)
-	if parseErr == nil {
-		// networkParam is a chain ID
-		network, err = storage.Client.Network.
-			Query().
-			Where(
-				networkent.ChainIDEQ(chainID),
-				networkent.IsTestnetEQ(isTestnet),
-			).
-			Only(ctx)
-	} else {
-		// networkParam is an identifier (e.g., "base", "ethereum")
-		network, err = storage.Client.Network.
-			Query().
-			Where(
-				networkent.IdentifierEqualFold(networkParam),
-				networkent.IsTestnetEQ(isTestnet),
-			).
-			Only(ctx)
-	}
-
-	if err != nil {
-		if ent.IsNotFound(err) {
-			u.APIResponse(ctx, http.StatusBadRequest, "error", "Network not found or not supported for current environment", nil)
-			return
-		}
-		logger.WithFields(logger.Fields{
-			"Error":        fmt.Sprintf("%v", err),
-			"NetworkParam": networkParam,
-		}).Errorf("Failed to fetch network")
-		u.APIResponse(ctx, http.StatusInternalServerError, "error", "Failed to validate network", nil)
-		return
-	}
-
-	// Create indexer instance based on network type
-	var indexerInstance types.Indexer
-	var indexerErr error
-	if strings.HasPrefix(network.Identifier, "tron") {
-		indexerInstance = indexer.NewIndexerTron()
-	} else {
-		indexerInstance, indexerErr = indexer.NewIndexerEVM()
-		if indexerErr != nil {
-			logger.WithFields(logger.Fields{
-				"Error":        fmt.Sprintf("%v", indexerErr),
-				"NetworkParam": networkParam,
-			}).Errorf("Failed to create EVM indexer")
-			u.APIResponse(ctx, http.StatusInternalServerError, "error", "Failed to initialize indexer", nil)
-			return
-		}
-	}
-
-	// Track event counts
-	eventCounts := struct {
-		Transfer      int `json:"Transfer"`
-		OrderCreated  int `json:"OrderCreated"`
-		OrderSettled  int `json:"OrderSettled"`
-		OrderRefunded int `json:"OrderRefunded"`
-	}{}
-
-	// Run indexing operations based on parameter type
-	var wg sync.WaitGroup
-	var eventCountsMutex sync.Mutex
-
-	// If txHash is provided, index Gateway events (OrderCreated, OrderSettled, OrderRefunded)
-	if txHash != "" {
-		wg.Add(1)
-		go func() {
-			defer wg.Done()
-			logger.WithFields(logger.Fields{
-				"NetworkParam":   networkParam,
-				"TxHash":         txHash,
-				"GatewayAddress": network.GatewayContractAddress,
-				"FromBlock":      fromBlock,
-				"ToBlock":        toBlock,
-				"EventType":      "Gateway",
-			}).Infof("Starting Gateway event indexing for transaction")
-
-			counts, err := indexerInstance.IndexGateway(ctx, network, network.GatewayContractAddress, fromBlock, toBlock, txHash)
-			if err != nil && err.Error() != "no events found" {
-				logger.WithFields(logger.Fields{
-					"Error":          fmt.Sprintf("%v", err),
-					"NetworkParam":   networkParam,
-					"TxHash":         txHash,
-					"GatewayAddress": network.GatewayContractAddress,
-					"FromBlock":      fromBlock,
-					"ToBlock":        toBlock,
-					"EventType":      "Gateway",
-				}).Errorf("Failed to index Gateway events")
-			} else if err != nil && err.Error() == "no events found" {
-				logger.WithFields(logger.Fields{
-					"NetworkParam":   networkParam,
-					"TxHash":         txHash,
-					"GatewayAddress": network.GatewayContractAddress,
-					"FromBlock":      fromBlock,
-					"ToBlock":        toBlock,
-					"EventType":      "Gateway",
-				}).Infof("No Gateway events found for transaction")
-			} else if err == nil && counts != nil {
-				// Update event counts with actual counts from indexer
-				eventCountsMutex.Lock()
-				eventCounts.OrderCreated += counts.OrderCreated
-				eventCounts.OrderSettled += counts.OrderSettled
-				eventCounts.OrderRefunded += counts.OrderRefunded
-				eventCountsMutex.Unlock()
-
-				logger.WithFields(logger.Fields{
-					"NetworkParam":   networkParam,
-					"TxHash":         txHash,
-					"GatewayAddress": network.GatewayContractAddress,
-					"FromBlock":      fromBlock,
-					"ToBlock":        toBlock,
-					"EventType":      "Gateway",
-					"OrderCreated":   counts.OrderCreated,
-					"OrderSettled":   counts.OrderSettled,
-					"OrderRefunded":  counts.OrderRefunded,
-				}).Infof("Gateway event indexing completed successfully")
-			}
-		}()
-	}
-
-	// If address is provided, determine what type of indexing to perform
-	if address != "" {
-		logger.WithFields(logger.Fields{
-			"NetworkParam": networkParam,
-			"Address":      address,
-			"FromBlock":    fromBlock,
-			"ToBlock":      toBlock,
-		}).Infof("Starting address-based indexing")
-
-		// Check if the address is a gateway contract address
-		if strings.EqualFold(address, network.GatewayContractAddress) {
-			// Index Gateway events for the gateway contract address
-			wg.Add(1)
-			go func() {
-				defer wg.Done()
-				logger.WithFields(logger.Fields{
-					"NetworkParam":   networkParam,
-					"Address":        address,
-					"GatewayAddress": network.GatewayContractAddress,
-					"FromBlock":      fromBlock,
-					"ToBlock":        toBlock,
-					"EventType":      "Gateway",
-				}).Infof("Starting Gateway event indexing for gateway contract address")
-
-				counts, err := indexerInstance.IndexGateway(ctx, network, network.GatewayContractAddress, fromBlock, toBlock, "")
-				if err != nil && err.Error() != "no events found" {
-					logger.WithFields(logger.Fields{
-						"Error":          fmt.Sprintf("%v", err),
-						"NetworkParam":   networkParam,
-						"Address":        address,
-						"GatewayAddress": network.GatewayContractAddress,
-						"FromBlock":      fromBlock,
-						"ToBlock":        toBlock,
-						"EventType":      "Gateway",
-					}).Errorf("Failed to index Gateway events")
-				} else if err != nil && err.Error() == "no events found" {
-					logger.WithFields(logger.Fields{
-						"NetworkParam":   networkParam,
-						"Address":        address,
-						"GatewayAddress": network.GatewayContractAddress,
-						"FromBlock":      fromBlock,
-						"ToBlock":        toBlock,
-						"EventType":      "Gateway",
-					}).Infof("No Gateway events found for gateway contract address")
-				} else if err == nil && counts != nil {
-					// Update event counts with actual counts from indexer
-					eventCountsMutex.Lock()
-					eventCounts.OrderCreated += counts.OrderCreated
-					eventCounts.OrderSettled += counts.OrderSettled
-					eventCounts.OrderRefunded += counts.OrderRefunded
-					eventCountsMutex.Unlock()
-
-					logger.WithFields(logger.Fields{
-						"NetworkParam":   networkParam,
-						"Address":        address,
-						"GatewayAddress": network.GatewayContractAddress,
-						"FromBlock":      fromBlock,
-						"ToBlock":        toBlock,
-						"EventType":      "Gateway",
-						"OrderCreated":   counts.OrderCreated,
-						"OrderSettled":   counts.OrderSettled,
-						"OrderRefunded":  counts.OrderRefunded,
-					}).Infof("Gateway event indexing completed successfully")
-				}
-			}()
-		} else {
-			// Check if the address is a receive address in the database
-			receiveAddress, err := storage.Client.ReceiveAddress.
-				Query().
-				Where(receiveaddress.AddressEQ(address)).
-				First(ctx)
-
-			if err == nil && receiveAddress != nil {
-				logger.WithFields(logger.Fields{
-					"NetworkParam":     networkParam,
-					"Address":          address,
-					"ReceiveAddressID": receiveAddress.ID,
-				}).Infof("Found receive address in database, starting transfer event indexing")
-
-				// This is a receive address, index transfer events
-				wg.Add(1)
-				go func() {
-					defer wg.Done()
-					// Get a token for this network to use with IndexReceiveAddress
-					token, err := storage.Client.Token.
-						Query().
-						Where(
-							tokenEnt.IsEnabled(true),
-							tokenEnt.HasNetworkWith(
-								networkent.IDEQ(network.ID),
-							),
-						).
-						WithNetwork().
-						First(ctx)
-					if err != nil {
-						logger.WithFields(logger.Fields{
-							"Error":        fmt.Sprintf("%v", err),
-							"NetworkParam": networkParam,
-							"Address":      address,
-						}).Errorf("Failed to get token for IndexReceiveAddress")
-						return
-					}
-
-					logger.WithFields(logger.Fields{
-						"NetworkParam": networkParam,
-						"Address":      address,
-						"Token":        token.Symbol,
-						"TokenAddress": token.ContractAddress,
-						"FromBlock":    fromBlock,
-						"ToBlock":      toBlock,
-						"EventType":    "ReceiveAddress",
-					}).Infof("Starting transfer event indexing for receive address")
-
-					counts, err := indexerInstance.(*indexer.IndexerEVM).IndexReceiveAddressWithBypass(ctx, token, address, fromBlock, toBlock, txHash, true)
-					if err != nil && err.Error() != "no events found" {
-						logger.WithFields(logger.Fields{
-							"Error":        fmt.Sprintf("%v", err),
-							"NetworkParam": networkParam,
-							"TxHash":       txHash,
-							"Address":      address,
-							"FromBlock":    fromBlock,
-							"ToBlock":      toBlock,
-							"EventType":    "ReceiveAddress",
-						}).Errorf("Failed to index ReceiveAddress events")
-					} else if err != nil && err.Error() == "no events found" {
-						logger.WithFields(logger.Fields{
-							"NetworkParam": networkParam,
-							"Address":      address,
-							"FromBlock":    fromBlock,
-							"ToBlock":      toBlock,
-							"EventType":    "ReceiveAddress",
-						}).Infof("No transfer events found for receive address")
-					} else if err == nil && counts != nil {
-						// Update event counts with actual counts from indexer
-						eventCountsMutex.Lock()
-						eventCounts.Transfer += counts.Transfer
-						eventCountsMutex.Unlock()
-
-						logger.WithFields(logger.Fields{
-							"NetworkParam": networkParam,
-							"Address":      address,
-							"FromBlock":    fromBlock,
-							"ToBlock":      toBlock,
-							"EventType":    "ReceiveAddress",
-							"Transfer":     counts.Transfer,
-						}).Infof("Transfer event indexing completed successfully")
-					}
-				}()
-			} else {
-				logger.WithFields(logger.Fields{
-					"NetworkParam": networkParam,
-					"Address":      address,
-					"Error":        err,
-				}).Errorf("Address not found in receive_addresses table")
-				// Address not found in receive_addresses table, return error
-				u.APIResponse(ctx, http.StatusBadRequest, "error", fmt.Sprintf("Address %s is not a valid receive address or gateway contract address", address), nil)
-				return
-			}
-		}
-	}
-
-	// Wait for all indexing operations to complete
-	wg.Wait()
-
-	response := types.IndexTransactionResponse{
-		Events: eventCounts,
-	}
-
-	// Build response message based on what was indexed
-	var responseMsg string
-	if txHash != "" {
-		responseMsg = fmt.Sprintf("Successfully indexed transaction %s for network %s", txHash, networkParam)
-	} else if address != "" {
-		responseMsg = fmt.Sprintf("Successfully indexed address %s for network %s", address, networkParam)
-	} else {
-		responseMsg = fmt.Sprintf("Successfully indexed block range %d-%d for network %s", fromBlock, toBlock, networkParam)
-	}
-
-	u.APIResponse(ctx, http.StatusOK, "success", responseMsg, response)
-}
-
-// IndexProviderAddress controller indexes provider addresses for OrderSettled events
-func (ctrl *Controller) IndexProviderAddress(ctx *gin.Context) {
-	var request struct {
-		Network      string `json:"network" binding:"required"`
-		ProviderID   string `json:"providerId" binding:"required"`
-		TokenSymbol  string `json:"tokenSymbol" binding:"required"`
-		CurrencyCode string `json:"currencyCode" binding:"required"`
-		FromBlock    int64  `json:"fromBlock"`
-		ToBlock      int64  `json:"toBlock"`
-		TxHash       string `json:"txHash"`
-	}
-
-	if err := ctx.ShouldBindJSON(&request); err != nil {
-		u.APIResponse(ctx, http.StatusBadRequest, "error", "Invalid request payload", nil)
-		return
-	}
-
-	// Get network
-	network, err := storage.Client.Network.
-		Query().
-		Where(networkent.IdentifierEQ(request.Network)).
-		Only(ctx)
-	if err != nil {
-		u.APIResponse(ctx, http.StatusBadRequest, "error", "Network not found", nil)
-		return
-	}
-
-	// Get token
-	token, err := storage.Client.Token.
-		Query().
-		Where(
-			tokenEnt.SymbolEQ(request.TokenSymbol),
-			tokenEnt.HasNetworkWith(networkent.IDEQ(network.ID)),
-		).
-		WithNetwork().
-		Only(ctx)
-	if err != nil {
-		u.APIResponse(ctx, http.StatusBadRequest, "error", "Token not found", nil)
-		return
-	}
-
-	// Get provider order token to find the provider address
-	providerOrderToken, err := storage.Client.ProviderOrderToken.
-		Query().
-		Where(
-			providerordertoken.HasProviderWith(providerprofile.IDEQ(request.ProviderID)),
-			providerordertoken.HasTokenWith(tokenEnt.IDEQ(token.ID)),
-			providerordertoken.HasCurrencyWith(fiatcurrency.CodeEQ(request.CurrencyCode)),
-			providerordertoken.AddressNEQ(""),
-		).
-		Only(ctx)
-	if err != nil {
-		u.APIResponse(ctx, http.StatusBadRequest, "error", "Provider order token not found", nil)
-		return
-	}
-
-	// Create indexer instance
-	var indexerInstance types.Indexer
-	if strings.HasPrefix(network.Identifier, "tron") {
-		indexerInstance = indexer.NewIndexerTron()
-	} else {
-		indexerInstance, err = indexer.NewIndexerEVM()
-		if err != nil {
-			logger.Errorf("Failed to create indexer: %v", err)
-			u.APIResponse(ctx, http.StatusInternalServerError, "error", "Failed to create indexer", nil)
-			return
-		}
-	}
-
-	// Index provider address
-	eventCounts, err := indexerInstance.IndexProviderAddress(ctx, network, providerOrderToken.Address, request.FromBlock, request.ToBlock, request.TxHash)
-	if err != nil {
-		logger.Errorf("Failed to index provider address: %v", err)
-		u.APIResponse(ctx, http.StatusInternalServerError, "error", "Failed to index provider address", nil)
-		return
-	}
-
-	response := types.IndexTransactionResponse{
-		Events: *eventCounts,
-	}
-
-	u.APIResponse(ctx, http.StatusOK, "success", "Provider address indexed successfully", response)
-}
-
-// GetEtherscanQueueStats controller returns statistics about the Etherscan queue
-func (ctrl *Controller) GetEtherscanQueueStats(ctx *gin.Context) {
-	// Create Etherscan service instance
-	etherscanService, err := svc.NewEtherscanService()
-	if err != nil {
-		logger.Errorf("Error: Failed to create Etherscan service: %v", err)
-		u.APIResponse(ctx, http.StatusInternalServerError, "error", "Failed to create Etherscan service", err.Error())
-		return
-	}
-
-	// Get queue statistics
-	stats, err := etherscanService.GetQueueStats(ctx)
-	if err != nil {
-		logger.Errorf("Error: Failed to get Etherscan queue stats: %v", err)
-		u.APIResponse(ctx, http.StatusInternalServerError, "error", "Failed to get queue stats", err.Error())
-		return
-	}
-
-	u.APIResponse(ctx, http.StatusOK, "success", "Etherscan queue stats fetched successfully", stats)
-}
+package controllers
+
+import (
+	"bytes"
+	"context"
+	"crypto/hmac"
+	"crypto/sha256"
+	"encoding/hex"
+	"encoding/json"
+	"fmt"
+	"io"
+	"net/http"
+	"slices"
+	"strconv"
+	"strings"
+	"sync"
+	"time"
+
+	"github.com/google/uuid"
+	"github.com/paycrest/aggregator/config"
+	"github.com/paycrest/aggregator/ent"
+	"github.com/paycrest/aggregator/ent/beneficialowner"
+	"github.com/paycrest/aggregator/ent/fiatcurrency"
+	"github.com/paycrest/aggregator/ent/institution"
+	"github.com/paycrest/aggregator/ent/kybprofile"
+	"github.com/paycrest/aggregator/ent/linkedaddress"
+	"github.com/paycrest/aggregator/ent/lockpaymentorder"
+	networkent "github.com/paycrest/aggregator/ent/network"
+	"github.com/paycrest/aggregator/ent/paymentwebhook"
+	"github.com/paycrest/aggregator/ent/providerordertoken"
+	"github.com/paycrest/aggregator/ent/providerprofile"
+	"github.com/paycrest/aggregator/ent/receiveaddress"
+	tokenEnt "github.com/paycrest/aggregator/ent/token"
+	"github.com/paycrest/aggregator/ent/user"
+	svc "github.com/paycrest/aggregator/services"
+	"github.com/paycrest/aggregator/services/common"
+	"github.com/paycrest/aggregator/services/email"
+	"github.com/paycrest/aggregator/services/indexer"
+	kycErrors "github.com/paycrest/aggregator/services/kyc/errors"
+	"github.com/paycrest/aggregator/services/kyc/smile"
+	orderSvc "github.com/paycrest/aggregator/services/order"
+	"github.com/paycrest/aggregator/storage"
+	"github.com/paycrest/aggregator/types"
+	"github.com/paycrest/aggregator/utils"
+	u "github.com/paycrest/aggregator/utils"
+	"github.com/paycrest/aggregator/utils/logger"
+	"github.com/shopspring/decimal"
+
+	ethcommon "github.com/ethereum/go-ethereum/common"
+	"github.com/ethereum/go-ethereum/crypto"
+	"github.com/gin-gonic/gin"
+)
+
+var cryptoConf = config.CryptoConfig()
+
+var serverConf = config.ServerConfig()
+var identityConf = config.IdentityConfig()
+var orderConf = config.OrderConfig()
+
+// Controller is the default controller for other endpoints
+type Controller struct {
+	orderService          types.OrderService
+	priorityQueueService  *svc.PriorityQueueService
+	receiveAddressService *svc.ReceiveAddressService
+	kycService            types.KYCProvider
+	slackService          *svc.SlackService
+	emailService          email.EmailServiceInterface
+	cache                 map[string]bool
+	processedActions      map[string]bool
+	actionMutex           sync.RWMutex
+}
+
+// NewController creates a new instance of AuthController with injected services
+func NewController() *Controller {
+	return &Controller{
+		orderService:          orderSvc.NewOrderEVM(),
+		priorityQueueService:  svc.NewPriorityQueueService(),
+		receiveAddressService: svc.NewReceiveAddressService(),
+		kycService:            smile.NewSmileIDService(),
+		slackService:          svc.NewSlackService(serverConf.SlackWebhookURL),
+		emailService:          email.NewEmailServiceWithProviders(),
+		cache:                 make(map[string]bool),
+		processedActions:      make(map[string]bool),
+	}
+}
+
+// GetFiatCurrencies controller fetches the supported fiat currencies
+func (ctrl *Controller) GetFiatCurrencies(ctx *gin.Context) {
+	// fetch stored fiat currencies.
+	fiatcurrencies, err := storage.Client.FiatCurrency.
+		Query().
+		Where(fiatcurrency.IsEnabledEQ(true)).
+		All(ctx)
+	if err != nil {
+		logger.Errorf("Error: Failed to fetch fiat currencies: %v", err)
+
+		u.APIResponse(ctx, http.StatusBadRequest, "error",
+			"Failed to fetch FiatCurrencies", fmt.Sprintf("%v", err))
+		return
+	}
+
+	currencies := make([]types.SupportedCurrencies, 0, len(fiatcurrencies))
+	for _, currency := range fiatcurrencies {
+		currencies = append(currencies, types.SupportedCurrencies{
+			Code:       currency.Code,
+			Name:       currency.Name,
+			ShortName:  currency.ShortName,
+			Decimals:   int8(currency.Decimals),
+			Symbol:     currency.Symbol,
+			MarketRate: currency.MarketRate,
+		})
+	}
+
+	u.APIResponse(ctx, http.StatusOK, "success", "OK", currencies)
+}
+
+// GetInstitutionsByCurrency controller fetches the supported institutions for a given currency
+func (ctrl *Controller) GetInstitutionsByCurrency(ctx *gin.Context) {
+	// Get currency code from the URL
+	currencyCode := ctx.Param("currency_code")
+
+	institutions, err := storage.Client.Institution.
+		Query().
+		Where(institution.HasFiatCurrencyWith(
+			fiatcurrency.CodeEQ(strings.ToUpper(currencyCode)),
+		)).
+		All(ctx)
+	if err != nil {
+		logger.Errorf("Error: Failed to fetch institutions: %v", err)
+		u.APIResponse(ctx, http.StatusBadRequest, "error",
+			"Failed to fetch institutions", nil)
+		return
+	}
+
+	response := make([]types.SupportedInstitutions, 0, len(institutions))
+	for _, institution := range institutions {
+		response = append(response, types.SupportedInstitutions{
+			Code: institution.Code,
+			Name: institution.Name,
+			Type: institution.Type,
+		})
+	}
+
+	u.APIResponse(ctx, http.StatusOK, "success", "OK", response)
+}
+
+// GetTokenRate controller fetches the current rate of the cryptocurrency token against the fiat currency
+func (ctrl *Controller) GetTokenRate(ctx *gin.Context) {
+	// Parse path parameters
+	tokenSymbol := strings.ToUpper(ctx.Param("token"))
+	networkFilter := ctx.Query("network")
+
+	// Build token query
+	tokenQuery := storage.Client.Token.
+		Query().
+		Where(
+			tokenEnt.SymbolEQ(tokenSymbol),
+			tokenEnt.IsEnabledEQ(true),
+		)
+
+	// Apply network filter if provided
+	if networkFilter != "" {
+		networkFilter = strings.ToLower(networkFilter)
+		tokenQuery = tokenQuery.Where(tokenEnt.HasNetworkWith(
+			networkent.Identifier(networkFilter),
+		))
+	}
+
+	token, err := tokenQuery.First(ctx)
+	if err != nil {
+		if ent.IsNotFound(err) {
+			errorMsg := fmt.Sprintf("Token %s is not supported", tokenSymbol)
+			if networkFilter != "" {
+				errorMsg = fmt.Sprintf("Token %s is not supported on network %s", tokenSymbol, networkFilter)
+			}
+			logger.WithFields(logger.Fields{
+				"Error":   fmt.Sprintf("%v", err),
+				"Token":   tokenSymbol,
+				"Network": networkFilter,
+			}).Errorf("Failed to fetch token rate: %v", err)
+			u.APIResponse(ctx, http.StatusBadRequest, "error", errorMsg, nil)
+			return
+		}
+		logger.Errorf("Error: Failed to fetch token rate: %v", err)
+		u.APIResponse(ctx, http.StatusInternalServerError, "error", "Failed to fetch token rate", nil)
+		return
+	}
+
+	currency, err := storage.Client.FiatCurrency.
+		Query().
+		Where(
+			fiatcurrency.IsEnabledEQ(true),
+			fiatcurrency.CodeEQ(strings.ToUpper(ctx.Param("fiat"))),
+		).
+		Only(ctx)
+	if err != nil {
+		if ent.IsNotFound(err) {
+			u.APIResponse(ctx, http.StatusBadRequest, "error", fmt.Sprintf("Fiat currency %s is not supported", strings.ToUpper(ctx.Param("fiat"))), nil)
+			return
+		}
+		logger.Errorf("Error: Failed to fetch token rate: %v", err)
+		u.APIResponse(ctx, http.StatusInternalServerError, "error", "Failed to fetch token rate", nil)
+		return
+	}
+
+	if !strings.EqualFold(token.BaseCurrency, currency.Code) && !strings.EqualFold(token.BaseCurrency, "USD") {
+		u.APIResponse(ctx, http.StatusBadRequest, "error", fmt.Sprintf("%s can only be converted to %s", token.Symbol, token.BaseCurrency), nil)
+		return
+	}
+
+	tokenAmount, err := decimal.NewFromString(ctx.Param("amount"))
+	if err != nil {
+		u.APIResponse(ctx, http.StatusBadRequest, "error", "Invalid amount", nil)
+		return
+	}
+
+	// Validate rate using extracted logic
+	rateResponse, err := u.ValidateRate(ctx, token, currency, tokenAmount, ctx.Query("provider_id"), networkFilter)
+	if err != nil {
+		// Return 404 if no provider found, else 500 for other errors
+		if strings.Contains(err.Error(), "no provider available") {
+			u.APIResponse(ctx, http.StatusNotFound, "error", err.Error(), nil)
+		} else {
+			logger.WithFields(logger.Fields{
+				"Error":   fmt.Sprintf("%v", err),
+				"Token":   tokenSymbol,
+				"Network": networkFilter,
+			}).Errorf("Failed to fetch token rate: %v", err)
+			u.APIResponse(ctx, http.StatusInternalServerError, "error", err.Error(), nil)
+		}
+		return
+	}
+
+	u.APIResponse(ctx, http.StatusOK, "success", "Rate fetched successfully", rateResponse)
+}
+
+// GetSupportedTokens controller fetches supported cryptocurrency tokens
+func (ctrl *Controller) GetSupportedTokens(ctx *gin.Context) {
+	// Get network filter from query parameter
+	networkFilter := ctx.Query("network")
+
+	// Build query
+	query := storage.Client.Token.
+		Query().
+		Where(tokenEnt.IsEnabled(true)).
+		WithNetwork()
+
+	// Apply network filter if provided
+	if networkFilter != "" {
+		query = query.Where(tokenEnt.HasNetworkWith(
+			networkent.Identifier(strings.ToLower(networkFilter)),
+		))
+	}
+
+	// Execute query
+	tokens, err := query.All(ctx)
+	if err != nil {
+		logger.Errorf("Error: Failed to fetch tokens: error: %v", err)
+		u.APIResponse(ctx, http.StatusInternalServerError, "error", "Failed to fetch tokens", nil)
+		return
+	}
+
+	// Transform tokens for response
+	response := make([]types.SupportedTokenResponse, 0, len(tokens))
+	for _, t := range tokens {
+		response = append(response, types.SupportedTokenResponse{
+			Symbol:          t.Symbol,
+			ContractAddress: t.ContractAddress,
+			Decimals:        t.Decimals,
+			BaseCurrency:    t.BaseCurrency,
+			Network:         t.Edges.Network.Identifier,
+		})
+	}
+
+	u.APIResponse(ctx, http.StatusOK, "success", "Tokens retrieved successfully", response)
+}
+
+// GetAggregatorPublicKey controller expose Aggregator Public Key
+func (ctrl *Controller) GetAggregatorPublicKey(ctx *gin.Context) {
+	u.APIResponse(ctx, http.StatusOK, "success", "OK", cryptoConf.AggregatorPublicKey)
+}
+
+// VerifyAccount controller verifies an account of a given institution
+func (ctrl *Controller) VerifyAccount(ctx *gin.Context) {
+	var payload types.VerifyAccountRequest
+
+	if err := ctx.ShouldBindJSON(&payload); err != nil {
+		logger.WithFields(logger.Fields{
+			"Error":             fmt.Sprintf("%v", err),
+			"Institution":       payload.Institution,
+			"AccountIdentifier": payload.AccountIdentifier,
+		}).Errorf("Failed to validate payload when verifying account")
+		u.APIResponse(ctx, http.StatusBadRequest, "error",
+			"Failed to validate payload", u.GetErrorData(err))
+		return
+	}
+
+	// Use the abstracted ValidateAccount utility function
+	accountName, err := u.ValidateAccount(ctx, payload.Institution, payload.AccountIdentifier)
+	if err != nil {
+		logger.WithFields(logger.Fields{
+			"Error":             fmt.Sprintf("%v", err),
+			"Institution":       payload.Institution,
+			"AccountIdentifier": payload.AccountIdentifier,
+		}).Errorf("Failed to verify account")
+		u.APIResponse(ctx, http.StatusServiceUnavailable, "error", "Failed to verify account", nil)
+		return
+	}
+
+	u.APIResponse(ctx, http.StatusOK, "success", "Account name was fetched successfully", accountName)
+}
+
+// GetLockPaymentOrderStatus controller fetches a payment order status by ID
+func (ctrl *Controller) GetLockPaymentOrderStatus(ctx *gin.Context) {
+	// Get order and chain ID from the URL
+	orderID := ctx.Param("id")
+	chainID, err := strconv.ParseInt(ctx.Param("chain_id"), 10, 64)
+	if err != nil {
+		u.APIResponse(ctx, http.StatusBadRequest, "error", "Invalid chain ID", nil)
+		return
+	}
+
+	// Fetch related payment orders from the database
+	orders, err := storage.Client.LockPaymentOrder.
+		Query().
+		Where(
+			lockpaymentorder.GatewayIDEQ(orderID),
+			lockpaymentorder.HasTokenWith(
+				tokenEnt.HasNetworkWith(
+					networkent.ChainIDEQ(chainID),
+				),
+			),
+		).
+		WithToken(func(tq *ent.TokenQuery) {
+			tq.WithNetwork()
+		}).
+		WithTransactions().
+		All(ctx)
+	if err != nil {
+		logger.WithFields(logger.Fields{
+			"Error":   fmt.Sprintf("%v", err),
+			"OrderID": orderID,
+			"ChainID": chainID,
+		}).Errorf("Failed to fetch locked order status")
+		u.APIResponse(ctx, http.StatusInternalServerError, "error", "Failed to fetch order status", nil)
+		return
+	}
+
+	var settlements []types.LockPaymentOrderSplitOrder
+	var receipts []types.LockPaymentOrderTxReceipt
+	var settlePercent decimal.Decimal
+	var totalAmount decimal.Decimal
+	var totalAmountInUSD decimal.Decimal
+
+	for _, order := range orders {
+		for _, transaction := range order.Edges.Transactions {
+			if u.ContainsString([]string{"order_settled", "order_created", "order_refunded"}, transaction.Status.String()) {
+				var status lockpaymentorder.Status
+				if transaction.Status.String() == "order_created" {
+					status = lockpaymentorder.StatusPending
+				} else {
+					status = lockpaymentorder.Status(strings.TrimPrefix(transaction.Status.String(), "order_"))
+				}
+				receipts = append(receipts, types.LockPaymentOrderTxReceipt{
+					Status:    status,
+					TxHash:    transaction.TxHash,
+					Timestamp: transaction.CreatedAt,
+				})
+			}
+		}
+
+		settlements = append(settlements, types.LockPaymentOrderSplitOrder{
+			SplitOrderID: order.ID,
+			Amount:       order.Amount,
+			Rate:         order.Rate,
+			OrderPercent: order.OrderPercent,
+		})
+
+		settlePercent = settlePercent.Add(order.OrderPercent)
+		totalAmount = totalAmount.Add(order.Amount)
+		totalAmountInUSD = totalAmountInUSD.Add(order.AmountInUsd)
+	}
+
+	// Sort receipts by latest timestamp
+	slices.SortStableFunc(receipts, func(a, b types.LockPaymentOrderTxReceipt) int {
+		return b.Timestamp.Compare(a.Timestamp)
+	})
+
+	if (len(orders) == 0) || (len(receipts) == 0) {
+		u.APIResponse(ctx, http.StatusNotFound, "error", "Order not found", nil)
+		return
+	}
+
+	status := orders[0].Status
+	if status == lockpaymentorder.StatusCancelled {
+		status = lockpaymentorder.StatusProcessing
+	}
+
+	response := &types.LockPaymentOrderStatusResponse{
+		OrderID:       orders[0].GatewayID,
+		Amount:        totalAmount,
+		AmountInUSD:   totalAmountInUSD,
+		Token:         orders[0].Edges.Token.Symbol,
+		Network:       orders[0].Edges.Token.Edges.Network.Identifier,
+		SettlePercent: settlePercent,
+		Status:        status,
+		TxHash:        receipts[0].TxHash,
+		Settlements:   settlements,
+		TxReceipts:    receipts,
+		UpdatedAt:     orders[0].UpdatedAt,
+	}
+
+	u.APIResponse(ctx, http.StatusOK, "success", "Order status fetched successfully", response)
+}
+
+// CreateLinkedAddress controller creates a new linked address
+func (ctrl *Controller) CreateLinkedAddress(ctx *gin.Context) {
+	var payload types.NewLinkedAddressRequest
+
+	if err := ctx.ShouldBindJSON(&payload); err != nil {
+		logger.WithFields(logger.Fields{
+			"Error":             fmt.Sprintf("%v", err),
+			"Institution":       payload.Institution,
+			"AccountIdentifier": payload.AccountIdentifier,
+		}).Errorf("Failed to validate payload when creating linked address")
+		u.APIResponse(ctx, http.StatusBadRequest, "error",
+			"Failed to validate payload", u.GetErrorData(err))
+		return
+	}
+
+	ownerAddress, _ := ctx.Get("owner_address")
+
+	// Generate smart account
+	address, err := ctrl.receiveAddressService.CreateSmartAddress(ctx, "")
+	if err != nil {
+		logger.Errorf("Error: Failed to create linked address: %v", err)
+		u.APIResponse(ctx, http.StatusInternalServerError, "error", "Failed to create linked address", nil)
+		return
+	}
+
+	// Create a new linked address
+	linkedAddress, err := storage.Client.LinkedAddress.
+		Create().
+		SetAddress(address).
+		SetInstitution(payload.Institution).
+		SetAccountIdentifier(payload.AccountIdentifier).
+		SetAccountName(payload.AccountName).
+		SetOwnerAddress(ownerAddress.(string)).
+		Save(ctx)
+	if err != nil {
+		logger.WithFields(logger.Fields{
+			"Error":        fmt.Sprintf("%v", err),
+			"Institution":  payload.Institution,
+			"OwnerAddress": ownerAddress,
+			"Address":      address,
+		}).Errorf("Failed to set linked address")
+		u.APIResponse(ctx, http.StatusInternalServerError, "error", "Failed to create linked address", nil)
+		return
+	}
+
+	u.APIResponse(ctx, http.StatusOK, "success", "Linked address created successfully", &types.NewLinkedAddressResponse{
+		LinkedAddress:     linkedAddress.Address,
+		Institution:       linkedAddress.Institution,
+		AccountIdentifier: linkedAddress.AccountIdentifier,
+		AccountName:       linkedAddress.AccountName,
+		UpdatedAt:         linkedAddress.UpdatedAt,
+		CreatedAt:         linkedAddress.CreatedAt,
+	})
+}
+
+// GetLinkedAddress controller fetches a linked address
+func (ctrl *Controller) GetLinkedAddress(ctx *gin.Context) {
+	// Get owner address from the URL
+	owner_address := ctx.Query("owner_address")
+
+	linkedAddress, err := storage.Client.LinkedAddress.
+		Query().
+		Where(
+			linkedaddress.OwnerAddressEQ(owner_address),
+		).
+		Only(ctx)
+	if err != nil {
+		if ent.IsNotFound(err) {
+			u.APIResponse(ctx, http.StatusNotFound, "error", "Linked address not found", nil)
+			return
+		} else {
+			logger.WithFields(logger.Fields{
+				"Error":        fmt.Sprintf("%v", err),
+				"OwnerAddress": owner_address,
+			}).Errorf("Failed to fetch linked address")
+			u.APIResponse(ctx, http.StatusInternalServerError, "error", "Failed to fetch linked address", nil)
+			return
+		}
+	}
+
+	institution, err := storage.Client.Institution.
+		Query().
+		Where(institution.CodeEQ(linkedAddress.Institution)).
+		WithFiatCurrency().
+		Only(ctx)
+	if err != nil {
+		logger.WithFields(logger.Fields{
+			"Error":                    fmt.Sprintf("%v", err),
+			"OwnerAddress":             owner_address,
+			"LinkedAddressInstitution": linkedAddress.Institution,
+		}).Errorf("Failed to fetch linked address")
+		u.APIResponse(ctx, http.StatusInternalServerError, "error", "Failed to fetch linked address", nil)
+		return
+	}
+
+	ownerAddressFromAuth, _ := ctx.Get("owner_address")
+
+	response := &types.LinkedAddressResponse{
+		LinkedAddress: linkedAddress.Address,
+		Currency:      institution.Edges.FiatCurrency.Code,
+	}
+
+	if ownerAddressFromAuth != nil {
+		response.AccountIdentifier = linkedAddress.AccountIdentifier
+		response.AccountName = linkedAddress.AccountName
+		response.Institution = institution.Name
+	}
+
+	u.APIResponse(ctx, http.StatusOK, "success", "Linked address fetched successfully", response)
+}
+
+// GetLinkedAddressTransactions controller fetches transactions for a linked address
+func (ctrl *Controller) GetLinkedAddressTransactions(ctx *gin.Context) {
+	// Get linked address from the URL
+	linked_address := ctx.Param("linked_address")
+
+	linkedAddress, err := storage.Client.LinkedAddress.
+		Query().
+		Where(
+			linkedaddress.AddressEQ(linked_address),
+		).
+		Only(ctx)
+	if err != nil {
+		if ent.IsNotFound(err) {
+			u.APIResponse(ctx, http.StatusNotFound, "error", "Linked address not found", nil)
+			return
+		} else {
+			logger.WithFields(logger.Fields{
+				"Error":         fmt.Sprintf("%v", err),
+				"LinkedAddress": linked_address,
+			}).Errorf("Failed to fetch linked address")
+			u.APIResponse(ctx, http.StatusInternalServerError, "error", "Failed to fetch linked address", nil)
+			return
+		}
+	}
+
+	// Get page and pageSize query params
+	page, offset, pageSize := u.Paginate(ctx)
+
+	// Fetch related transactions from the database
+	paymentOrderQuery := linkedAddress.QueryPaymentOrders()
+
+	count, err := paymentOrderQuery.Count(ctx)
+	if err != nil {
+		logger.WithFields(logger.Fields{
+			"Error":                     fmt.Sprintf("%v", err),
+			"LinkedAddress":             linked_address,
+			"LinkedAddressID":           linkedAddress.ID,
+			"LinkedAddressOwnerAddress": linkedAddress.OwnerAddress,
+		}).Errorf("Failed to count payment orders for linked address")
+		u.APIResponse(ctx, http.StatusInternalServerError, "error", "Failed to fetch transactions", nil)
+		return
+	}
+
+	paymentOrders, err := paymentOrderQuery.
+		Limit(pageSize).
+		Offset(offset).
+		WithRecipient().
+		WithToken(func(tq *ent.TokenQuery) {
+			tq.WithNetwork()
+		}).
+		All(ctx)
+	if err != nil {
+		logger.WithFields(logger.Fields{
+			"Error":                     fmt.Sprintf("%v", err),
+			"LinkedAddress":             linked_address,
+			"LinkedAddressID":           linkedAddress.ID,
+			"LinkedAddressOwnerAddress": linkedAddress.OwnerAddress,
+		}).Errorf("Failed to fetch fetch payment orders for linked address")
+		u.APIResponse(ctx, http.StatusInternalServerError, "error", "Failed to fetch transactions", nil)
+		return
+	}
+
+	orders := make([]types.LinkedAddressTransaction, 0, len(paymentOrders))
+
+	for _, paymentOrder := range paymentOrders {
+		institution, err := storage.Client.Institution.
+			Query().
+			Where(institution.CodeEQ(paymentOrder.Edges.Recipient.Institution)).
+			WithFiatCurrency().
+			Only(ctx)
+		if err != nil {
+			logger.WithFields(logger.Fields{
+				"Error":                     fmt.Sprintf("%v", err),
+				"LinkedAddress":             linked_address,
+				"LinkedAddressID":           linkedAddress.ID,
+				"LinkedAddressOwnerAddress": linkedAddress.OwnerAddress,
+				"PaymentOrderID":            paymentOrder.ID,
+			}).Errorf("Failed to get institution for linked address")
+			u.APIResponse(ctx, http.StatusInternalServerError, "error", "Failed to fetch payment orders", nil)
+			return
+		}
+
+		orders = append(orders, types.LinkedAddressTransaction{
+			ID:      paymentOrder.ID,
+			Amount:  paymentOrder.Amount,
+			Token:   paymentOrder.Edges.Token.Symbol,
+			Rate:    paymentOrder.Rate,
+			Network: paymentOrder.Edges.Token.Edges.Network.Identifier,
+			Recipient: types.LinkedAddressTransactionRecipient{
+				Currency:          institution.Edges.FiatCurrency.Code,
+				Institution:       institution.Name,
+				AccountIdentifier: paymentOrder.Edges.Recipient.AccountIdentifier,
+				AccountName:       paymentOrder.Edges.Recipient.AccountName,
+			},
+			FromAddress:   paymentOrder.FromAddress,
+			ReturnAddress: paymentOrder.ReturnAddress,
+			GatewayID:     paymentOrder.GatewayID,
+			TxHash:        paymentOrder.TxHash,
+			CreatedAt:     paymentOrder.CreatedAt,
+			UpdatedAt:     paymentOrder.UpdatedAt,
+			Status:        paymentOrder.Status,
+		})
+	}
+
+	u.APIResponse(ctx, http.StatusOK, "success", "Transactions fetched successfully", &types.LinkedAddressTransactionList{
+		Page:         page,
+		PageSize:     pageSize,
+		TotalRecords: count,
+		Transactions: orders,
+	})
+
+}
+
+// verifyWalletSignature verifies the Ethereum signature for wallet verification
+func (ctrl *Controller) verifyWalletSignature(walletAddress, signature, nonce string) error {
+	sig, err := hex.DecodeString(signature)
+	if err != nil {
+		return fmt.Errorf("invalid signature: signature is not in the correct format")
+	}
+	if len(sig) != 65 {
+		return fmt.Errorf("invalid signature: signature length is not correct")
+	}
+	if sig[64] != 27 && sig[64] != 28 {
+		return fmt.Errorf("invalid signature: invalid recovery ID")
+	}
+	sig[64] -= 27
+
+	message := fmt.Sprintf("I accept the KYC Policy and hereby request an identity verification check for %s with nonce %s", walletAddress, nonce)
+	prefix := "\x19Ethereum Signed Message:\n" + fmt.Sprint(len(message))
+	hash := crypto.Keccak256Hash([]byte(prefix + message))
+
+	sigPublicKeyECDSA, err := crypto.SigToPub(hash.Bytes(), sig)
+	if err != nil {
+		return fmt.Errorf("invalid signature")
+	}
+	recoveredAddress := crypto.PubkeyToAddress(*sigPublicKeyECDSA)
+	if !strings.EqualFold(recoveredAddress.Hex(), walletAddress) {
+		return fmt.Errorf("invalid signature")
+	}
+
+	return nil
+}
+
+// RequestIDVerification controller requests identity verification details
+func (ctrl *Controller) RequestIDVerification(ctx *gin.Context) {
+	var payload types.VerificationRequest
+
+	if err := ctx.ShouldBindJSON(&payload); err != nil {
+		u.APIResponse(ctx, http.StatusBadRequest, "error",
+			"Failed to validate payload", u.GetErrorData(err))
+		return
+	}
+
+	// Verify signature before proceeding
+	if err := ctrl.verifyWalletSignature(payload.WalletAddress, payload.Signature, payload.Nonce); err != nil {
+		u.APIResponse(ctx, http.StatusBadRequest, "error", "Invalid signature", fmt.Sprintf("%v", err))
+		return
+	}
+
+	response, err := ctrl.kycService.RequestVerification(ctx, payload)
+	if err != nil {
+		switch e := err.(type) {
+		case kycErrors.ErrSignatureAlreadyUsed:
+			u.APIResponse(ctx, http.StatusBadRequest, "error", "Signature already used for identity verification", nil)
+			return
+		case kycErrors.ErrAlreadyVerified:
+			u.APIResponse(ctx, http.StatusBadRequest, "success", "Failed to request identity verification", e.Error())
+			return
+		case kycErrors.ErrProviderUnreachable:
+			logger.WithFields(logger.Fields{
+				"Error":         fmt.Sprintf("%v", e.Err),
+				"WalletAddress": payload.WalletAddress,
+				"Nonce":         payload.Nonce,
+			}).Errorf("Failed to reach identity provider")
+			u.APIResponse(ctx, http.StatusBadGateway, "error", "Failed to request identity verification", "Couldn't reach identity provider")
+			return
+		case kycErrors.ErrProviderResponse:
+			logger.WithFields(logger.Fields{
+				"Error":         fmt.Sprintf("%v", e.Err),
+				"WalletAddress": payload.WalletAddress,
+				"Nonce":         payload.Nonce,
+			}).Errorf("Invalid response from identity provider")
+			u.APIResponse(ctx, http.StatusBadGateway, "error", "Failed to request identity verification", e.Error())
+			return
+		case kycErrors.ErrDatabase:
+			logger.WithFields(logger.Fields{
+				"Error":         fmt.Sprintf("%v", e.Err),
+				"WalletAddress": payload.WalletAddress,
+				"Nonce":         payload.Nonce,
+			}).Errorf("Database error during identity verification")
+			u.APIResponse(ctx, http.StatusInternalServerError, "error", "Failed to request identity verification", nil)
+			return
+		default:
+			logger.WithFields(logger.Fields{
+				"Error":         fmt.Sprintf("%v", err),
+				"WalletAddress": payload.WalletAddress,
+				"Nonce":         payload.Nonce,
+			}).Errorf("Failed to request identity verification")
+			u.APIResponse(ctx, http.StatusInternalServerError, "error", "Failed to request identity verification", nil)
+			return
+		}
+	}
+
+	u.APIResponse(ctx, http.StatusOK, "success", "Identity verification requested successfully", response)
+}
+
+// GetIDVerificationStatus controller fetches the status of an identity verification request
+func (ctrl *Controller) GetIDVerificationStatus(ctx *gin.Context) {
+	// Get wallet address from the URL
+	walletAddress := ctx.Param("wallet_address")
+
+	response, err := ctrl.kycService.CheckStatus(ctx, walletAddress)
+	if err != nil {
+		switch err.(type) {
+		case kycErrors.ErrNotFound:
+			u.APIResponse(ctx, http.StatusNotFound, "error", "No verification request found for this wallet address", nil)
+			return
+		default:
+			logger.WithFields(logger.Fields{
+				"Error":         fmt.Sprintf("%v", err),
+				"WalletAddress": walletAddress,
+			}).Errorf("Failed to fetch identity verification status")
+			u.APIResponse(ctx, http.StatusInternalServerError, "error", "Failed to fetch identity verification status", nil)
+			return
+		}
+	}
+
+	u.APIResponse(ctx, http.StatusOK, "success", "Identity verification status fetched successfully", response)
+}
+
+// KYCWebhook handles the webhook callback from Smile Identity
+func (ctrl *Controller) KYCWebhook(ctx *gin.Context) {
+	payload, err := ctx.GetRawData()
+	if err != nil {
+		logger.Errorf("Error: KYCWebhook: Failed to read webhook payload: %v", err)
+		ctx.JSON(http.StatusBadRequest, gin.H{"error": "Invalid payload"})
+		return
+	}
+
+	err = ctrl.kycService.HandleWebhook(ctx, payload)
+	if err != nil {
+		logger.WithFields(logger.Fields{
+			"Error":   fmt.Sprintf("%v", err),
+			"Payload": string(payload),
+		}).Errorf("Failed to process webhook for kyc")
+		if fmt.Sprintf("%v", err) == "invalid payload" {
+			ctx.JSON(http.StatusBadRequest, gin.H{"error": "Invalid payload"})
+			return
+		}
+		if fmt.Sprintf("%v", err) == "invalid signature" {
+			ctx.JSON(http.StatusUnauthorized, gin.H{"error": "Invalid signature"})
+			return
+		}
+		ctx.JSON(http.StatusInternalServerError, gin.H{"error": "Failed to process webhook"})
+		return
+	}
+
+	ctx.JSON(http.StatusOK, gin.H{"message": "Webhook processed successfully"})
+}
+
+// SlackInteractionHandler handles Slack interaction requests
+func (ctrl *Controller) SlackInteractionHandler(ctx *gin.Context) {
+	startTime := time.Now()
+	cnfg := config.AuthConfig()
+
+	// Parse form-encoded payload
+	payloadStr := ctx.PostForm("payload")
+	if payloadStr == "" {
+		body, err := ctx.GetRawData()
+		if err != nil {
+			logger.Errorf("Missing payload and failed to read raw body: %v", err)
+			ctx.JSON(http.StatusBadRequest, gin.H{"error": "Missing payload"})
+			return
+		}
+		payloadStr = string(body)
+	}
+
+	// Parse JSON payload
+	var payload map[string]interface{}
+	if err := json.Unmarshal([]byte(payloadStr), &payload); err != nil {
+		logger.Errorf("Error parsing Slack interaction payload: %v", err)
+		ctx.JSON(http.StatusBadRequest, gin.H{"error": "Error parsing payload"})
+		return
+	}
+
+	// Handle modal trigger (button clicks)
+	if payload["type"] == "block_actions" {
+		actions, ok := payload["actions"].([]interface{})
+		if !ok || len(actions) == 0 {
+			logger.Errorf("Invalid or empty actions in Slack payload: %v", payload)
+			ctx.JSON(http.StatusBadRequest, gin.H{"error": "Invalid actions"})
+			return
+		}
+
+		action, ok := actions[0].(map[string]interface{})
+		if !ok {
+			logger.Errorf("Invalid action format: %v", actions[0])
+			ctx.JSON(http.StatusBadRequest, gin.H{"error": "Invalid action format"})
+			return
+		}
+
+		actionID, ok := action["action_id"].(string)
+		if !ok {
+			logger.Errorf("Missing or invalid action_id")
+			ctx.JSON(http.StatusBadRequest, gin.H{"error": "Missing action_id"})
+			return
+		}
+
+		var kybProfileID string
+		if strings.HasPrefix(actionID, "approve_kyb_") || strings.HasPrefix(actionID, "reject_kyb_") {
+			kybProfileID = actionID[strings.Index(actionID, "_kyb_")+5:] // Extract ID after "approve_kyb_" or "reject_kyb_"
+		} else if actionID == "review_kyb" || strings.HasPrefix(actionID, "review_kyb_") {
+			if actionID == "review_kyb" {
+				kybProfileID, ok = action["value"].(string)
+				if !ok {
+					logger.Errorf("Missing or invalid value for review_kyb action: %+v", action)
+					ctx.JSON(http.StatusBadRequest, gin.H{"error": "Missing action value"})
+					return
+				}
+			} else {
+				kybProfileID = actionID[strings.Index(actionID, "_kyb_")+5:] // Handle legacy review_kyb_<id>
+			}
+		} else if strings.HasPrefix(actionID, "approve_") || strings.HasPrefix(actionID, "reject_") {
+			kybProfileID = actionID[strings.Index(actionID, "_")+1:] // Handle legacy approve_<id>, reject_<id>
+		} else {
+			logger.Errorf("Invalid action_id: %s", actionID)
+			ctx.JSON(http.StatusBadRequest, gin.H{"error": "Invalid action_id"})
+			return
+		}
+
+		// Parse KYB Profile ID as UUID
+		kybProfileUUID, err := uuid.Parse(kybProfileID)
+		if err != nil {
+			logger.Errorf("Invalid KYB Profile ID format: %s, error: %v", kybProfileID, err)
+			ctx.JSON(http.StatusBadRequest, gin.H{"error": "Invalid KYB Profile ID format"})
+			return
+		}
+
+		// Fetch KYB submission details from database
+		kybProfile, err := storage.Client.KYBProfile.
+			Query().
+			Where(kybprofile.IDEQ(kybProfileUUID)).
+			WithUser().
+			WithBeneficialOwners().
+			Only(ctx)
+		if err != nil {
+			if ent.IsNotFound(err) {
+				logger.Errorf("KYB Profile not found: %s", kybProfileID)
+				ctx.JSON(http.StatusNotFound, gin.H{"error": "KYB Profile not found"})
+				return
+			}
+			logger.Errorf("Failed to fetch KYB Profile %s: %v", kybProfileID, err)
+			ctx.JSON(http.StatusInternalServerError, gin.H{"error": "Failed to fetch KYB Profile"})
+			return
+		}
+
+		// Extract user details
+		var firstName, email string
+		if kybProfile.Edges.User != nil {
+			firstName = kybProfile.Edges.User.FirstName
+			email = kybProfile.Edges.User.Email
+		} else {
+			logger.Errorf("KYB Profile %s has no associated user", kybProfileID)
+			ctx.JSON(http.StatusBadRequest, gin.H{"error": "KYB Profile has no associated user"})
+			return
+		}
+
+		if email == "" {
+			logger.Errorf("Missing email for KYB Profile %s", kybProfileID)
+			ctx.JSON(http.StatusBadRequest, gin.H{"error": "Missing email"})
+			return
+		}
+		if firstName == "" {
+			logger.Warnf("Missing firstName for KYB Profile %s, using default", kybProfileID)
+			firstName = "User"
+		}
+
+		// Handle review button - open modal with KYB details
+		if actionID == "review_kyb" {
+			logger.Infof("Review button clicked for KYB Profile %s", kybProfileID)
+			triggerID, ok := payload["trigger_id"].(string)
+			if !ok {
+				logger.Errorf("Missing trigger_id for modal, KYB Profile ID: %s", kybProfileID)
+				ctx.JSON(http.StatusBadRequest, gin.H{"error": "Missing trigger_id"})
+				return
+			}
+
+			// Build modal content with KYB details
+			var blocks []map[string]interface{}
+			blocks = append(blocks, map[string]interface{}{
+				"type": "section",
+				"text": map[string]interface{}{
+					"type": "mrkdwn",
+					"text": "*KYB Profile Details*",
+				},
+			})
+			blocks = append(blocks, map[string]interface{}{
+				"type": "section",
+				"text": map[string]interface{}{
+					"type": "mrkdwn",
+					"text": fmt.Sprintf(
+						"*Company Name*: %s\n*Mobile Number*: %s\n*Registered Business Address*: %s\n*Certificate of Incorporation*: %s\n*Articles of Incorporation*: %s\n*Proof of Business Address*: %s",
+						kybProfile.CompanyName,
+						kybProfile.MobileNumber,
+						kybProfile.RegisteredBusinessAddress,
+						kybProfile.CertificateOfIncorporationURL,
+						kybProfile.ArticlesOfIncorporationURL,
+						kybProfile.ProofOfBusinessAddressURL,
+					),
+				},
+			})
+
+			// Add optional fields
+			if kybProfile.BusinessLicenseURL != nil {
+				blocks = append(blocks, map[string]interface{}{
+					"type": "section",
+					"text": map[string]interface{}{
+						"type": "mrkdwn",
+						"text": fmt.Sprintf("*Business License*: %s", *kybProfile.BusinessLicenseURL),
+					},
+				})
+			}
+			if kybProfile.AmlPolicyURL != "" {
+				blocks = append(blocks, map[string]interface{}{
+					"type": "section",
+					"text": map[string]interface{}{
+						"type": "mrkdwn",
+						"text": fmt.Sprintf("*AML Policy*: %s", kybProfile.AmlPolicyURL),
+					},
+				})
+			}
+			if kybProfile.KycPolicyURL != nil {
+				blocks = append(blocks, map[string]interface{}{
+					"type": "section",
+					"text": map[string]interface{}{
+						"type": "mrkdwn",
+						"text": fmt.Sprintf("*KYC Policy*: %s", *kybProfile.KycPolicyURL),
+					},
+				})
+			}
+
+			// Add beneficial owners
+			if len(kybProfile.Edges.BeneficialOwners) > 0 {
+				blocks = append(blocks, map[string]interface{}{
+					"type": "section",
+					"text": map[string]interface{}{
+						"type": "mrkdwn",
+						"text": "*Beneficial Owners*",
+					},
+				})
+				for i, owner := range kybProfile.Edges.BeneficialOwners {
+					idType := "Not specified"
+					if owner.GovernmentIssuedIDType != "" {
+						idType = string(owner.GovernmentIssuedIDType)
+					}
+					blocks = append(blocks, map[string]interface{}{
+						"type": "section",
+						"text": map[string]interface{}{
+							"type": "mrkdwn",
+							"text": fmt.Sprintf(
+								"*Owner %d*\n*Full Name*: %s\n*Residential Address*: %s\n*Proof of Address*: %s\n*Government Issued ID*: %s\n*ID Type*: %s\n*Date of Birth*: %s\n*Ownership Percentage*: %.2f%%",
+								i+1,
+								owner.FullName,
+								owner.ResidentialAddress,
+								owner.ProofOfResidentialAddressURL,
+								owner.GovernmentIssuedIDURL,
+								idType,
+								owner.DateOfBirth,
+								owner.OwnershipPercentage,
+							),
+						},
+					})
+				}
+			}
+
+			// Add approval confirmation section
+			blocks = append(blocks, map[string]interface{}{
+				"type": "section",
+				"text": map[string]interface{}{
+					"type": "mrkdwn",
+					"text": "*Review Complete*\n\nIf all information looks correct, click 'Approve' to approve this KYB submission.",
+				},
+			})
+
+			modal := map[string]interface{}{
+				"trigger_id": triggerID,
+				"view": map[string]interface{}{
+					"type":             "modal",
+					"callback_id":      "approve_modal_" + kybProfileID,
+					"private_metadata": fmt.Sprintf(`{"email":"%s","kyb_profile_id":"%s","firstName":"%s"}`, email, kybProfileID, firstName),
+					"title": map[string]interface{}{
+						"type": "plain_text",
+						"text": "KYB Review",
+					},
+					"submit": map[string]interface{}{
+						"type": "plain_text",
+						"text": "Approve",
+					},
+					"blocks": blocks,
+				},
+			}
+
+			jsonPayload, err := json.Marshal(modal)
+			if err != nil {
+				logger.Errorf("Failed to marshal modal payload for KYB Profile %s: %v", kybProfileID, err)
+				ctx.JSON(http.StatusInternalServerError, gin.H{"error": "Failed to create modal"})
+				return
+			}
+
+			client := &http.Client{Timeout: 5 * time.Second}
+			req, err := http.NewRequest("POST", "https://slack.com/api/views.open", bytes.NewBuffer(jsonPayload))
+			if err != nil {
+				logger.Errorf("Failed to create Slack API request for KYB Profile %s: %v", kybProfileID, err)
+				ctx.JSON(http.StatusInternalServerError, gin.H{"error": "Failed to create modal request"})
+				return
+			}
+			req.Header.Set("Content-Type", "application/json")
+			if cnfg.SlackBotToken == "" {
+				logger.Errorf("Slack bot token not configured for KYB Profile %s", kybProfileID)
+				ctx.JSON(http.StatusInternalServerError, gin.H{"error": "Slack bot token not configured"})
+				return
+			}
+			if !strings.HasPrefix(cnfg.SlackBotToken, "xoxb-") {
+				logger.Errorf("Invalid Slack bot token format for KYB Profile %s", kybProfileID)
+				ctx.JSON(http.StatusInternalServerError, gin.H{"error": "Invalid Slack bot token format"})
+				return
+			}
+			req.Header.Set("Authorization", "Bearer "+cnfg.SlackBotToken)
+
+			resp, err := client.Do(req)
+			if err != nil {
+				logger.Errorf("Failed to open Slack modal for KYB Profile %s: %v", kybProfileID, err)
+				ctx.JSON(http.StatusInternalServerError, gin.H{"error": "Failed to open modal"})
+				return
+			}
+			defer resp.Body.Close()
+
+			body, _ := io.ReadAll(resp.Body)
+			var s struct {
+				OK    bool   `json:"ok"`
+				Error string `json:"error"`
+			}
+			_ = json.Unmarshal(body, &s)
+			if resp.StatusCode != http.StatusOK || !s.OK {
+				logger.Errorf("Slack views.open failed for KYB %s. status=%d ok=%v err=%s body=%s", kybProfileID, resp.StatusCode, s.OK, s.Error, string(body))
+				ctx.JSON(http.StatusInternalServerError, gin.H{"error": "Failed to open modal"})
+				return
+			}
+
+			ctx.JSON(http.StatusOK, gin.H{})
+			return
+		}
+
+		// Handle reject button (from initial notification or modal) - open modal
+		if strings.HasPrefix(actionID, "reject_") || strings.HasPrefix(actionID, "reject_kyb_") {
+			logger.Infof("Reject button clicked for KYB Profile %s, action: %+v", kybProfileID, action)
+			triggerID, ok := payload["trigger_id"].(string)
+			if !ok {
+				logger.Errorf("Missing trigger_id for modal, KYB Profile ID: %s", kybProfileID)
+				ctx.JSON(http.StatusBadRequest, gin.H{"error": "Missing trigger_id"})
+				return
+			}
+
+			modal := map[string]interface{}{
+				"trigger_id": triggerID,
+				"view": map[string]interface{}{
+					"type":             "modal",
+					"callback_id":      "reject_modal_" + kybProfileID,
+					"private_metadata": fmt.Sprintf(`{"email":"%s","kyb_profile_id":"%s","firstName":"%s"}`, email, kybProfileID, firstName),
+					"title": map[string]interface{}{
+						"type": "plain_text",
+						"text": "Reject KYB Submission",
+					},
+					"submit": map[string]interface{}{
+						"type": "plain_text",
+						"text": "Submit",
+					},
+					"blocks": []map[string]interface{}{
+						{
+							"type":     "input",
+							"block_id": "reason_block",
+							"element": map[string]interface{}{
+								"type":      "static_select",
+								"action_id": "reason_select",
+								"placeholder": map[string]interface{}{
+									"type": "plain_text",
+									"text": "Select a reason",
+								},
+								"options": []map[string]interface{}{
+									{
+										"text": map[string]interface{}{
+											"type": "plain_text",
+											"text": "Incomplete or falsified documentation",
+										},
+										"value": "Incomplete or falsified documentation",
+									},
+									{
+										"text": map[string]interface{}{
+											"type": "plain_text",
+											"text": "Unverifiable business identity",
+										},
+										"value": "Unverifiable business identity",
+									},
+									{
+										"text": map[string]interface{}{
+											"type": "plain_text",
+											"text": "Sanctions or watchlist hits",
+										},
+										"value": "Sanctions or watchlist hits",
+									},
+									{
+										"text": map[string]interface{}{
+											"type": "plain_text",
+											"text": "Inability to identify beneficial owners (UBOs)",
+										},
+										"value": "Inability to identify beneficial owners (UBOs)",
+									},
+									{
+										"text": map[string]interface{}{
+											"type": "plain_text",
+											"text": "Inconsistent business details across documents",
+										},
+										"value": "Inconsistent business details across documents",
+									},
+								},
+							},
+							"label": map[string]interface{}{
+								"type": "plain_text",
+								"text": "Reason for Rejection",
+							},
+						},
+						{
+							"type":     "input",
+							"block_id": "comment_block",
+							"element": map[string]interface{}{
+								"type":      "plain_text_input",
+								"action_id": "comment_input",
+								"multiline": true,
+								"placeholder": map[string]interface{}{
+									"type": "plain_text",
+									"text": "Add any additional comments or details...",
+								},
+							},
+							"label": map[string]interface{}{
+								"type": "plain_text",
+								"text": "Rejection Comment",
+							},
+							"optional": true,
+						},
+					},
+				},
+			}
+
+			jsonPayload, err := json.Marshal(modal)
+			if err != nil {
+				logger.Errorf("Failed to marshal modal payload for KYB Profile %s: %v", kybProfileID, err)
+				ctx.JSON(http.StatusInternalServerError, gin.H{"error": "Failed to create modal"})
+				return
+			}
+
+			client := &http.Client{Timeout: 5 * time.Second}
+			req, err := http.NewRequest("POST", "https://slack.com/api/views.open", bytes.NewBuffer(jsonPayload))
+			if err != nil {
+				logger.Errorf("Failed to create Slack API request for KYB Profile %s: %v", kybProfileID, err)
+				ctx.JSON(http.StatusInternalServerError, gin.H{"error": "Failed to create modal request"})
+				return
+			}
+			req.Header.Set("Content-Type", "application/json")
+			cnfg := config.AuthConfig()
+			if cnfg.SlackBotToken == "" {
+				logger.Errorf("Slack bot token not configured for KYB Profile %s", kybProfileID)
+				ctx.JSON(http.StatusInternalServerError, gin.H{"error": "Slack bot token not configured"})
+				return
+			}
+			req.Header.Set("Authorization", "Bearer "+cnfg.SlackBotToken)
+
+			resp, err := client.Do(req)
+			if err != nil {
+				logger.Errorf("Failed to open Slack modal for KYB Profile %s: %v", kybProfileID, err)
+				ctx.JSON(http.StatusInternalServerError, gin.H{"error": "Failed to open modal"})
+				return
+			}
+			defer resp.Body.Close()
+
+			body, _ := io.ReadAll(resp.Body)
+			var s struct {
+				OK    bool   `json:"ok"`
+				Error string `json:"error"`
+			}
+			_ = json.Unmarshal(body, &s)
+			if resp.StatusCode != http.StatusOK || !s.OK {
+				logger.Errorf("Slack views.open failed for KYB %s. status=%d ok=%v err=%s body=%s", kybProfileID, resp.StatusCode, s.OK, s.Error, string(body))
+				ctx.JSON(http.StatusInternalServerError, gin.H{"error": "Failed to open modal"})
+				return
+			}
+
+			ctx.JSON(http.StatusOK, gin.H{})
+			return
+		}
+
+		if strings.HasPrefix(actionID, "approve_") {
+			if ctrl.isActionProcessed(kybProfileID, "approve") || ctrl.isActionProcessed(kybProfileID, "reject") {
+				logger.Warnf("Action already processed for KYB Profile %s", kybProfileID)
+				ctx.JSON(http.StatusOK, gin.H{"text": "This submission has already been processed."})
+				return
+			}
+
+			// Mark as processed immediately
+			ctrl.markActionProcessed(kybProfileID, "approve")
+
+			// Respond immediately to Slack to remove loading state
+			responseURL, _ := payload["response_url"].(string)
+			if responseURL != "" {
+				go func() {
+					message := map[string]interface{}{
+						"replace_original": true,
+						"text":             fmt.Sprintf("✅ *APPROVED* - KYB submission for %s (%s) from %s has been approved.", firstName, email, kybProfile.CompanyName),
+					}
+					jsonPayload, _ := json.Marshal(message)
+					if _, err := http.Post(responseURL, "application/json", bytes.NewBuffer(jsonPayload)); err != nil {
+						logger.Errorf("Failed to post response to URL: %v", err)
+					}
+				}()
+			}
+
+			// Send immediate response to Slack
+			ctx.JSON(http.StatusOK, gin.H{"text": "Approving submission..."})
+
+			// Update User KYB status
+			_, err := storage.Client.User.
+				Update().
+				Where(user.IDEQ(kybProfile.Edges.User.ID)).
+				SetKybVerificationStatus(user.KybVerificationStatusApproved).
+				Save(ctx)
+			if err != nil {
+				logger.Errorf("Failed to approve KYB for user %s (KYB Profile %s): %v", email, kybProfileID, err)
+				ctx.JSON(http.StatusInternalServerError, gin.H{"error": "Failed to update user KYB status"})
+				return
+			}
+
+			// Update KYB Profile status and clear rejection comment
+			_, err = storage.Client.KYBProfile.
+				Update().
+				Where(kybprofile.IDEQ(kybProfileUUID)).
+				ClearKybRejectionComment().
+				Save(ctx)
+			if err != nil {
+				logger.Errorf("Failed to update KYB Profile status %s: %v", kybProfileID, err)
+			}
+
+			// Send approval email
+			resp, err := ctrl.emailService.SendKYBApprovalEmail(ctx, email, firstName)
+			if err != nil {
+				logger.Errorf("Failed to send KYB approval email to %s (KYB Profile %s): %v, response: %+v", email, kybProfileID, err, resp)
+			} else {
+				logger.Infof("KYB approval email sent successfully to %s (KYB Profile %s), message ID: %s", email, kybProfileID, resp.Id)
+			}
+
+			// Send Slack feedback notification
+			err = ctrl.slackService.SendActionFeedbackNotification(firstName, email, kybProfileID, "approve", "")
+			if err != nil {
+				logger.Warnf("Failed to send Slack feedback notification for KYB Profile %s: %v", kybProfileID, err)
+			}
+
+			logger.Infof("Processed Slack approve interaction in %v", time.Since(startTime))
+			return
+		}
+
+		ctx.JSON(http.StatusBadRequest, gin.H{"error": "Unknown action"})
+		return
+	}
+
+	// Handle modal submission
+	if payload["type"] == "view_submission" {
+		view, ok := payload["view"].(map[string]interface{})
+		if !ok {
+			logger.Errorf("Invalid view format in payload")
+			ctx.JSON(http.StatusBadRequest, gin.H{"error": "Invalid view format"})
+			return
+		}
+		callbackID, ok := view["callback_id"].(string)
+		if !ok {
+			logger.Errorf("Missing callback_id in view")
+			ctx.JSON(http.StatusBadRequest, gin.H{"error": "Missing callback_id"})
+			return
+		}
+
+		if strings.HasPrefix(callbackID, "reject_modal_") {
+			kybProfileID := callbackID[len("reject_modal_"):]
+
+			// Check if this is a resubmission by looking at the user's current KYB status
+			kybProfileUUID, err := uuid.Parse(kybProfileID)
+			if err != nil {
+				logger.Errorf("Invalid KYB Profile ID format for rejection: %s, error: %v", kybProfileID, err)
+				ctx.JSON(http.StatusBadRequest, gin.H{"error": "Invalid KYB Profile ID format"})
+				return
+			}
+
+			// Check current KYB status to determine if this is a resubmission
+			kyb, qerr := storage.Client.KYBProfile.
+				Query().
+				Where(kybprofile.IDEQ(kybProfileUUID)).
+				WithUser().
+				Only(ctx)
+			if qerr != nil || kyb.Edges.User == nil {
+				logger.Errorf("Failed to resolve KYB profile %s: %v", kybProfileID, qerr)
+				ctx.JSON(http.StatusInternalServerError, gin.H{"error": "Failed to resolve KYB profile"})
+				return
+			}
+
+			// Allow processing if user status is rejected (resubmission) or if not already processed
+			userStatus := kyb.Edges.User.KybVerificationStatus
+			isResubmission := userStatus == user.KybVerificationStatusRejected
+
+			if !isResubmission && (ctrl.isActionProcessed(kybProfileID, "approve") || ctrl.isActionProcessed(kybProfileID, "reject")) {
+				logger.Warnf("Action already processed for KYB Profile %s", kybProfileID)
+				ctx.JSON(http.StatusOK, gin.H{"text": "This submission has already been processed."})
+				return
+			}
+
+			// Mark as processed immediately
+			ctrl.markActionProcessed(kybProfileID, "reject")
+
+			// Extract selected reason
+			state, ok := view["state"].(map[string]interface{})
+			if !ok {
+				logger.Errorf("Invalid state in view for KYB Profile %s", kybProfileID)
+				ctx.JSON(http.StatusBadRequest, gin.H{"error": "Invalid state"})
+				return
+			}
+			values, ok := state["values"].(map[string]interface{})
+			if !ok {
+				logger.Errorf("Invalid values in state for KYB Profile %s", kybProfileID)
+				ctx.JSON(http.StatusBadRequest, gin.H{"error": "Invalid values"})
+				return
+			}
+			reasonBlock, ok := values["reason_block"].(map[string]interface{})
+			if !ok {
+				logger.Errorf("Invalid reason_block in values for KYB Profile %s", kybProfileID)
+				ctx.JSON(http.StatusBadRequest, gin.H{"error": "Invalid reason_block"})
+				return
+			}
+			reasonSelect, ok := reasonBlock["reason_select"].(map[string]interface{})
+			if !ok {
+				logger.Errorf("Invalid reason_select in reason_block for KYB Profile %s", kybProfileID)
+				ctx.JSON(http.StatusBadRequest, gin.H{"error": "Invalid reason_select"})
+				return
+			}
+			selectedReason, ok := reasonSelect["selected_option"].(map[string]interface{})
+			if !ok {
+				logger.Errorf("No reason selected for KYB Profile %s", kybProfileID)
+				ctx.JSON(http.StatusBadRequest, gin.H{"error": "No reason selected"})
+				return
+			}
+			reasonForDecline, ok := selectedReason["value"].(string)
+			if !ok {
+				logger.Errorf("Invalid reason value for KYB Profile %s", kybProfileID)
+				ctx.JSON(http.StatusBadRequest, gin.H{"error": "Invalid reason value"})
+				return
+			}
+
+			// Extract comment (optional)
+			var rejectionComment string
+			if commentBlock, exists := values["comment_block"].(map[string]interface{}); exists {
+				if commentInput, exists := commentBlock["comment_input"].(map[string]interface{}); exists {
+					if commentValue, exists := commentInput["value"].(string); exists {
+						rejectionComment = strings.TrimSpace(commentValue)
+					}
+				}
+			}
+
+			// Extract email and firstName from private_metadata
+			privateMetadata, ok := view["private_metadata"].(string)
+			if !ok {
+				logger.Errorf("Missing private_metadata in view for KYB Profile %s", kybProfileID)
+				ctx.JSON(http.StatusBadRequest, gin.H{"error": "Missing private_metadata"})
+				return
+			}
+			var metadata map[string]interface{}
+			if err := json.Unmarshal([]byte(privateMetadata), &metadata); err != nil {
+				logger.Errorf("Error parsing private_metadata for KYB Profile %s: %v", kybProfileID, err)
+				ctx.JSON(http.StatusBadRequest, gin.H{"error": "Invalid metadata"})
+				return
+			}
+			email, ok := metadata["email"].(string)
+			if !ok || email == "" {
+				logger.Errorf("Missing email in private_metadata for KYB Profile %s", kybProfileID)
+				ctx.JSON(http.StatusBadRequest, gin.H{"error": "Missing email in metadata"})
+				return
+			}
+			firstName, ok := metadata["firstName"].(string)
+			if !ok {
+				logger.Warnf("Missing firstName in private_metadata for KYB Profile %s; using default", kybProfileID)
+				firstName = "User"
+			}
+
+			// KYB Profile UUID already parsed above
+
+			// Update User KYB status
+			_, err = storage.Client.User.
+				Update().
+				Where(user.EmailEQ(email)).
+				SetKybVerificationStatus(user.KybVerificationStatusRejected).
+				Save(ctx)
+			if err != nil {
+				logger.Errorf("Failed to reject KYB for user %s (KYB Profile %s): %v", email, kybProfileID, err)
+				ctx.JSON(http.StatusInternalServerError, gin.H{"error": "Failed to update user KYB status"})
+				return
+			}
+
+			// Combine reason and comment for storage
+			var finalRejectionComment string
+			if rejectionComment != "" {
+				finalRejectionComment = fmt.Sprintf("%s::%s", reasonForDecline, rejectionComment)
+			} else {
+				finalRejectionComment = reasonForDecline
+			}
+
+			// Update KYB Profile with rejection comment
+			_, err = storage.Client.KYBProfile.
+				Update().
+				Where(kybprofile.IDEQ(kybProfileUUID)).
+				SetKybRejectionComment(finalRejectionComment).
+				Save(ctx)
+			if err != nil {
+				logger.Errorf("Failed to update KYB Profile with rejection comment %s: %v", kybProfileID, err)
+			}
+
+			// Send rejection email
+			resp, err := ctrl.emailService.SendKYBRejectionEmail(ctx, email, firstName, reasonForDecline)
+			if err != nil {
+				logger.Errorf("Failed to send KYB rejection email to %s (KYB Profile %s): %v, response: %+v", email, kybProfileID, err, resp)
+			} else {
+				logger.Infof("KYB rejection email sent successfully to %s (KYB Profile %s), message ID: %s", email, kybProfileID, resp.Id)
+			}
+
+			// Send Slack feedback notification
+			err = ctrl.slackService.SendActionFeedbackNotification(firstName, email, kybProfileID, "reject", finalRejectionComment)
+			if err != nil {
+				logger.Warnf("Failed to send Slack feedback notification for KYB Profile %s: %v", kybProfileID, err)
+			}
+
+			logger.Infof("Processed Slack modal submission for rejection in %v", time.Since(startTime))
+			return
+		}
+
+		if strings.HasPrefix(callbackID, "approve_modal_") {
+			kybProfileID := callbackID[len("approve_modal_"):]
+
+			// Check if this is a resubmission by looking at the user's current KYB status
+			kybProfileUUID, err := uuid.Parse(kybProfileID)
+			if err != nil {
+				logger.Errorf("Invalid KYB Profile ID format for approval: %s, error: %v", kybProfileID, err)
+				ctx.JSON(http.StatusBadRequest, gin.H{"error": "Invalid KYB Profile ID format"})
+				return
+			}
+
+			// Check current KYB status to determine if this is a resubmission
+			kyb, qerr := storage.Client.KYBProfile.
+				Query().
+				Where(kybprofile.IDEQ(kybProfileUUID)).
+				WithUser().
+				Only(ctx)
+			if qerr != nil || kyb.Edges.User == nil {
+				logger.Errorf("Failed to resolve KYB profile %s: %v", kybProfileID, qerr)
+				ctx.JSON(http.StatusInternalServerError, gin.H{"error": "Failed to resolve KYB profile"})
+				return
+			}
+
+			// Allow processing if user status is rejected (resubmission) or if not already processed
+			userStatus := kyb.Edges.User.KybVerificationStatus
+			isResubmission := userStatus == user.KybVerificationStatusRejected
+
+			if !isResubmission && (ctrl.isActionProcessed(kybProfileID, "approve") || ctrl.isActionProcessed(kybProfileID, "reject")) {
+				logger.Warnf("Action already processed for KYB Profile %s", kybProfileID)
+				ctx.JSON(http.StatusOK, gin.H{"text": "This submission has already been processed."})
+				return
+			}
+
+			// Mark as processed immediately
+			ctrl.markActionProcessed(kybProfileID, "approve")
+
+			// Extract email and firstName from private_metadata
+			privateMetadata, ok := view["private_metadata"].(string)
+			if !ok {
+				logger.Errorf("Missing private_metadata in view for KYB Profile %s", kybProfileID)
+				ctx.JSON(http.StatusBadRequest, gin.H{"error": "Missing private_metadata"})
+				return
+			}
+			var metadata map[string]interface{}
+			if err := json.Unmarshal([]byte(privateMetadata), &metadata); err != nil {
+				logger.Errorf("Error parsing private_metadata for KYB Profile %s: %v", kybProfileID, err)
+				ctx.JSON(http.StatusBadRequest, gin.H{"error": "Invalid metadata"})
+				return
+			}
+			email, ok := metadata["email"].(string)
+			if !ok || email == "" {
+				logger.Errorf("Missing email in private_metadata for KYB Profile %s", kybProfileID)
+				ctx.JSON(http.StatusBadRequest, gin.H{"error": "Missing email in metadata"})
+				return
+			}
+			firstName, ok := metadata["firstName"].(string)
+			if !ok {
+				logger.Warnf("Missing firstName in private_metadata for KYB Profile %s; using default", kybProfileID)
+				firstName = "User"
+			}
+
+			// Update User KYB status using the already fetched KYB profile
+			_, err = storage.Client.User.
+				UpdateOneID(kyb.Edges.User.ID).
+				SetKybVerificationStatus(user.KybVerificationStatusApproved).
+				Save(ctx)
+			if err != nil {
+				logger.Errorf("Failed to approve KYB for user %s (KYB Profile %s): %v", email, kybProfileID, err)
+				ctx.JSON(http.StatusInternalServerError, gin.H{"error": "Failed to update user KYB status"})
+				return
+			}
+
+			// Update KYB Profile status and clear rejection comment
+			_, err = storage.Client.KYBProfile.
+				Update().
+				Where(kybprofile.IDEQ(kybProfileUUID)).
+				ClearKybRejectionComment().
+				Save(ctx)
+			if err != nil {
+				logger.Errorf("Failed to update KYB Profile status %s: %v", kybProfileID, err)
+			}
+
+			// Send approval email
+			resp, err := ctrl.emailService.SendKYBApprovalEmail(ctx, email, firstName)
+			if err != nil {
+				logger.Errorf("Failed to send KYB approval email to %s (KYB Profile %s): %v, response: %+v", email, kybProfileID, err, resp)
+			} else {
+				logger.Infof("KYB approval email sent successfully to %s (KYB Profile %s), message ID: %s", email, kybProfileID, resp.Id)
+			}
+
+			// Send Slack feedback notification
+			approvalReason := "KYB submission approved successfully"
+			err = ctrl.slackService.SendActionFeedbackNotification(firstName, email, kybProfileID, "approve", approvalReason)
+			if err != nil {
+				logger.Warnf("Failed to send Slack feedback notification for KYB Profile %s: %v", kybProfileID, err)
+			}
+
+			logger.Infof("Processed Slack modal submission for approval in %v", time.Since(startTime))
+			return
+		}
+
+		ctx.JSON(http.StatusBadRequest, gin.H{"error": "Unknown callback_id"})
+		return
+	}
+	ctx.JSON(http.StatusBadRequest, gin.H{"error": "Unknown payload type"})
+}
+
+// isActionProcessed checks if an action has already been processed
+func (ctrl *Controller) isActionProcessed(submissionID, actionType string) bool {
+	ctrl.actionMutex.RLock()
+	defer ctrl.actionMutex.RUnlock()
+	key := fmt.Sprintf("%s_%s", submissionID, actionType)
+	return ctrl.processedActions[key]
+}
+
+// markActionProcessed marks an action as processed
+func (ctrl *Controller) markActionProcessed(submissionID, actionType string) {
+	ctrl.actionMutex.Lock()
+	defer ctrl.actionMutex.Unlock()
+	key := fmt.Sprintf("%s_%s", submissionID, actionType)
+	ctrl.processedActions[key] = true
+}
+
+// clearActionProcessed clears all processed actions for a submission ID (used for resubmissions)
+func (ctrl *Controller) clearActionProcessed(submissionID string) {
+	ctrl.actionMutex.Lock()
+	defer ctrl.actionMutex.Unlock()
+	// Remove both approve and reject entries for this submission
+	delete(ctrl.processedActions, fmt.Sprintf("%s_%s", submissionID, "approve"))
+	delete(ctrl.processedActions, fmt.Sprintf("%s_%s", submissionID, "reject"))
+}
+
+// HandleKYBSubmission handles the POST request for KYB submission
+func (ctrl *Controller) HandleKYBSubmission(ctx *gin.Context) {
+	var input types.KYBSubmissionInput
+	if err := ctx.ShouldBindJSON(&input); err != nil {
+		logger.WithFields(logger.Fields{
+			"Error": fmt.Sprintf("%v", err),
+		}).Errorf("Error: Failed to bind KYB submission input")
+		u.APIResponse(ctx, http.StatusBadRequest, "error", "Invalid input", err.Error())
+		return
+	}
+
+	// Validate that user has agreed to Paycrest terms
+	if !input.IAcceptTerms {
+		u.APIResponse(ctx, http.StatusBadRequest, "error", "Kindly accept the terms and conditions to proceed", nil)
+		return
+	}
+
+	// Get user ID from the context
+	userIDValue, exists := ctx.Get("user_id")
+	if !exists {
+		u.APIResponse(ctx, http.StatusUnauthorized, "error", "User not authenticated", nil)
+		return
+	}
+
+	// Validate user ID
+	userID, err := uuid.Parse(userIDValue.(string))
+	if err != nil {
+		u.APIResponse(ctx, http.StatusUnauthorized, "error", "Invalid user ID", nil)
+		return
+	}
+
+	// Fetch user record
+	userRecord, err := storage.Client.User.
+		Query().
+		Where(user.IDEQ(userID)).
+		Only(ctx)
+	if err != nil {
+		if ent.IsNotFound(err) {
+			u.APIResponse(ctx, http.StatusNotFound, "error", "User not found", nil)
+			return
+		}
+		logger.WithFields(logger.Fields{
+			"Error":  fmt.Sprintf("%v", err),
+			"UserID": userID,
+		}).Error("Error: Failed to query user")
+		u.APIResponse(ctx, http.StatusInternalServerError, "error", "Failed to process request", nil)
+		return
+	}
+
+	// Check if user already has a KYB submission and get the user's status
+	existingSubmission, err := storage.Client.KYBProfile.
+		Query().
+		Where(kybprofile.HasUserWith(user.IDEQ(userRecord.ID))).
+		WithUser().
+		Only(ctx)
+	if err != nil && !ent.IsNotFound(err) {
+		logger.WithFields(logger.Fields{
+			"Error":  fmt.Sprintf("%v", err),
+			"UserID": userID,
+		}).Errorf("Error: Failed to check existing KYB submission")
+		u.APIResponse(ctx, http.StatusInternalServerError, "error", "Failed to process request", nil)
+		return
+	}
+
+	// If user has existing submission, check the status
+	if existingSubmission != nil {
+		userStatus := existingSubmission.Edges.User.KybVerificationStatus
+		if userStatus == user.KybVerificationStatusPending || userStatus == user.KybVerificationStatusApproved {
+			u.APIResponse(ctx, http.StatusConflict, "error", "KYB submission already submitted for this user", nil)
+			return
+		}
+		// If status is rejected, allow resubmission by updating the existing record
+	}
+
+	// --- Begin Transaction ---
+	tx, err := storage.Client.Tx(ctx)
+	if err != nil {
+		logger.WithFields(logger.Fields{
+			"Error":  fmt.Sprintf("%v", err),
+			"UserID": userID,
+		}).Errorf("Error: Failed to start transaction")
+		u.APIResponse(ctx, http.StatusInternalServerError, "error", "Failed to process request", nil)
+		return
+	}
+	defer func() {
+		if p := recover(); p != nil {
+			if err := tx.Rollback(); err != nil {
+				logger.Errorf("Failed to rollback transaction during panic: %v", err)
+			}
+			panic(p)
+		}
+	}()
+
+	var kybSubmission *ent.KYBProfile
+
+	if existingSubmission != nil {
+		// Update existing rejected submission
+		updateBuilder := tx.KYBProfile.
+			UpdateOneID(existingSubmission.ID).
+			SetMobileNumber(input.MobileNumber).
+			SetCompanyName(input.CompanyName).
+			SetRegisteredBusinessAddress(input.RegisteredBusinessAddress).
+			SetCertificateOfIncorporationURL(input.CertificateOfIncorporationUrl).
+			SetArticlesOfIncorporationURL(input.ArticlesOfIncorporationUrl).
+			SetProofOfBusinessAddressURL(input.ProofOfBusinessAddressUrl)
+			// Note: Rejection comment will be cleared when admin approves the resubmission
+
+		if input.BusinessLicenseUrl != nil {
+			updateBuilder = updateBuilder.SetBusinessLicenseURL(*input.BusinessLicenseUrl)
+		} else {
+			updateBuilder = updateBuilder.ClearBusinessLicenseURL()
+		}
+		if input.AmlPolicyUrl != nil {
+			updateBuilder = updateBuilder.SetAmlPolicyURL(*input.AmlPolicyUrl)
+		} else {
+			updateBuilder = updateBuilder.SetAmlPolicyURL("")
+		}
+		if input.KycPolicyUrl != nil {
+			updateBuilder = updateBuilder.SetKycPolicyURL(*input.KycPolicyUrl)
+		} else {
+			updateBuilder = updateBuilder.ClearKycPolicyURL()
+		}
+
+		kybSubmission, err = updateBuilder.Save(ctx)
+	} else {
+		// Create new submission
+		kybBuilder := tx.KYBProfile.
+			Create().
+			SetMobileNumber(input.MobileNumber).
+			SetCompanyName(input.CompanyName).
+			SetRegisteredBusinessAddress(input.RegisteredBusinessAddress).
+			SetCertificateOfIncorporationURL(input.CertificateOfIncorporationUrl).
+			SetArticlesOfIncorporationURL(input.ArticlesOfIncorporationUrl).
+			SetProofOfBusinessAddressURL(input.ProofOfBusinessAddressUrl).
+			SetUserID(userRecord.ID)
+
+		if input.BusinessLicenseUrl != nil {
+			kybBuilder.SetBusinessLicenseURL(*input.BusinessLicenseUrl)
+		}
+		if input.AmlPolicyUrl != nil {
+			kybBuilder.SetAmlPolicyURL(*input.AmlPolicyUrl)
+		}
+		if input.KycPolicyUrl != nil {
+			kybBuilder.SetKycPolicyURL(*input.KycPolicyUrl)
+		}
+
+		kybSubmission, err = kybBuilder.Save(ctx)
+	}
+	if err != nil {
+		if rollbackErr := tx.Rollback(); rollbackErr != nil {
+			logger.Errorf("Failed to rollback transaction: %v", rollbackErr)
+		}
+		logger.WithFields(logger.Fields{
+			"Error":  fmt.Sprintf("%v", err),
+			"UserID": userID,
+		}).Errorf("Error: Failed to save KYB submission: %v", err)
+		u.APIResponse(ctx, http.StatusInternalServerError, "error", "Failed to save KYB submission", nil)
+		return
+	}
+
+	// Handle beneficial owners
+	if existingSubmission != nil {
+		// Delete existing beneficial owners for update
+		_, err = tx.BeneficialOwner.
+			Delete().
+			Where(beneficialowner.HasKybProfileWith(kybprofile.IDEQ(kybSubmission.ID))).
+			Exec(ctx)
+		if err != nil {
+			if rollbackErr := tx.Rollback(); rollbackErr != nil {
+				logger.Errorf("Failed to rollback transaction: %v", rollbackErr)
+			}
+			logger.WithFields(logger.Fields{
+				"Error":  fmt.Sprintf("%v", err),
+				"UserID": userID,
+			}).Errorf("Error: Failed to delete existing beneficial owners")
+			u.APIResponse(ctx, http.StatusInternalServerError, "error", "Failed to update beneficial owners", nil)
+			return
+		}
+	}
+
+	// Create new beneficial owners
+	for _, owner := range input.BeneficialOwners {
+		_, err := tx.BeneficialOwner.
+			Create().
+			SetFullName(owner.FullName).
+			SetResidentialAddress(owner.ResidentialAddress).
+			SetProofOfResidentialAddressURL(owner.ProofOfResidentialAddressUrl).
+			SetGovernmentIssuedIDURL(owner.GovernmentIssuedIdUrl).
+			SetDateOfBirth(owner.DateOfBirth).
+			SetOwnershipPercentage(owner.OwnershipPercentage).
+			SetGovernmentIssuedIDType(beneficialowner.GovernmentIssuedIDType(owner.GovernmentIssuedIdType)).
+			SetKybProfileID(kybSubmission.ID).
+			Save(ctx)
+		if err != nil {
+			if rollbackErr := tx.Rollback(); rollbackErr != nil {
+				logger.Errorf("Failed to rollback transaction: %v", rollbackErr)
+			}
+			logger.WithFields(logger.Fields{
+				"Error":  fmt.Sprintf("%v", err),
+				"UserID": userID,
+			}).Errorf("Error: Failed to save beneficial owner")
+			u.APIResponse(ctx, http.StatusInternalServerError, "error", "Failed to save beneficial owner", nil)
+			return
+		}
+	}
+
+	// Update user's KYB verification status to pending
+	_, err = tx.User.
+		Update().
+		Where(user.IDEQ(userRecord.ID)).
+		SetKybVerificationStatus(user.KybVerificationStatusPending).
+		Save(ctx)
+	if err != nil {
+		if rollbackErr := tx.Rollback(); rollbackErr != nil {
+			logger.Errorf("Failed to rollback transaction: %v", rollbackErr)
+		}
+		logger.WithFields(logger.Fields{
+			"Error":  fmt.Sprintf("%v", err),
+			"UserID": userID,
+		}).Errorf("Error: Failed to update user KYB verification status")
+		u.APIResponse(ctx, http.StatusInternalServerError, "error", "Failed to update user KYB verification status", nil)
+		return
+	}
+
+	// Clear any cached action processing for this KYB profile to allow resubmission processing
+	ctrl.clearActionProcessed(kybSubmission.ID.String())
+
+	// Commit transaction
+	if err := tx.Commit(); err != nil {
+		logger.WithFields(logger.Fields{
+			"Error":  fmt.Sprintf("%v", err),
+			"UserID": userID,
+		}).Errorf("Error: Failed to commit transaction")
+		u.APIResponse(ctx, http.StatusInternalServerError, "error", "Failed to process request", nil)
+		return
+	}
+
+	// ✅ Send Slack notification (outside transaction)
+	err = ctrl.slackService.SendSubmissionNotification(userRecord.FirstName, userRecord.Email, kybSubmission.ID.String())
+	if err != nil {
+		logger.Errorf("Webhook log: Error sending Slack notification for submission %s: %v", kybSubmission.ID, err)
+		u.APIResponse(ctx, http.StatusInternalServerError, "error", "Error sending Slack notification", nil)
+		return
+	}
+
+	// Determine response message based on whether it's an update or new submission
+	var message string
+	if existingSubmission != nil {
+		message = "KYB submission updated successfully"
+	} else {
+		message = "KYB submission submitted successfully"
+	}
+
+	u.APIResponse(ctx, http.StatusCreated, "success", message, gin.H{
+		"submission_id": kybSubmission.ID,
+	})
+}
+
+// GetKYBDocuments retrieves KYB documents for rejected users
+func (ctrl *Controller) GetKYBDocuments(ctx *gin.Context) {
+	// Get user ID from the context
+	userIDValue, exists := ctx.Get("user_id")
+	if !exists {
+		u.APIResponse(ctx, http.StatusUnauthorized, "error", "User not authenticated", nil)
+		return
+	}
+
+	// Validate user ID
+	userID, err := uuid.Parse(userIDValue.(string))
+	if err != nil {
+		u.APIResponse(ctx, http.StatusUnauthorized, "error", "Invalid user ID", nil)
+		return
+	}
+
+	// Fetch user record
+	userRecord, err := storage.Client.User.
+		Query().
+		Where(user.IDEQ(userID)).
+		Only(ctx)
+	if err != nil {
+		if ent.IsNotFound(err) {
+			u.APIResponse(ctx, http.StatusNotFound, "error", "User not found", nil)
+			return
+		}
+		logger.WithFields(logger.Fields{
+			"Error":  fmt.Sprintf("%v", err),
+			"UserID": userID,
+		}).Error("Error: Failed to query user")
+		u.APIResponse(ctx, http.StatusInternalServerError, "error", "Failed to process request", nil)
+		return
+	}
+
+	// Only return documents if status is rejected
+	if userRecord.KybVerificationStatus != user.KybVerificationStatusRejected {
+		u.APIResponse(ctx, http.StatusForbidden, "error", "Documents only available for rejected submissions", nil)
+		return
+	}
+
+	// Fetch KYB profile with beneficial owners
+	kybProfile, err := storage.Client.KYBProfile.
+		Query().
+		Where(kybprofile.HasUserWith(user.IDEQ(userRecord.ID))).
+		WithBeneficialOwners().
+		Only(ctx)
+	if err != nil {
+		if ent.IsNotFound(err) {
+			u.APIResponse(ctx, http.StatusNotFound, "error", "No KYB submission found", nil)
+			return
+		}
+		logger.WithFields(logger.Fields{
+			"Error":  fmt.Sprintf("%v", err),
+			"UserID": userID,
+		}).Error("Error: Failed to fetch KYB profile")
+		u.APIResponse(ctx, http.StatusInternalServerError, "error", "Failed to fetch documents", nil)
+		return
+	}
+
+	// Return structured data for frontend
+	response := types.KYBDocumentsResponse{
+		MobileNumber:                  kybProfile.MobileNumber,
+		CompanyName:                   kybProfile.CompanyName,
+		RegisteredBusinessAddress:     kybProfile.RegisteredBusinessAddress,
+		CertificateOfIncorporationUrl: kybProfile.CertificateOfIncorporationURL,
+		ArticlesOfIncorporationUrl:    kybProfile.ArticlesOfIncorporationURL,
+		BusinessLicenseUrl:            kybProfile.BusinessLicenseURL,
+		ProofOfBusinessAddressUrl:     kybProfile.ProofOfBusinessAddressURL,
+		AmlPolicyUrl:                  &kybProfile.AmlPolicyURL,
+		KycPolicyUrl:                  kybProfile.KycPolicyURL,
+		BeneficialOwners:              make([]types.BeneficialOwnerInput, len(kybProfile.Edges.BeneficialOwners)),
+		RejectionComment:              kybProfile.KybRejectionComment,
+	}
+
+	for i, owner := range kybProfile.Edges.BeneficialOwners {
+		response.BeneficialOwners[i] = types.BeneficialOwnerInput{
+			FullName:                     owner.FullName,
+			ResidentialAddress:           owner.ResidentialAddress,
+			DateOfBirth:                  owner.DateOfBirth,
+			OwnershipPercentage:          owner.OwnershipPercentage,
+			GovernmentIssuedIdType:       string(owner.GovernmentIssuedIDType),
+			GovernmentIssuedIdUrl:        owner.GovernmentIssuedIDURL,
+			ProofOfResidentialAddressUrl: owner.ProofOfResidentialAddressURL,
+		}
+	}
+
+	u.APIResponse(ctx, http.StatusOK, "success", "KYB documents retrieved", response)
+}
+
+// InsightWebhook handles the webhook callback from thirdweb insight, including signature verification and event processing
+func (ctrl *Controller) InsightWebhook(ctx *gin.Context) {
+	// Get raw body for signature verification
+	rawBody, err := ctx.GetRawData()
+	if err != nil {
+		logger.Errorf("Error: InsightWebhook: Failed to read webhook payload: %v", err)
+		ctx.JSON(http.StatusBadRequest, gin.H{"error": "Invalid payload"})
+		return
+	}
+
+	// Get webhook signature and webhook ID from headers
+	signature := ctx.GetHeader("x-webhook-signature")
+	webhookID := ctx.GetHeader("x-webhook-id")
+	if signature == "" || webhookID == "" {
+		ctx.JSON(http.StatusBadRequest, gin.H{"error": "Missing required headers"})
+		return
+	}
+
+	// Verify webhook signature
+	verification, err := ctrl.verifyWebhookSignature(string(rawBody), signature, webhookID)
+	if err != nil {
+		logger.WithFields(logger.Fields{
+			"Error":     err,
+			"Signature": signature,
+			"WebhookID": webhookID,
+		}).Errorf("Error: InsightWebhook: Failed to verify signature")
+		ctx.JSON(http.StatusUnauthorized, gin.H{"error": "Invalid signature"})
+		return
+	}
+
+	if !verification.IsValid {
+		logger.WithFields(logger.Fields{
+			"WebhookID": webhookID,
+			"Signature": signature,
+		}).Errorf("Error: InsightWebhook: Invalid signature")
+		ctx.JSON(http.StatusUnauthorized, gin.H{"error": "Invalid signature"})
+		return
+	}
+
+	// Parse webhook payload
+	var webhookPayload types.ThirdwebWebhookPayload
+	if err := json.Unmarshal(rawBody, &webhookPayload); err != nil {
+		logger.Errorf("Error: InsightWebhook: Failed to parse webhook payload: %v", err)
+		ctx.JSON(http.StatusBadRequest, gin.H{"error": "Invalid payload format"})
+		return
+	}
+
+	// Verify payload age (optional - 10 minutes)
+	if ctrl.isWebhookPayloadExpired(webhookPayload.Timestamp, int64(orderConf.ReceiveAddressValidity.Seconds())) {
+		logger.WithFields(logger.Fields{
+			"Timestamp":      webhookPayload.Timestamp,
+			"Payload":        webhookPayload,
+			"ValidityConfig": orderConf.ReceiveAddressValidity.Seconds(),
+		}).Errorf("Error: InsightWebhook: Webhook payload expired")
+		ctx.JSON(http.StatusBadRequest, gin.H{"error": "Payload expired"})
+		return
+	}
+
+	// Process webhook events
+	err = ctrl.processWebhookEvents(ctx, webhookPayload)
+	if err != nil {
+		logger.WithFields(logger.Fields{
+			"Error":   err,
+			"Payload": webhookPayload,
+		}).Errorf("Error: InsightWebhook: Failed to process webhook events")
+		ctx.JSON(http.StatusInternalServerError, gin.H{"error": "Failed to process events"})
+		return
+	}
+
+	ctx.JSON(http.StatusOK, gin.H{"message": "Webhook processed successfully"})
+}
+
+// verifyWebhookSignature verifies the webhook signature using the stored secret
+func (ctrl *Controller) verifyWebhookSignature(rawBody, signature, webhookID string) (*types.WebhookSignatureVerification, error) {
+	// Get webhook from database
+	webhook, err := storage.Client.PaymentWebhook.
+		Query().
+		Where(paymentwebhook.WebhookIDEQ(webhookID)).
+		First(context.Background())
+	if err != nil {
+		return nil, fmt.Errorf("webhook not found: %w", err)
+	}
+
+	// Generate expected signature
+	expectedSignature := ctrl.generateWebhookSignature(rawBody, webhook.WebhookSecret)
+
+	// Compare signatures using timing-safe comparison
+	isValid := hmac.Equal([]byte(expectedSignature), []byte(signature))
+
+	return &types.WebhookSignatureVerification{
+		IsValid:   isValid,
+		WebhookID: webhookID,
+		Secret:    webhook.WebhookSecret,
+	}, nil
+}
+
+// generateWebhookSignature generates HMAC-SHA256 signature for webhook verification
+func (ctrl *Controller) generateWebhookSignature(rawBody, secret string) string {
+	h := hmac.New(sha256.New, []byte(secret))
+	h.Write([]byte(rawBody))
+	return hex.EncodeToString(h.Sum(nil))
+}
+
+// isWebhookPayloadExpired checks if the webhook payload is older than the specified expiration time
+func (ctrl *Controller) isWebhookPayloadExpired(timestamp int64, expirationInSeconds int64) bool {
+	currentTime := time.Now().Unix()
+	return currentTime-timestamp > expirationInSeconds
+}
+
+// processWebhookEvents processes the webhook events based on their type
+func (ctrl *Controller) processWebhookEvents(ctx *gin.Context, payload types.ThirdwebWebhookPayload) error {
+	for _, event := range payload.Data {
+		// Handle reverted events (blockchain reorganization)
+		if event.Status == "reverted" {
+			if err := ctrl.handleRevertedEvent(ctx, event); err != nil {
+				logger.WithFields(logger.Fields{
+					"Error": err,
+					"Event": event,
+				}).Errorf("Error: InsightWebhook: Failed to handle reverted event")
+				continue
+			}
+			continue
+		}
+
+		// Process new events
+		if event.Status == "new" {
+			if err := ctrl.handleNewEvent(ctx, event); err != nil {
+				logger.WithFields(logger.Fields{
+					"Error": err,
+					"Event": event,
+				}).Errorf("Error: InsightWebhook: Failed to handle new event")
+				continue
+			}
+		}
+	}
+
+	return nil
+}
+
+// handleNewEvent processes a new webhook event
+func (ctrl *Controller) handleNewEvent(ctx *gin.Context, event types.ThirdwebWebhookEvent) error {
+	// Determine event type based on event signature (first topic)
+	var eventSignature string
+	if len(event.Data.Topics) > 0 {
+		eventSignature = event.Data.Topics[0]
+	}
+
+	// Log the event signature for debugging
+	logger.WithFields(logger.Fields{
+		"EventSignature":   eventSignature,
+		"EventName":        event.Data.Decoded.Name,
+		"TxHash":           event.Data.TransactionHash,
+		"BlockNumber":      event.Data.BlockNumber,
+		"ChainId":          event.Data.ChainID,
+		"Address":          event.Data.Address,
+		"Topics":           event.Data.Topics,
+		"Data":             event.Data.Data,
+		"IndexedParams":    event.Data.Decoded.IndexedParams,
+		"NonIndexedParams": event.Data.Decoded.NonIndexedParams,
+	}).Infof("Processing webhook event")
+
+	switch eventSignature {
+	case utils.TransferEventSignature:
+		return ctrl.handleTransferEvent(ctx, event)
+	case utils.OrderCreatedEventSignature:
+		return ctrl.handleOrderCreatedEvent(ctx, event)
+	case utils.OrderSettledEventSignature:
+		return ctrl.handleOrderSettledEvent(ctx, event)
+	case utils.OrderRefundedEventSignature:
+		return ctrl.handleOrderRefundedEvent(ctx, event)
+	default:
+		// Fallback to using decoded name if signature doesn't match
+		switch event.Data.Decoded.Name {
+		case "Transfer":
+			return ctrl.handleTransferEvent(ctx, event)
+		case "OrderCreated":
+			return ctrl.handleOrderCreatedEvent(ctx, event)
+		case "OrderSettled":
+			return ctrl.handleOrderSettledEvent(ctx, event)
+		case "OrderRefunded":
+			return ctrl.handleOrderRefundedEvent(ctx, event)
+		default:
+			logger.WithFields(logger.Fields{
+				"EventSignature": eventSignature,
+				"EventName":      event.Data.Decoded.Name,
+				"Event":          event,
+			}).Errorf("Error: InsightWebhook: Unknown event type")
+			return nil
+		}
+	}
+}
+
+// handleRevertedEvent handles reverted events by reverting any actions taken
+func (ctrl *Controller) handleRevertedEvent(ctx *gin.Context, event types.ThirdwebWebhookEvent) error {
+	// For now, just log the reverted event
+	// In the future, this could implement rollback logic
+	logger.Infof("Event reverted - txHash: %s, eventID: %s", event.Data.TransactionHash, event.ID)
+	return nil
+}
+
+// handleTransferEvent processes Transfer events from webhook
+func (ctrl *Controller) handleTransferEvent(ctx *gin.Context, event types.ThirdwebWebhookEvent) error {
+	// Convert chain ID from string to int64
+	chainID, err := strconv.ParseInt(event.Data.ChainID, 10, 64)
+	if err != nil {
+		return fmt.Errorf("invalid chain ID: %w", err)
+	}
+
+	// Get token from database
+	token, err := storage.Client.Token.
+		Query().
+		Where(
+			tokenEnt.ContractAddressEqualFold(event.Data.Address),
+			tokenEnt.HasNetworkWith(
+				networkent.ChainIDEQ(chainID),
+			),
+		).
+		WithNetwork().
+		Only(ctx)
+	if err != nil {
+		return fmt.Errorf("token not found: %w", err)
+	}
+
+	// Extract transfer data from decoded event
+	indexedParams := event.Data.Decoded.IndexedParams
+	nonIndexedParams := event.Data.Decoded.NonIndexedParams
+
+	toAddress := ethcommon.HexToAddress(indexedParams["to"].(string)).Hex()
+	fromAddress := ethcommon.HexToAddress(indexedParams["from"].(string)).Hex()
+	valueStr := nonIndexedParams["value"].(string)
+
+	// Skip if transfer is from gateway contract
+	if strings.EqualFold(fromAddress, token.Edges.Network.GatewayContractAddress) {
+		return nil
+	}
+
+	// Parse transfer value
+	transferValue, err := decimal.NewFromString(valueStr)
+	if err != nil {
+		return fmt.Errorf("invalid transfer value: %w", err)
+	}
+
+	// Create transfer event
+	transferEvent := &types.TokenTransferEvent{
+		BlockNumber: event.Data.BlockNumber,
+		TxHash:      event.Data.TransactionHash,
+		From:        fromAddress,
+		To:          toAddress,
+		Value:       transferValue.Div(decimal.NewFromInt(10).Pow(decimal.NewFromInt(int64(token.Decimals)))),
+	}
+
+	// Process transfer using existing logic
+	addressToEvent := map[string]*types.TokenTransferEvent{
+		toAddress: transferEvent,
+	}
+
+	err = common.ProcessTransfers(ctx, ctrl.orderService, ctrl.priorityQueueService, []string{toAddress}, addressToEvent, token)
+	if err != nil {
+		return fmt.Errorf("failed to process transfer: %w", err)
+	}
+
+	return nil
+}
+
+// handleOrderCreatedEvent processes OrderCreated events from webhook
+func (ctrl *Controller) handleOrderCreatedEvent(ctx *gin.Context, event types.ThirdwebWebhookEvent) error {
+	// Convert chain ID from string to int64
+	chainID, err := strconv.ParseInt(event.Data.ChainID, 10, 64)
+	if err != nil {
+		return fmt.Errorf("invalid chain ID: %w", err)
+	}
+
+	// Get network from database
+	network, err := storage.Client.Network.
+		Query().
+		Where(networkent.ChainIDEQ(chainID)).
+		Only(ctx)
+	if err != nil {
+		return fmt.Errorf("network not found: %w", err)
+	}
+
+	// Extract order data from decoded event
+	indexedParams := event.Data.Decoded.IndexedParams
+	nonIndexedParams := event.Data.Decoded.NonIndexedParams
+
+	amount, err := decimal.NewFromString(indexedParams["amount"].(string))
+	if err != nil {
+		return fmt.Errorf("invalid amount: %w", err)
+	}
+
+	protocolFee, err := decimal.NewFromString(nonIndexedParams["protocolFee"].(string))
+	if err != nil {
+		return fmt.Errorf("invalid protocol fee: %w", err)
+	}
+
+	rate, err := decimal.NewFromString(nonIndexedParams["rate"].(string))
+	if err != nil {
+		return fmt.Errorf("invalid rate: %w", err)
+	}
+
+	// Create order created event
+	orderEvent := &types.OrderCreatedEvent{
+		BlockNumber: event.Data.BlockNumber,
+		TxHash:      event.Data.TransactionHash,
+		Token:       ethcommon.HexToAddress(indexedParams["token"].(string)).Hex(),
+		Amount:      amount,
+		ProtocolFee: protocolFee,
+		OrderId:     nonIndexedParams["orderId"].(string),
+		Rate:        rate.Div(decimal.NewFromInt(100)),
+		MessageHash: nonIndexedParams["messageHash"].(string),
+		Sender:      ethcommon.HexToAddress(indexedParams["sender"].(string)).Hex(),
+	}
+
+	// Process order using existing logic
+	txHashes := []string{orderEvent.TxHash}
+	hashToEvent := map[string]*types.OrderCreatedEvent{
+		orderEvent.TxHash: orderEvent,
+	}
+
+	err = common.ProcessCreatedOrders(ctx, network, txHashes, hashToEvent, ctrl.orderService, ctrl.priorityQueueService)
+	if err != nil {
+		return fmt.Errorf("failed to process order: %w", err)
+	}
+
+	return nil
+}
+
+// handleOrderSettledEvent processes OrderSettled events from webhook
+func (ctrl *Controller) handleOrderSettledEvent(ctx *gin.Context, event types.ThirdwebWebhookEvent) error {
+	// Convert chain ID from string to int64
+	chainID, err := strconv.ParseInt(event.Data.ChainID, 10, 64)
+	if err != nil {
+		return fmt.Errorf("invalid chain ID: %w", err)
+	}
+
+	// Get network from database
+	network, err := storage.Client.Network.
+		Query().
+		Where(networkent.ChainIDEQ(chainID)).
+		Only(ctx)
+	if err != nil {
+		return fmt.Errorf("network not found: %w", err)
+	}
+
+	// Extract order settled data from decoded event
+	indexedParams := event.Data.Decoded.IndexedParams
+	nonIndexedParams := event.Data.Decoded.NonIndexedParams
+
+	settlePercent, err := decimal.NewFromString(nonIndexedParams["settlePercent"].(string))
+	if err != nil {
+		return fmt.Errorf("invalid settle percent: %w", err)
+	}
+
+	// Create order settled event
+	settledEvent := &types.OrderSettledEvent{
+		BlockNumber:       event.Data.BlockNumber,
+		TxHash:            event.Data.TransactionHash,
+		SplitOrderId:      nonIndexedParams["splitOrderId"].(string),
+		OrderId:           indexedParams["orderId"].(string),
+		LiquidityProvider: ethcommon.HexToAddress(indexedParams["liquidityProvider"].(string)).Hex(),
+		SettlePercent:     settlePercent,
+	}
+
+	// Process settled order using existing logic
+	lockOrder, err := storage.Client.LockPaymentOrder.
+		Query().
+		Where(lockpaymentorder.GatewayIDEQ(settledEvent.OrderId)).
+		Only(ctx)
+	if err != nil {
+		return fmt.Errorf("lock payment order not found: %w", err)
+	}
+
+	err = common.UpdateOrderStatusSettled(ctx, network, settledEvent, lockOrder.MessageHash)
+	if err != nil {
+		return fmt.Errorf("failed to process settled order: %w", err)
+	}
+
+	return nil
+}
+
+// handleOrderRefundedEvent processes OrderRefunded events from webhook
+func (ctrl *Controller) handleOrderRefundedEvent(ctx *gin.Context, event types.ThirdwebWebhookEvent) error {
+	// Convert chain ID from string to int64
+	chainID, err := strconv.ParseInt(event.Data.ChainID, 10, 64)
+	if err != nil {
+		return fmt.Errorf("invalid chain ID: %w", err)
+	}
+
+	// Get network from database
+	network, err := storage.Client.Network.
+		Query().
+		Where(networkent.ChainIDEQ(chainID)).
+		Only(ctx)
+	if err != nil {
+		return fmt.Errorf("network not found: %w", err)
+	}
+
+	// Extract order refunded data from decoded event
+	indexedParams := event.Data.Decoded.IndexedParams
+	nonIndexedParams := event.Data.Decoded.NonIndexedParams
+
+	// Validate required parameters
+	if indexedParams["orderId"] == nil {
+		return fmt.Errorf("missing orderId in indexed params")
+	}
+	if nonIndexedParams["fee"] == nil {
+		return fmt.Errorf("missing fee in non-indexed params")
+	}
+
+	fee, err := decimal.NewFromString(nonIndexedParams["fee"].(string))
+	if err != nil {
+		return fmt.Errorf("invalid fee: %w", err)
+	}
+
+	// Create order refunded event
+	refundedEvent := &types.OrderRefundedEvent{
+		BlockNumber: event.Data.BlockNumber,
+		TxHash:      event.Data.TransactionHash,
+		Fee:         fee,
+		OrderId:     indexedParams["orderId"].(string),
+	}
+
+	// Process refunded order using existing logic
+	lockOrder, err := storage.Client.LockPaymentOrder.
+		Query().
+		Where(lockpaymentorder.GatewayIDEQ(refundedEvent.OrderId)).
+		Only(ctx)
+	if err != nil {
+		return fmt.Errorf("lock payment order not found: %w", err)
+	}
+
+	err = common.UpdateOrderStatusRefunded(ctx, network, refundedEvent, lockOrder.MessageHash)
+	if err != nil {
+		return fmt.Errorf("failed to process refunded order: %w", err)
+	}
+
+	return nil
+}
+
+// IndexTransaction controller indexes a specific transaction for blockchain events
+func (ctrl *Controller) IndexTransaction(ctx *gin.Context) {
+	// Get network from URL parameters
+	networkParam := ctx.Param("network")
+
+	// Get the second path param, which can be a tx_hash or an address
+	pathParam := ctx.Param("tx_hash_or_address")
+
+	// Get optional parameters from query string
+	fromBlockStr := ctx.Query("from_block")
+	toBlockStr := ctx.Query("to_block")
+
+	// Determine if pathParam is a tx_hash or address based on length
+	var txHash, address string
+	if pathParam != "" && strings.HasPrefix(pathParam, "0x") {
+		if len(pathParam) == 66 {
+			txHash = pathParam
+		} else if len(pathParam) == 42 {
+			address = pathParam
+		}
+	}
+
+	// Validate that pathParam is a valid tx_hash or address
+	if pathParam == "" || !strings.HasPrefix(pathParam, "0x") {
+		u.APIResponse(ctx, http.StatusBadRequest, "error", "Invalid path parameter. Must be a valid transaction hash (66 chars) or address (42 chars)", nil)
+		return
+	}
+
+	// Validate that at least one indexing method is provided
+	if txHash == "" && address == "" && (fromBlockStr == "" || toBlockStr == "") {
+		u.APIResponse(ctx, http.StatusBadRequest, "error", "Must provide either a valid transaction hash, address, or from_block/to_block range", nil)
+		return
+	}
+
+	// Parse block range if provided
+	var fromBlock, toBlock int64
+	var blockErr error
+	if fromBlockStr != "" {
+		fromBlock, blockErr = strconv.ParseInt(fromBlockStr, 10, 64)
+		if blockErr != nil {
+			u.APIResponse(ctx, http.StatusBadRequest, "error", "Invalid from_block format", nil)
+			return
+		}
+	}
+	if toBlockStr != "" {
+		toBlock, blockErr = strconv.ParseInt(toBlockStr, 10, 64)
+		if blockErr != nil {
+			u.APIResponse(ctx, http.StatusBadRequest, "error", "Invalid to_block format", nil)
+			return
+		}
+	}
+
+	// Validate block range if both are provided
+	if fromBlockStr != "" && toBlockStr != "" && fromBlock >= toBlock {
+		u.APIResponse(ctx, http.StatusBadRequest, "error", "from_block must be less than to_block", nil)
+		return
+	}
+
+	// Validate network based on server environment
+	isTestnet := false
+	if serverConf.Environment != "production" && serverConf.Environment != "staging" {
+		isTestnet = true
+	}
+
+	// Try to parse as chain ID first, then fall back to identifier
+	var network *ent.Network
+	var err error
+
+	chainID, parseErr := strconv.ParseInt(networkParam, 10, 64)
+	if parseErr == nil {
+		// networkParam is a chain ID
+		network, err = storage.Client.Network.
+			Query().
+			Where(
+				networkent.ChainIDEQ(chainID),
+				networkent.IsTestnetEQ(isTestnet),
+			).
+			Only(ctx)
+	} else {
+		// networkParam is an identifier (e.g., "base", "ethereum")
+		network, err = storage.Client.Network.
+			Query().
+			Where(
+				networkent.IdentifierEqualFold(networkParam),
+				networkent.IsTestnetEQ(isTestnet),
+			).
+			Only(ctx)
+	}
+
+	if err != nil {
+		if ent.IsNotFound(err) {
+			u.APIResponse(ctx, http.StatusBadRequest, "error", "Network not found or not supported for current environment", nil)
+			return
+		}
+		logger.WithFields(logger.Fields{
+			"Error":        fmt.Sprintf("%v", err),
+			"NetworkParam": networkParam,
+		}).Errorf("Failed to fetch network")
+		u.APIResponse(ctx, http.StatusInternalServerError, "error", "Failed to validate network", nil)
+		return
+	}
+
+	// Create indexer instance based on network type
+	var indexerInstance types.Indexer
+	var indexerErr error
+	if strings.HasPrefix(network.Identifier, "tron") {
+		indexerInstance = indexer.NewIndexerTron()
+	} else {
+		indexerInstance, indexerErr = indexer.NewIndexerEVM()
+		if indexerErr != nil {
+			logger.WithFields(logger.Fields{
+				"Error":        fmt.Sprintf("%v", indexerErr),
+				"NetworkParam": networkParam,
+			}).Errorf("Failed to create EVM indexer")
+			u.APIResponse(ctx, http.StatusInternalServerError, "error", "Failed to initialize indexer", nil)
+			return
+		}
+	}
+
+	// Track event counts
+	eventCounts := struct {
+		Transfer      int `json:"Transfer"`
+		OrderCreated  int `json:"OrderCreated"`
+		OrderSettled  int `json:"OrderSettled"`
+		OrderRefunded int `json:"OrderRefunded"`
+	}{}
+
+	// Run indexing operations based on parameter type
+	var wg sync.WaitGroup
+	var eventCountsMutex sync.Mutex
+
+	// If txHash is provided, index Gateway events (OrderCreated, OrderSettled, OrderRefunded)
+	if txHash != "" {
+		wg.Add(1)
+		go func() {
+			defer wg.Done()
+			logger.WithFields(logger.Fields{
+				"NetworkParam":   networkParam,
+				"TxHash":         txHash,
+				"GatewayAddress": network.GatewayContractAddress,
+				"FromBlock":      fromBlock,
+				"ToBlock":        toBlock,
+				"EventType":      "Gateway",
+			}).Infof("Starting Gateway event indexing for transaction")
+
+			counts, err := indexerInstance.IndexGateway(ctx, network, network.GatewayContractAddress, fromBlock, toBlock, txHash)
+			if err != nil && err.Error() != "no events found" {
+				logger.WithFields(logger.Fields{
+					"Error":          fmt.Sprintf("%v", err),
+					"NetworkParam":   networkParam,
+					"TxHash":         txHash,
+					"GatewayAddress": network.GatewayContractAddress,
+					"FromBlock":      fromBlock,
+					"ToBlock":        toBlock,
+					"EventType":      "Gateway",
+				}).Errorf("Failed to index Gateway events")
+			} else if err != nil && err.Error() == "no events found" {
+				logger.WithFields(logger.Fields{
+					"NetworkParam":   networkParam,
+					"TxHash":         txHash,
+					"GatewayAddress": network.GatewayContractAddress,
+					"FromBlock":      fromBlock,
+					"ToBlock":        toBlock,
+					"EventType":      "Gateway",
+				}).Infof("No Gateway events found for transaction")
+			} else if err == nil && counts != nil {
+				// Update event counts with actual counts from indexer
+				eventCountsMutex.Lock()
+				eventCounts.OrderCreated += counts.OrderCreated
+				eventCounts.OrderSettled += counts.OrderSettled
+				eventCounts.OrderRefunded += counts.OrderRefunded
+				eventCountsMutex.Unlock()
+
+				logger.WithFields(logger.Fields{
+					"NetworkParam":   networkParam,
+					"TxHash":         txHash,
+					"GatewayAddress": network.GatewayContractAddress,
+					"FromBlock":      fromBlock,
+					"ToBlock":        toBlock,
+					"EventType":      "Gateway",
+					"OrderCreated":   counts.OrderCreated,
+					"OrderSettled":   counts.OrderSettled,
+					"OrderRefunded":  counts.OrderRefunded,
+				}).Infof("Gateway event indexing completed successfully")
+			}
+		}()
+	}
+
+	// If address is provided, determine what type of indexing to perform
+	if address != "" {
+		logger.WithFields(logger.Fields{
+			"NetworkParam": networkParam,
+			"Address":      address,
+			"FromBlock":    fromBlock,
+			"ToBlock":      toBlock,
+		}).Infof("Starting address-based indexing")
+
+		// Check if the address is a gateway contract address
+		if strings.EqualFold(address, network.GatewayContractAddress) {
+			// Index Gateway events for the gateway contract address
+			wg.Add(1)
+			go func() {
+				defer wg.Done()
+				logger.WithFields(logger.Fields{
+					"NetworkParam":   networkParam,
+					"Address":        address,
+					"GatewayAddress": network.GatewayContractAddress,
+					"FromBlock":      fromBlock,
+					"ToBlock":        toBlock,
+					"EventType":      "Gateway",
+				}).Infof("Starting Gateway event indexing for gateway contract address")
+
+				counts, err := indexerInstance.IndexGateway(ctx, network, network.GatewayContractAddress, fromBlock, toBlock, "")
+				if err != nil && err.Error() != "no events found" {
+					logger.WithFields(logger.Fields{
+						"Error":          fmt.Sprintf("%v", err),
+						"NetworkParam":   networkParam,
+						"Address":        address,
+						"GatewayAddress": network.GatewayContractAddress,
+						"FromBlock":      fromBlock,
+						"ToBlock":        toBlock,
+						"EventType":      "Gateway",
+					}).Errorf("Failed to index Gateway events")
+				} else if err != nil && err.Error() == "no events found" {
+					logger.WithFields(logger.Fields{
+						"NetworkParam":   networkParam,
+						"Address":        address,
+						"GatewayAddress": network.GatewayContractAddress,
+						"FromBlock":      fromBlock,
+						"ToBlock":        toBlock,
+						"EventType":      "Gateway",
+					}).Infof("No Gateway events found for gateway contract address")
+				} else if err == nil && counts != nil {
+					// Update event counts with actual counts from indexer
+					eventCountsMutex.Lock()
+					eventCounts.OrderCreated += counts.OrderCreated
+					eventCounts.OrderSettled += counts.OrderSettled
+					eventCounts.OrderRefunded += counts.OrderRefunded
+					eventCountsMutex.Unlock()
+
+					logger.WithFields(logger.Fields{
+						"NetworkParam":   networkParam,
+						"Address":        address,
+						"GatewayAddress": network.GatewayContractAddress,
+						"FromBlock":      fromBlock,
+						"ToBlock":        toBlock,
+						"EventType":      "Gateway",
+						"OrderCreated":   counts.OrderCreated,
+						"OrderSettled":   counts.OrderSettled,
+						"OrderRefunded":  counts.OrderRefunded,
+					}).Infof("Gateway event indexing completed successfully")
+				}
+			}()
+		} else {
+			// Check if the address is a receive address in the database
+			receiveAddress, err := storage.Client.ReceiveAddress.
+				Query().
+				Where(receiveaddress.AddressEQ(address)).
+				First(ctx)
+
+			if err == nil && receiveAddress != nil {
+				logger.WithFields(logger.Fields{
+					"NetworkParam":     networkParam,
+					"Address":          address,
+					"ReceiveAddressID": receiveAddress.ID,
+				}).Infof("Found receive address in database, starting transfer event indexing")
+
+				// This is a receive address, index transfer events
+				wg.Add(1)
+				go func() {
+					defer wg.Done()
+					// Get a token for this network to use with IndexReceiveAddress
+					token, err := storage.Client.Token.
+						Query().
+						Where(
+							tokenEnt.IsEnabled(true),
+							tokenEnt.HasNetworkWith(
+								networkent.IDEQ(network.ID),
+							),
+						).
+						WithNetwork().
+						First(ctx)
+					if err != nil {
+						logger.WithFields(logger.Fields{
+							"Error":        fmt.Sprintf("%v", err),
+							"NetworkParam": networkParam,
+							"Address":      address,
+						}).Errorf("Failed to get token for IndexReceiveAddress")
+						return
+					}
+
+					logger.WithFields(logger.Fields{
+						"NetworkParam": networkParam,
+						"Address":      address,
+						"Token":        token.Symbol,
+						"TokenAddress": token.ContractAddress,
+						"FromBlock":    fromBlock,
+						"ToBlock":      toBlock,
+						"EventType":    "ReceiveAddress",
+					}).Infof("Starting transfer event indexing for receive address")
+
+					counts, err := indexerInstance.(*indexer.IndexerEVM).IndexReceiveAddressWithBypass(ctx, token, address, fromBlock, toBlock, txHash, true)
+					if err != nil && err.Error() != "no events found" {
+						logger.WithFields(logger.Fields{
+							"Error":        fmt.Sprintf("%v", err),
+							"NetworkParam": networkParam,
+							"TxHash":       txHash,
+							"Address":      address,
+							"FromBlock":    fromBlock,
+							"ToBlock":      toBlock,
+							"EventType":    "ReceiveAddress",
+						}).Errorf("Failed to index ReceiveAddress events")
+					} else if err != nil && err.Error() == "no events found" {
+						logger.WithFields(logger.Fields{
+							"NetworkParam": networkParam,
+							"Address":      address,
+							"FromBlock":    fromBlock,
+							"ToBlock":      toBlock,
+							"EventType":    "ReceiveAddress",
+						}).Infof("No transfer events found for receive address")
+					} else if err == nil && counts != nil {
+						// Update event counts with actual counts from indexer
+						eventCountsMutex.Lock()
+						eventCounts.Transfer += counts.Transfer
+						eventCountsMutex.Unlock()
+
+						logger.WithFields(logger.Fields{
+							"NetworkParam": networkParam,
+							"Address":      address,
+							"FromBlock":    fromBlock,
+							"ToBlock":      toBlock,
+							"EventType":    "ReceiveAddress",
+							"Transfer":     counts.Transfer,
+						}).Infof("Transfer event indexing completed successfully")
+					}
+				}()
+			} else {
+				logger.WithFields(logger.Fields{
+					"NetworkParam": networkParam,
+					"Address":      address,
+					"Error":        err,
+				}).Errorf("Address not found in receive_addresses table")
+				// Address not found in receive_addresses table, return error
+				u.APIResponse(ctx, http.StatusBadRequest, "error", fmt.Sprintf("Address %s is not a valid receive address or gateway contract address", address), nil)
+				return
+			}
+		}
+	}
+
+	// Wait for all indexing operations to complete
+	wg.Wait()
+
+	response := types.IndexTransactionResponse{
+		Events: eventCounts,
+	}
+
+	// Build response message based on what was indexed
+	var responseMsg string
+	if txHash != "" {
+		responseMsg = fmt.Sprintf("Successfully indexed transaction %s for network %s", txHash, networkParam)
+	} else if address != "" {
+		responseMsg = fmt.Sprintf("Successfully indexed address %s for network %s", address, networkParam)
+	} else {
+		responseMsg = fmt.Sprintf("Successfully indexed block range %d-%d for network %s", fromBlock, toBlock, networkParam)
+	}
+
+	u.APIResponse(ctx, http.StatusOK, "success", responseMsg, response)
+}
+
+// IndexProviderAddress controller indexes provider addresses for OrderSettled events
+func (ctrl *Controller) IndexProviderAddress(ctx *gin.Context) {
+	var request struct {
+		Network      string `json:"network" binding:"required"`
+		ProviderID   string `json:"providerId" binding:"required"`
+		TokenSymbol  string `json:"tokenSymbol" binding:"required"`
+		CurrencyCode string `json:"currencyCode" binding:"required"`
+		FromBlock    int64  `json:"fromBlock"`
+		ToBlock      int64  `json:"toBlock"`
+		TxHash       string `json:"txHash"`
+	}
+
+	if err := ctx.ShouldBindJSON(&request); err != nil {
+		u.APIResponse(ctx, http.StatusBadRequest, "error", "Invalid request payload", nil)
+		return
+	}
+
+	// Get network
+	network, err := storage.Client.Network.
+		Query().
+		Where(networkent.IdentifierEQ(request.Network)).
+		Only(ctx)
+	if err != nil {
+		u.APIResponse(ctx, http.StatusBadRequest, "error", "Network not found", nil)
+		return
+	}
+
+	// Get token
+	token, err := storage.Client.Token.
+		Query().
+		Where(
+			tokenEnt.SymbolEQ(request.TokenSymbol),
+			tokenEnt.HasNetworkWith(networkent.IDEQ(network.ID)),
+		).
+		WithNetwork().
+		Only(ctx)
+	if err != nil {
+		u.APIResponse(ctx, http.StatusBadRequest, "error", "Token not found", nil)
+		return
+	}
+
+	// Get provider order token to find the provider address
+	providerOrderToken, err := storage.Client.ProviderOrderToken.
+		Query().
+		Where(
+			providerordertoken.HasProviderWith(providerprofile.IDEQ(request.ProviderID)),
+			providerordertoken.HasTokenWith(tokenEnt.IDEQ(token.ID)),
+			providerordertoken.HasCurrencyWith(fiatcurrency.CodeEQ(request.CurrencyCode)),
+			providerordertoken.AddressNEQ(""),
+		).
+		Only(ctx)
+	if err != nil {
+		u.APIResponse(ctx, http.StatusBadRequest, "error", "Provider order token not found", nil)
+		return
+	}
+
+	// Create indexer instance
+	var indexerInstance types.Indexer
+	if strings.HasPrefix(network.Identifier, "tron") {
+		indexerInstance = indexer.NewIndexerTron()
+	} else {
+		indexerInstance, err = indexer.NewIndexerEVM()
+		if err != nil {
+			logger.Errorf("Failed to create indexer: %v", err)
+			u.APIResponse(ctx, http.StatusInternalServerError, "error", "Failed to create indexer", nil)
+			return
+		}
+	}
+
+	// Index provider address
+	eventCounts, err := indexerInstance.IndexProviderAddress(ctx, network, providerOrderToken.Address, request.FromBlock, request.ToBlock, request.TxHash)
+	if err != nil {
+		logger.Errorf("Failed to index provider address: %v", err)
+		u.APIResponse(ctx, http.StatusInternalServerError, "error", "Failed to index provider address", nil)
+		return
+	}
+
+	response := types.IndexTransactionResponse{
+		Events: *eventCounts,
+	}
+
+	u.APIResponse(ctx, http.StatusOK, "success", "Provider address indexed successfully", response)
+}
+
+// GetEtherscanQueueStats controller returns statistics about the Etherscan queue
+func (ctrl *Controller) GetEtherscanQueueStats(ctx *gin.Context) {
+	// Create Etherscan service instance
+	etherscanService, err := svc.NewEtherscanService()
+	if err != nil {
+		logger.Errorf("Error: Failed to create Etherscan service: %v", err)
+		u.APIResponse(ctx, http.StatusInternalServerError, "error", "Failed to create Etherscan service", err.Error())
+		return
+	}
+
+	// Get queue statistics
+	stats, err := etherscanService.GetQueueStats(ctx)
+	if err != nil {
+		logger.Errorf("Error: Failed to get Etherscan queue stats: %v", err)
+		u.APIResponse(ctx, http.StatusInternalServerError, "error", "Failed to get queue stats", err.Error())
+		return
+	}
+
+	u.APIResponse(ctx, http.StatusOK, "success", "Etherscan queue stats fetched successfully", stats)
+}