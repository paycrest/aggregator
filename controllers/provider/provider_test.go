package provider

import (
	"context"
	"encoding/json"
	"fmt"
	"math/rand"
	"net/http"
	"strconv"
	"strings"
	"testing"
	"time"

	"github.com/alicebob/miniredis/v2"
	"github.com/google/uuid"
	"github.com/jarcoal/httpmock"
	_ "github.com/mattn/go-sqlite3"
	"github.com/paycrest/aggregator/ent"
	"github.com/paycrest/aggregator/routers/middleware"
	"github.com/paycrest/aggregator/services"
	db "github.com/paycrest/aggregator/storage"
	"github.com/paycrest/aggregator/types"
	"github.com/redis/go-redis/v9"
	"github.com/shopspring/decimal"

	"github.com/gin-gonic/gin"
	"github.com/paycrest/aggregator/ent/enttest"
	"github.com/paycrest/aggregator/ent/providerprofile"
	"github.com/paycrest/aggregator/utils/test"
	"github.com/paycrest/aggregator/utils/token"
	"github.com/stretchr/testify/assert"
)

var testCtx = struct {
	user         *ent.User
	provider     *ent.ProviderProfile
	apiKey       *ent.APIKey
	currency     *ent.FiatCurrency
	token        *ent.Token
	apiKeySecret string
	lockOrder    *ent.LockPaymentOrder
}{}

func setup() error {
	// Set up test data
	user, err := test.CreateTestUser(map[string]interface{}{
		"scope": "provider"})
	if err != nil {
		return err
	}
	testCtx.user = user

	currency, err := test.CreateTestFiatCurrency(map[string]interface{}{
		"market_rate": 950.0,
	})
	if err != nil {
		return err
	}
	testCtx.currency = currency

	// Set up test blockchain client
	backend, err := test.SetUpTestBlockchain()
	if err != nil {
		return err
	}

	// Create a test token
	token, err := test.CreateERC20Token(backend, map[string]interface{}{
		"identifier":     "localhost",
		"deployContract": false,
	})
	if err != nil {
		return fmt.Errorf("CreateERC20Token.sender_test: %w", err)
	}
	testCtx.token = token

	providerProfile, err := test.CreateTestProviderProfile(map[string]interface{}{
		"user_id":        testCtx.user.ID,
		"currency_id":    currency.ID,
		"is_otc_enabled": true,
	})
	if err != nil {
		return err
	}
	testCtx.provider = providerProfile

	for i := 0; i < 10; i++ {
		// Skip sleep in test mode to avoid timeout
		// time.Sleep(time.Duration(time.Duration(rand.Intn(10)) * time.Second))
		_, err := test.CreateTestLockPaymentOrder(map[string]interface{}{
			"gateway_id": uuid.New().String(),
			"provider":   providerProfile,
		})
		if err != nil {
			return err
		}
		// Skip sleep in test mode to avoid timeout
		// time.Sleep(time.Duration(time.Duration(rand.Intn(10)) * time.Second))

	}

	apiKeyService := services.NewAPIKeyService()
	apiKey, secretKey, err := apiKeyService.GenerateAPIKey(
		context.Background(),
		nil,
		nil,
		providerProfile,
	)
	if err != nil {
		return err
	}

	testCtx.apiKey = apiKey
	testCtx.apiKeySecret = secretKey

	return nil
}

func setupIsolatedTest(t *testing.T) (*ent.Client, *redis.Client, func()) {
	// Create fresh database
	client := enttest.Open(t, "sqlite3", "file:ent?mode=memory&_fk=1")
	err := client.Schema.Create(context.Background())
	if err != nil {
		t.Fatalf("Failed to create database schema: %v", err)
	}

	// Create fresh Redis
	mr, err := miniredis.Run()
	assert.NoError(t, err)
	redisClient := redis.NewClient(&redis.Options{Addr: mr.Addr()})

	// Store original clients
	originalClient := db.Client
	originalRedis := db.RedisClient

	// Set new clients
	db.Client = client
	db.RedisClient = redisClient

	// Populate test data in the fresh database
	err = setup()
	if err != nil {
		t.Fatalf("Failed to setup test data: %v", err)
	}

	// Return cleanup function that restores original state exactly
	cleanup := func() {
		client.Close()
		mr.Close()
		// Restore original clients exactly (even if nil)
		db.Client = originalClient
		db.RedisClient = originalRedis
	}

	return client, redisClient, cleanup
}

func TestProvider(t *testing.T) {
	// Set up isolated test environment (includes test data setup)
	_, _, cleanup := setupIsolatedTest(t)
	defer cleanup()

	// Set up test routers
	router := gin.New()
	router.Use(middleware.DynamicAuthMiddleware)
	router.Use(middleware.OnlyProviderMiddleware)

	// Create a new instance of the SenderController with the mock service
	ctrl := NewProviderController()
	router.GET("/orders", ctrl.GetLockPaymentOrders)  // Now handles search and export
	router.GET("/stats", ctrl.Stats)
	router.GET("/node-info", ctrl.NodeInfo)
	router.GET("/orders/:id", ctrl.GetLockPaymentOrderByID)
	router.POST("/orders/:id/accept", ctrl.AcceptOrder)
	router.POST("/orders/:id/decline", ctrl.DeclineOrder)
	router.POST("/orders/:id/fulfill", ctrl.FulfillOrder)
	router.POST("/orders/:id/cancel", ctrl.CancelOrder)
	router.GET("/rates/:token/:fiat", ctrl.GetMarketRate)
	router.PUT("/otc-config", ctrl.UpdateOTCConfiguration)
	router.GET("/otc-config", ctrl.GetOTCConfiguration)

	t.Run("GetLockPaymentOrders", func(t *testing.T) {
		_, _, cleanup := setupIsolatedTest(t)
		defer cleanup()

		t.Run("fetch default list", func(t *testing.T) {
			// Test default params
			var payload = map[string]interface{}{
				"currency":  "NGN",

				"timestamp": time.Now().Unix(),
			}

			signature := token.GenerateHMACSignature(payload, testCtx.apiKeySecret)

			headers := map[string]string{
				"Authorization": "HMAC " + testCtx.apiKey.ID.String() + ":" + signature,
				"Client-Type":   "backend",
			}

			res, err := test.PerformRequest(t, "GET", fmt.Sprintf("/orders?currency=NGN&timestamp=%v", payload["timestamp"]), nil, headers, router)
			assert.NoError(t, err)

			// Assert the response body
			assert.Equal(t, http.StatusOK, res.Code)

			var response types.Response
			err = json.Unmarshal(res.Body.Bytes(), &response)
			assert.NoError(t, err)
			assert.Equal(t, "Orders successfully retrieved", response.Message)
			data, ok := response.Data.(map[string]interface{})
			assert.True(t, ok, "response.Data is of not type map[string]interface{}")
			assert.NotNil(t, data, "response.Data is nil")

			assert.Equal(t, int(data["page"].(float64)), 1)
			assert.Equal(t, int(data["pageSize"].(float64)), 10) // default pageSize
			assert.NotNil(t, data["total"])
			assert.NotEmpty(t, data["orders"])
			assert.Greater(t, len(data["orders"].([]interface{})), 0)

		})

		t.Run("fetch orders with cancellation reasons", func(t *testing.T) {
			// Create a test order with cancellation reasons
			order, err := test.CreateTestLockPaymentOrder(map[string]interface{}{
				"gateway_id":           uuid.New().String(),
				"provider":             testCtx.provider,
				"cancellation_reasons": []string{"Out of stock", "Payment failed"},
			})
			assert.NoError(t, err)

			var payload = map[string]interface{}{

				"timestamp": time.Now().Unix(),
			}

			signature := token.GenerateHMACSignature(payload, testCtx.apiKeySecret)

			headers := map[string]string{
				"Authorization": "HMAC " + testCtx.apiKey.ID.String() + ":" + signature,
				"Client-Type":   "backend",
			}

			res, err := test.PerformRequest(t, "GET", fmt.Sprintf("/orders/%s?timestamp=%v", order.ID, payload["timestamp"]), nil, headers, router)

			assert.NoError(t, err, "Error performing request")

			// Check response status code
			if !assert.Equal(t, http.StatusOK, res.Code, "Response code should be 200") {
				t.Logf("Unexpected response body: %s", res.Body.String())
				return
			}

			// Parse response
			var response types.Response
			err = json.Unmarshal(res.Body.Bytes(), &response)
			assert.NoError(t, err, "Failed to unmarshal response")
			assert.Equal(t, "The order has been successfully retrieved", response.Message)

			// Validate response data structure
			data, ok := response.Data.(map[string]interface{})
			if !assert.True(t, ok, "response.Data should be map[string]interface{}") {
				return
			}

			// Now we directly validate the fields inside `data` instead of `data.orders`
			assert.Equal(t, order.GatewayID, data["gatewayId"], "Gateway ID does not match")

			cancellationReasons, ok := data["cancellationReasons"].([]interface{})
			if assert.True(t, ok, "cancellationReasons should be []interface{}") {
				assert.Equal(t, 2, len(cancellationReasons), "Expected exactly two cancellation reasons")
				assert.Contains(t, cancellationReasons, "Out of stock", "Expected cancellation reason not found")
				assert.Contains(t, cancellationReasons, "Payment failed", "Expected cancellation reason not found")
			} else {
				t.Logf("cancellationReasons: %+v", data["cancellationReasons"])
			}
		})

		t.Run("fetch single order with cancellation reasons", func(t *testing.T) {
			// Create a test order with cancellation reasons
			order, err := test.CreateTestLockPaymentOrder(map[string]interface{}{
				"gateway_id":           uuid.New().String(),
				"provider":             testCtx.provider,
				"cancellation_reasons": []string{"Out of stock", "Payment failed"},
			})
			assert.NoError(t, err)

			var payload = map[string]interface{}{

				"timestamp": time.Now().Unix(),
			}

			signature := token.GenerateHMACSignature(payload, testCtx.apiKeySecret)

			headers := map[string]string{
				"Authorization": "HMAC " + testCtx.apiKey.ID.String() + ":" + signature,
				"Client-Type":   "backend",
			}

			res, err := test.PerformRequest(t, "GET", fmt.Sprintf("/orders/%s?timestamp=%v", order.ID, payload["timestamp"]), nil, headers, router)
			assert.NoError(t, err)

			// Assert the response body
			assert.Equal(t, http.StatusOK, res.Code)

			var response types.Response
			err = json.Unmarshal(res.Body.Bytes(), &response)
			assert.NoError(t, err)
			assert.Equal(t, "The order has been successfully retrieved", response.Message)

			data, ok := response.Data.(map[string]interface{})
			assert.True(t, ok, "response.Data is not of type map[string]interface{}")
			assert.NotNil(t, data, "response.Data is nil")

			// Check cancellation_reasons
			// cancellationReasons := data["cancellationReasons"].([]interface{})
			// assert.Equal(t, []string{"Out of stock", "Payment failed"}, cancellationReasons)
			cancellationReasons := data["cancellationReasons"].([]interface{})
			cancellationReasonsAsStrings := make([]string, len(cancellationReasons))
			for i, reason := range cancellationReasons {
				cancellationReasonsAsStrings[i] = reason.(string)
			}
			assert.Equal(t, []string{"Out of stock", "Payment failed"}, cancellationReasonsAsStrings)

		})

		t.Run("fetch order without cancellation reasons", func(t *testing.T) {
			// Create a test order without cancellation reasons
			order, err := test.CreateTestLockPaymentOrder(map[string]interface{}{
				"gateway_id":           uuid.New().String(),
				"provider":             testCtx.provider,
				"cancellation_reasons": []string{},
			})
			assert.NoError(t, err)

			var payload = map[string]interface{}{

				"timestamp": time.Now().Unix(),
			}

			signature := token.GenerateHMACSignature(payload, testCtx.apiKeySecret)

			headers := map[string]string{
				"Authorization": "HMAC " + testCtx.apiKey.ID.String() + ":" + signature,
				"Client-Type":   "backend",
			}

			res, err := test.PerformRequest(t, "GET", fmt.Sprintf("/orders/%s?timestamp=%v", order.ID, payload["timestamp"]), nil, headers, router)
			assert.NoError(t, err)

			// Assert the response body
			assert.Equal(t, http.StatusOK, res.Code)

			var response types.Response
			err = json.Unmarshal(res.Body.Bytes(), &response)
			assert.NoError(t, err)
			assert.Equal(t, "The order has been successfully retrieved", response.Message)

			data, ok := response.Data.(map[string]interface{})
			assert.True(t, ok, "response.Data is not of type map[string]interface{}")
			assert.NotNil(t, data, "response.Data is nil")

			// Ensure cancellation_reasons is empty
			cancellationReasons := data["cancellationReasons"].([]interface{})
			assert.Empty(t, cancellationReasons)
		})

		t.Run("when filtering is applied", func(t *testing.T) {
			// Test different status filters
			var payload = map[string]interface{}{
				"status":    "pending",
				"currency":  "NGN",

				"timestamp": time.Now().Unix(),
			}

			signature := token.GenerateHMACSignature(payload, testCtx.apiKeySecret)

			headers := map[string]string{
				"Authorization": "HMAC " + testCtx.apiKey.ID.String() + ":" + signature,
				"Client-Type":   "backend",
			}

			res, err := test.PerformRequest(t, "GET", fmt.Sprintf("/orders?status=%s&currency=%s&timestamp=%v", "pending", "NGN", payload["timestamp"]), nil, headers, router)
			assert.NoError(t, err)

			// Assert the response body
			assert.Equal(t, http.StatusOK, res.Code)

			var response types.Response
			err = json.Unmarshal(res.Body.Bytes(), &response)
			assert.NoError(t, err)
			assert.Equal(t, "Orders successfully retrieved", response.Message)
			data, ok := response.Data.(map[string]interface{})
			assert.True(t, ok, "response.Data is of not type map[string]interface{}")
			assert.NotNil(t, data, "response.Data is nil")

			assert.Equal(t, int(data["page"].(float64)), 1)
			assert.Equal(t, int(data["pageSize"].(float64)), 10) // default pageSize
			assert.NotNil(t, data["total"])
			assert.NotEmpty(t, data["orders"])
			assert.Greater(t, len(data["orders"].([]interface{})), 0)

		})

		t.Run("with custom page and pageSize", func(t *testing.T) {
			// Test different page and pageSize values
			page := 1
			pageSize := 5
			var payload = map[string]interface{}{
				"page":      strconv.Itoa(page),
				"pageSize":  strconv.Itoa(pageSize),
				"currency":  "NGN",

				"timestamp": time.Now().Unix(),
			}

			signature := token.GenerateHMACSignature(payload, testCtx.apiKeySecret)

			headers := map[string]string{
				"Authorization": "HMAC " + testCtx.apiKey.ID.String() + ":" + signature,
				"Client-Type":   "backend",
			}

			res, err := test.PerformRequest(t, "GET", fmt.Sprintf("/orders?page=%s&pageSize=%s&currency=%s&timestamp=%v", strconv.Itoa(page), strconv.Itoa(pageSize), "NGN", payload["timestamp"]), nil, headers, router)
			assert.NoError(t, err)

			// Assert the response body
			assert.Equal(t, http.StatusOK, res.Code)

			var response types.Response
			err = json.Unmarshal(res.Body.Bytes(), &response)
			assert.NoError(t, err)
			assert.Equal(t, "Orders successfully retrieved", response.Message)
			data, ok := response.Data.(map[string]interface{})
			assert.True(t, ok, "response.Data is of not type map[string]interface{}")
			assert.NotNil(t, data, "response.Data is nil")

			assert.Equal(t, int(data["page"].(float64)), page)
			assert.Equal(t, int(data["pageSize"].(float64)), pageSize)
			assert.NotNil(t, data["total"])
			assert.NotEmpty(t, data["orders"])
			assert.Equal(t, len(data["orders"].([]interface{})), pageSize)
			assert.Greater(t, len(data["orders"].([]interface{})), 0)

		})

		t.Run("with ordering", func(t *testing.T) {
			// Test ascending and descending ordering
			var payload = map[string]interface{}{
				"ordering":  "desc",
				"currency":  "NGN",

				"timestamp": time.Now().Unix(),
			}

			signature := token.GenerateHMACSignature(payload, testCtx.apiKeySecret)

			headers := map[string]string{
				"Authorization": "HMAC " + testCtx.apiKey.ID.String() + ":" + signature,
				"Client-Type":   "backend",
			}

			res, err := test.PerformRequest(t, "GET", fmt.Sprintf("/orders?ordering=%s&currency=%s&timestamp=%v", payload["ordering"], "NGN", payload["timestamp"]), nil, headers, router)
			assert.NoError(t, err)

			// Assert the response body
			assert.Equal(t, http.StatusOK, res.Code)

			var response types.Response
			err = json.Unmarshal(res.Body.Bytes(), &response)
			assert.NoError(t, err)
			assert.Equal(t, "Orders successfully retrieved", response.Message)
			data, ok := response.Data.(map[string]interface{})
			assert.True(t, ok, "response.Data is of not type map[string]interface{}")
			assert.NotNil(t, data, "response.Data is nil")

			// Try to parse the first and last order time strings using a set of predefined layouts
			firstOrderTimestamp, err := time.Parse(
				time.RFC3339Nano,
				data["orders"].([]interface{})[0].(map[string]interface{})["createdAt"].(string),
			)
			if err != nil {
				return
			}

			lastOrderTimestamp, err := time.Parse(
				time.RFC3339Nano,
				data["orders"].([]interface{})[len(data["orders"].([]interface{}))-1].(map[string]interface{})["createdAt"].(string),
			)
			if err != nil {
				return
			}

			assert.Equal(t, int(data["page"].(float64)), 1)
			assert.Equal(t, int(data["pageSize"].(float64)), 10) // default pageSize
			assert.NotNil(t, data["total"])
			assert.NotEmpty(t, data["orders"])
			assert.Greater(t, len(data["orders"].([]interface{})), 0)
			assert.Greater(t, firstOrderTimestamp, lastOrderTimestamp)
		})

	})

	t.Run("GetStats", func(t *testing.T) {
		_, _, cleanup := setupIsolatedTest(t)
		defer cleanup()
		// Create a new user with no orders
		user, err := test.CreateTestUser(map[string]interface{}{
			"email": "no_order_user@test.com",
		})
		if err != nil {
			return
		}

		currency, err := test.CreateTestFiatCurrency(nil)
		if err != nil {
			return
		}

		providerProfile, err := test.CreateTestProviderProfile(map[string]interface{}{
			"user_id":     user.ID,
			"currency_id": currency.ID,
		})
		if err != nil {
			return
		}

		apiKeyService := services.NewAPIKeyService()
		apiKey, secretKey, err := apiKeyService.GenerateAPIKey(
			context.Background(),
			nil,
			nil,
			providerProfile,
		)
		if err != nil {
			return
		}

		t.Run("when no orders have been initiated", func(t *testing.T) {

			// Test default params
			var payload = map[string]interface{}{
				"currency":  "NGN",

				"timestamp": time.Now().Unix(),
			}

			signature := token.GenerateHMACSignature(payload, secretKey)

			headers := map[string]string{
				"Authorization": "HMAC " + apiKey.ID.String() + ":" + signature,
				"Client-Type":   "backend",
			}

			res, err := test.PerformRequest(t, "GET", fmt.Sprintf("/stats?currency=%s&timestamp=%v", "NGN", payload["timestamp"]), nil, headers, router)
			assert.NoError(t, err)

			// Assert the response body
			assert.Equal(t, http.StatusOK, res.Code)

			var response types.Response
			err = json.Unmarshal(res.Body.Bytes(), &response)
			assert.NoError(t, err)
			assert.Equal(t, "Provider stats fetched successfully", response.Message)
			data, ok := response.Data.(map[string]interface{})
			assert.True(t, ok, "response.Data is of not type map[string]interface{}")
			assert.NotNil(t, data, "response.Data is nil")

			assert.Equal(t, int(data["totalOrders"].(float64)), 0)

			totalFiatVolumeStr, ok := data["totalFiatVolume"].(string)
			assert.True(t, ok, "totalFiatVolume is not of type string")
			totalFiatVolume, err := decimal.NewFromString(totalFiatVolumeStr)
			assert.NoError(t, err, "Failed to convert totalFiatVolume to decimal")
			assert.Equal(t, totalFiatVolume, decimal.NewFromInt(0))

			totalCryptoVolumeStr, ok := data["totalCryptoVolume"].(string)
			assert.True(t, ok, "totalCryptoVolume is not of type string")
			totalCryptoVolume, err := decimal.NewFromString(totalCryptoVolumeStr)
			assert.NoError(t, err, "Failed to convert totalCryptoVolume to decimal")
			assert.Equal(t, totalCryptoVolume, decimal.NewFromInt(0))
		})

		t.Run("when orders have been initiated", func(t *testing.T) {
			// Test default params
			var payload = map[string]interface{}{
				"currency":  "NGN",

				"timestamp": time.Now().Unix(),
			}

			signature := token.GenerateHMACSignature(payload, testCtx.apiKeySecret)

			headers := map[string]string{
				"Authorization": "HMAC " + testCtx.apiKey.ID.String() + ":" + signature,
				"Client-Type":   "backend",
			}

			res, err := test.PerformRequest(t, "GET", fmt.Sprintf("/stats?currency=%s&timestamp=%v", "NGN", payload["timestamp"]), nil, headers, router)
			assert.NoError(t, err)

			// Assert the response body
			assert.Equal(t, http.StatusOK, res.Code)

			var response types.Response
			err = json.Unmarshal(res.Body.Bytes(), &response)
			assert.NoError(t, err)
			assert.Equal(t, "Provider stats fetched successfully", response.Message)
			data, ok := response.Data.(map[string]interface{})
			assert.True(t, ok, "response.Data is of not type *types.ProviderStatsResponse")
			assert.NotNil(t, data, "response.Data is nil")

			// Assert the totalOrders value
			totalOrders, ok := data["totalOrders"].(float64)
			assert.True(t, ok, "totalOrders is not of type float64")
			assert.Equal(t, 13, int(totalOrders))

			// Assert the totalFiatVolume value
			totalFiatVolumeStr, ok := data["totalFiatVolume"].(string)
			assert.True(t, ok, "totalFiatVolume is not of type string")
			totalFiatVolume, err := decimal.NewFromString(totalFiatVolumeStr)
			assert.NoError(t, err, "Failed to convert totalFiatVolume to decimal")
			assert.Equal(t, 0, totalFiatVolume.Cmp(decimal.NewFromInt(0)))

			// Assert the totalCryptoVolume value
			totalCryptoVolumeStr, ok := data["totalCryptoVolume"].(string)
			assert.True(t, ok, "totalCryptoVolume is not of type string")
			totalCryptoVolume, err := decimal.NewFromString(totalCryptoVolumeStr)
			assert.NoError(t, err, "Failed to convert totalCryptoVolume to decimal")
			assert.Equal(t, 0, totalCryptoVolume.Cmp(decimal.NewFromInt(0)))
		})

		t.Run("with valid currency filter", func(t *testing.T) {
			// Use the provider's assigned currency (created in setup)
			var payload = map[string]interface{}{
				"currency":  "NGN",

				"timestamp": time.Now().Unix(),
			}

			signature := token.GenerateHMACSignature(payload, testCtx.apiKeySecret)

			headers := map[string]string{
				"Authorization": "HMAC " + testCtx.apiKey.ID.String() + ":" + signature,
				"Client-Type":   "backend",
			}

			url := fmt.Sprintf("/stats?currency=%s&timestamp=%v", testCtx.currency.Code, payload["timestamp"])
			res, err := test.PerformRequest(t, "GET", url, nil, headers, router)
			assert.NoError(t, err)
			assert.Equal(t, http.StatusOK, res.Code)

			var response types.Response
			err = json.Unmarshal(res.Body.Bytes(), &response)
			assert.NoError(t, err)
			assert.Equal(t, "Provider stats fetched successfully", response.Message)

			data, ok := response.Data.(map[string]interface{})
			assert.True(t, ok, "response.Data is not of type map[string]interface{}")
			assert.NotNil(t, data, "response.Data is nil")
		})

		t.Run("with invalid currency filter", func(t *testing.T) {
			// Use an invalid currency code, e.g., "XYZ"
			var payload = map[string]interface{}{
				"currency":  "NGN",

				"timestamp": time.Now().Unix(),
			}

			signature := token.GenerateHMACSignature(payload, testCtx.apiKeySecret)

			headers := map[string]string{
				"Authorization": "HMAC " + testCtx.apiKey.ID.String() + ":" + signature,
				"Client-Type":   "backend",
			}

			url := fmt.Sprintf("/stats?currency=%s&timestamp=%v", "NGN", payload["timestamp"])
			res, err := test.PerformRequest(t, "GET", url, nil, headers, router)
			assert.NoError(t, err)
			assert.Equal(t, http.StatusBadRequest, res.Code)

			var response types.Response
			err = json.Unmarshal(res.Body.Bytes(), &response)
			assert.NoError(t, err)
			assert.Equal(t, "Currency not found", response.Message)
		})

		t.Run("should only calculate volumes of settled orders", func(t *testing.T) {
			// Create a settled order
			_, err := test.CreateTestLockPaymentOrder(map[string]interface{}{
				"gateway_id": uuid.New().String(),
				"provider":   testCtx.provider,
				"status":     "settled",
			})
			assert.NoError(t, err)
			var payload = map[string]interface{}{
				"currency":  "NGN",

				"timestamp": time.Now().Unix(),
			}

			signature := token.GenerateHMACSignature(payload, testCtx.apiKeySecret)

			headers := map[string]string{
				"Authorization": "HMAC " + testCtx.apiKey.ID.String() + ":" + signature,
				"Client-Type":   "backend",
			}

			res, err := test.PerformRequest(t, "GET", fmt.Sprintf("/stats?currency=%s&timestamp=%v", "NGN", payload["timestamp"]), nil, headers, router)
			assert.NoError(t, err)

			// Assert the response body
			assert.Equal(t, http.StatusOK, res.Code)

			var response types.Response
			err = json.Unmarshal(res.Body.Bytes(), &response)
			assert.NoError(t, err)
			assert.Equal(t, "Provider stats fetched successfully", response.Message)
			data, ok := response.Data.(map[string]interface{})
			assert.True(t, ok, "response.Data is of not type *types.ProviderStatsResponse")
			assert.NotNil(t, data, "response.Data is nil")

			// Assert the totalOrders value
			totalOrders, ok := data["totalOrders"].(float64)
			assert.True(t, ok, "totalOrders is not of type float64")
			assert.Equal(t, 14, int(totalOrders))

			// Assert the totalFiatVolume value
			totalFiatVolumeStr, ok := data["totalFiatVolume"].(string)
			assert.True(t, ok, "totalFiatVolume is not of type string")
			totalFiatVolume, err := decimal.NewFromString(totalFiatVolumeStr)
			assert.NoError(t, err, "Failed to convert totalFiatVolume to decimal")

			expectedTotalFiatVolume, err := decimal.NewFromString("75375")
			assert.NoError(t, err, "Failed to convert expectedTotalFiatVolume to decimal")
			assert.Equal(t, 0, totalFiatVolume.Cmp(expectedTotalFiatVolume))

			// Assert the totalCryptoVolume value
			totalCryptoVolumeStr, ok := data["totalCryptoVolume"].(string)
			assert.True(t, ok, "totalCryptoVolume is not of type string")
			totalCryptoVolume, err := decimal.NewFromString(totalCryptoVolumeStr)
			assert.NoError(t, err, "Failed to convert totalCryptoVolume to decimal")

			expectedTotalCryptoVolume, err := decimal.NewFromString("100.5")
			assert.NoError(t, err, "Failed to convert expectedTotalCryptoVolume to decimal")
			assert.Equal(t, 0, totalCryptoVolume.Cmp(expectedTotalCryptoVolume))
		})
	})

	t.Run("NodeInfo", func(t *testing.T) {
		_, _, cleanup := setupIsolatedTest(t)
		defer cleanup()
		t.Run("when node is healthy", func(t *testing.T) {
			// Activate httpmock
			httpmock.Activate()
			defer httpmock.Deactivate()

			// Register mock response
			httpmock.RegisterResponder("GET", "https://example.com/info",
				func(r *http.Request) (*http.Response, error) {
					return httpmock.NewJsonResponse(200, map[string]interface{}{
						"status":  "success",
						"message": "Node is live",
						"data": map[string]interface{}{
							"serviceInfo": map[string]interface{}{
								"currencies": []string{"NGN"},
							},
						},
					})
				},
			)

			// Test default params
			var payload = map[string]interface{}{

				"timestamp": time.Now().Unix(),
			}

			signature := token.GenerateHMACSignature(payload, testCtx.apiKeySecret)

			headers := map[string]string{
				"Authorization": "HMAC " + testCtx.apiKey.ID.String() + ":" + signature,
			}

			res, err := test.PerformRequest(t, "GET", fmt.Sprintf("/node-info?timestamp=%v", payload["timestamp"]), nil, headers, router)
			assert.NoError(t, err)

			// Assert the response body
			assert.Equal(t, http.StatusOK, res.Code)

			var response types.Response
			err = json.Unmarshal(res.Body.Bytes(), &response)
			assert.NoError(t, err)
			assert.Equal(t, "Node info fetched successfully", response.Message)
		})

		t.Run("when node is unhealthy", func(t *testing.T) {
			// Activate httpmock
			httpmock.Activate()
			defer httpmock.Deactivate()

			// Register mock response
			httpmock.RegisterResponder("GET", "https://example.com/info",
				func(r *http.Request) (*http.Response, error) {
					return httpmock.NewJsonResponse(503, nil)
				},
			)

			// Test default params
			var payload = map[string]interface{}{

				"timestamp": time.Now().Unix(),
			}

			signature := token.GenerateHMACSignature(payload, testCtx.apiKeySecret)

			headers := map[string]string{
				"Authorization": "HMAC " + testCtx.apiKey.ID.String() + ":" + signature,
			}

			res, err := test.PerformRequest(t, "GET", fmt.Sprintf("/node-info?timestamp=%v", payload["timestamp"]), nil, headers, router)
			assert.NoError(t, err)

			// Assert the response body
			assert.Equal(t, http.StatusServiceUnavailable, res.Code)

			var response types.Response
			err = json.Unmarshal(res.Body.Bytes(), &response)
			assert.NoError(t, err)
			assert.Equal(t, "Failed to fetch node info", response.Message)
		})
	})

	t.Run("GetMarketRate", func(t *testing.T) {
		_, _, cleanup := setupIsolatedTest(t)
		defer cleanup()

		t.Run("when token does not exist", func(t *testing.T) {

			// Test default params
			var payload = map[string]interface{}{

				"timestamp": time.Now().Unix(),
			}

			signature := token.GenerateHMACSignature(payload, testCtx.apiKeySecret)

			headers := map[string]string{
				"Authorization": "HMAC " + testCtx.apiKey.ID.String() + ":" + signature,
			}

			res, err := test.PerformRequest(t, "GET", fmt.Sprintf("/rates/XXXX/USD?timestamp=%v", payload["timestamp"]), payload, headers, router)
			assert.NoError(t, err)

			// Assert the response body
			assert.Equal(t, http.StatusBadRequest, res.Code)

			var response types.Response
			err = json.Unmarshal(res.Body.Bytes(), &response)
			assert.NoError(t, err)
			assert.Equal(t, "Token XXXX is not supported", response.Message)
		})

		t.Run("when fiat does not exist", func(t *testing.T) {

			// Test default params
			var payload = map[string]interface{}{

				"timestamp": time.Now().Unix(),
			}

			signature := token.GenerateHMACSignature(payload, testCtx.apiKeySecret)

			headers := map[string]string{
				"Authorization": "HMAC " + testCtx.apiKey.ID.String() + ":" + signature,
			}

			res, err := test.PerformRequest(t, "GET", fmt.Sprintf("/rates/%s/USD?timestamp=%v", testCtx.token.Symbol, payload["timestamp"]), payload, headers, router)
			assert.NoError(t, err)

			// Assert the response body
			assert.Equal(t, http.StatusBadRequest, res.Code)

			var response types.Response
			err = json.Unmarshal(res.Body.Bytes(), &response)
			assert.NoError(t, err)
			assert.Equal(t, "Fiat currency USD is not supported", response.Message)
		})

		t.Run("when fiat exist", func(t *testing.T) {

			// Test default params
			var payload = map[string]interface{}{

				"timestamp": time.Now().Unix(),
			}

			signature := token.GenerateHMACSignature(payload, testCtx.apiKeySecret)

			headers := map[string]string{
				"Authorization": "HMAC " + testCtx.apiKey.ID.String() + ":" + signature,
			}

			res, err := test.PerformRequest(t, "GET", fmt.Sprintf("/rates/%s/%s?timestamp=%v", testCtx.token.Symbol, testCtx.currency.Code, payload["timestamp"]), payload, headers, router)
			assert.NoError(t, err)

			// Assert the response body
			assert.Equal(t, http.StatusOK, res.Code)

			var response struct {
				Status  string                   `json:"status"`
				Message string                   `json:"message"`
				Data    types.MarketRateResponse `json:"data"`
			}
			err = json.Unmarshal(res.Body.Bytes(), &response)
			assert.NoError(t, err)
			assert.Equal(t, "Rate fetched successfully", response.Message)
			assert.Equal(t, "950.0", response.Data.MarketRate.StringFixed(1))
		})
	})

	t.Run("AcceptOrder", func(t *testing.T) {
		_, _, cleanup := setupIsolatedTest(t)
		defer cleanup()

		t.Run("Invalid Request", func(t *testing.T) {

			t.Run("Invalid HMAC", func(t *testing.T) {

				// Test default params
				var payload = map[string]interface{}{

				"timestamp": time.Now().Unix(),
				}

				headers := map[string]string{
					"Authorization": "HMAC " + "testTest",
				}

				res, err := test.PerformRequest(t, "POST", "/orders/test/accept", payload, headers, router)
				assert.NoError(t, err)

				// Assert the response body
				assert.Equal(t, http.StatusUnauthorized, res.Code)

				var response types.Response
				err = json.Unmarshal(res.Body.Bytes(), &response)
				assert.NoError(t, err)
				assert.Equal(t, "Invalid Authorization header format", response.Message)
			})

			t.Run("Invalid API key or token", func(t *testing.T) {

				// Test default params
				var payload = map[string]interface{}{

				"timestamp": time.Now().Unix(),
				}

				headers := map[string]string{
					"Authorization": "HMAC " + "test:Test",
				}

				res, err := test.PerformRequest(t, "POST", "/orders/test/accept", payload, headers, router)
				assert.NoError(t, err)

				// Assert the response body
				assert.Equal(t, http.StatusBadRequest, res.Code)

				var response types.Response
				err = json.Unmarshal(res.Body.Bytes(), &response)
				assert.NoError(t, err)
				assert.Equal(t, "Invalid API key ID", response.Message)
			})

			t.Run("Invalid Order ID", func(t *testing.T) {

				// Test default params
				var payload = map[string]interface{}{

				"timestamp": time.Now().Unix(),
				}
				signature := token.GenerateHMACSignature(payload, testCtx.apiKeySecret)

				headers := map[string]string{
					"Authorization": "HMAC " + testCtx.apiKey.ID.String() + ":" + signature,
				}

				res, err := test.PerformRequest(t, "POST", "/orders/test/accept", payload, headers, router)
				assert.NoError(t, err)

				// Assert the response body
				assert.Equal(t, http.StatusBadRequest, res.Code)

				var response types.Response
				err = json.Unmarshal(res.Body.Bytes(), &response)
				assert.NoError(t, err)
				assert.Equal(t, "Invalid Order ID", response.Message)
			})

			t.Run("Invalid Provider ID", func(t *testing.T) {

				order, err := test.CreateTestLockPaymentOrder(map[string]interface{}{
					"gateway_id": uuid.New().String(),
					"provider":   testCtx.provider,
				})
				assert.NoError(t, err)

				orderKey := fmt.Sprintf("order_request_%s", order.ID)

				user, err := test.CreateTestUser(map[string]interface{}{
					"email": "no_providerId_user@test.com",
				})
				assert.NoError(t, err)

				providerProfile, err := test.CreateTestProviderProfile(map[string]interface{}{
					"user_id":     user.ID,
					"currency_id": testCtx.currency.ID,
				})
				assert.NoError(t, err)

				orderRequestData := map[string]interface{}{
					"amount":      order.Amount.Mul(order.Rate).RoundBank(0).String(),
					"institution": order.Institution,
					"providerId":  providerProfile.ID,
				}

				if db.RedisClient != nil {
					err = db.RedisClient.HSet(context.Background(), orderKey, orderRequestData).Err()
					assert.NoError(t, err, fmt.Errorf("failed to map order to a provider in Redis: %v", err))
				}

				// Test default params
				var payload = map[string]interface{}{

				"timestamp": time.Now().Unix(),
				}

				signature := token.GenerateHMACSignature(payload, testCtx.apiKeySecret)

				headers := map[string]string{
					"Authorization": "HMAC " + testCtx.apiKey.ID.String() + ":" + signature,
				}

				res, err := test.PerformRequest(t, "POST", "/orders/"+order.ID.String()+"/accept", payload, headers, router)
				assert.NoError(t, err)

				// Assert the response body
				assert.Equal(t, http.StatusNotFound, res.Code)

				var response types.Response
				err = json.Unmarshal(res.Body.Bytes(), &response)
				assert.NoError(t, err)
				assert.Equal(t, "Order request not found or is expired", response.Message)
			})

			t.Run("Order Id that doesn't Exist", func(t *testing.T) {
				order, err := test.CreateTestLockPaymentOrder(map[string]interface{}{
					"gateway_id": uuid.New().String(),
					"provider":   testCtx.provider,
				})
				assert.NoError(t, err)
				orderKey := fmt.Sprintf("order_request_%s", order.ID)
				user, err := test.CreateTestUser(map[string]interface{}{
					"email": "order_not_found2@test.com",
				})
				assert.NoError(t, err)
				providerProfile, err := test.CreateTestProviderProfile(map[string]interface{}{
					"user_id":     user.ID,
					"currency_id": testCtx.currency.ID,
				})
				assert.NoError(t, err)
				orderRequestData := map[string]interface{}{
					"amount":      order.Amount.Mul(order.Rate).RoundBank(0).String(),
					"institution": order.Institution,
					"providerId":  providerProfile.ID, // Mismatched providerId to trigger Redis check
				}
				if db.RedisClient != nil {
					err = db.RedisClient.HSet(context.Background(), orderKey, orderRequestData).Err()
					assert.NoError(t, err, fmt.Errorf("failed to map order to a provider in Redis: %v", err))
				}
				// Test default params
				var payload = map[string]interface{}{

				"timestamp": time.Now().Unix(),
				}
				signature := token.GenerateHMACSignature(payload, testCtx.apiKeySecret)
				headers := map[string]string{
					"Authorization": "HMAC " + testCtx.apiKey.ID.String() + ":" + signature,
				}
				// <-- FIXED: Use order.ID.String() as :id param to hit Redis mismatch, not DB not-found
				res, err := test.PerformRequest(t, "POST", "/orders/"+order.ID.String()+"/accept", payload, headers, router)
				assert.NoError(t, err)
				// Assert the response body
				assert.Equal(t, http.StatusNotFound, res.Code)
				var response types.Response
				err = json.Unmarshal(res.Body.Bytes(), &response)
				assert.NoError(t, err)
				assert.Equal(t, "Order request not found or is expired", response.Message)
			})

		})

		t.Run("when data is accurate", func(t *testing.T) {

			order, err := test.CreateTestLockPaymentOrder(map[string]interface{}{
				"gateway_id": uuid.New().String(),
				"provider":   testCtx.provider,
			})
			assert.NoError(t, err)

			orderKey := fmt.Sprintf("order_request_%s", order.ID)

			orderRequestData := map[string]interface{}{
				"amount":      order.Amount.Mul(order.Rate).RoundBank(0).String(),
				"institution": order.Institution,
				"providerId":  testCtx.provider.ID,
			}

			if db.RedisClient != nil {
				err = db.RedisClient.HSet(context.Background(), orderKey, orderRequestData).Err()
				assert.NoError(t, err, fmt.Errorf("failed to map order to a provider in Redis: %v", err))
			}

			// Test default params
			var payload = map[string]interface{}{

				"timestamp": time.Now().Unix(),
			}

			signature := token.GenerateHMACSignature(payload, testCtx.apiKeySecret)

			headers := map[string]string{
				"Authorization": "HMAC " + testCtx.apiKey.ID.String() + ":" + signature,
			}

			res, err := test.PerformRequest(t, "POST", "/orders/"+order.ID.String()+"/accept", payload, headers, router)
			assert.NoError(t, err)

			// Assert the response body
			assert.Equal(t, http.StatusCreated, res.Code)

			var response types.Response
			err = json.Unmarshal(res.Body.Bytes(), &response)
			assert.NoError(t, err)
			assert.Equal(t, "Order request accepted successfully", response.Message)
		})

	})

	t.Run("DeclineOrder", func(t *testing.T) {
		_, _, cleanup := setupIsolatedTest(t)
		defer cleanup()

		t.Run("Invalid Request", func(t *testing.T) {

			t.Run("Invalid HMAC", func(t *testing.T) {

				// Test default params
				var payload = map[string]interface{}{

				"timestamp": time.Now().Unix(),
				}

				headers := map[string]string{
					"Authorization": "HMAC " + "testTest",
				}

				res, err := test.PerformRequest(t, "POST", "/orders/test/decline", payload, headers, router)
				assert.NoError(t, err)

				// Assert the response body
				assert.Equal(t, http.StatusUnauthorized, res.Code)

				var response types.Response
				err = json.Unmarshal(res.Body.Bytes(), &response)
				assert.NoError(t, err)
				assert.Equal(t, "Invalid Authorization header format", response.Message)
			})

			t.Run("Invalid API key or token", func(t *testing.T) {

				// Test default params
				var payload = map[string]interface{}{

				"timestamp": time.Now().Unix(),
				}

				headers := map[string]string{
					"Authorization": "HMAC " + "test:Test",
				}

				res, err := test.PerformRequest(t, "POST", "/orders/test/decline", payload, headers, router)
				assert.NoError(t, err)

				// Assert the response body
				assert.Equal(t, http.StatusBadRequest, res.Code)

				var response types.Response
				err = json.Unmarshal(res.Body.Bytes(), &response)
				assert.NoError(t, err)
				assert.Equal(t, "Invalid API key ID", response.Message)
			})

			t.Run("Invalid Order ID", func(t *testing.T) {

				// Test default params
				var payload = map[string]interface{}{

				"timestamp": time.Now().Unix(),
				}
				signature := token.GenerateHMACSignature(payload, testCtx.apiKeySecret)

				headers := map[string]string{
					"Authorization": "HMAC " + testCtx.apiKey.ID.String() + ":" + signature,
				}

				res, err := test.PerformRequest(t, "POST", "/orders/test/decline", payload, headers, router)
				assert.NoError(t, err)

				// Assert the response body
				assert.Equal(t, http.StatusBadRequest, res.Code)

				var response types.Response
				err = json.Unmarshal(res.Body.Bytes(), &response)
				assert.NoError(t, err)
				assert.Equal(t, "Invalid Order ID", response.Message)
			})

			t.Run("Invalid Provider ID", func(t *testing.T) {

				order, err := test.CreateTestLockPaymentOrder(map[string]interface{}{
					"gateway_id": uuid.New().String(),
					"provider":   testCtx.provider,
				})
				assert.NoError(t, err)

				orderKey := fmt.Sprintf("order_request_%s", order.ID)

				user, err := test.CreateTestUser(map[string]interface{}{
					"email": "no_providerId_user1@test.com",
				})
				assert.NoError(t, err)

				providerProfile, err := test.CreateTestProviderProfile(map[string]interface{}{
					"user_id":     user.ID,
					"currency_id": testCtx.currency.ID,
				})
				assert.NoError(t, err)

				orderRequestData := map[string]interface{}{
					"amount":      order.Amount.Mul(order.Rate).RoundBank(0).String(),
					"institution": order.Institution,
					"providerId":  providerProfile.ID,
				}

				if db.RedisClient != nil {
					err = db.RedisClient.HSet(context.Background(), orderKey, orderRequestData).Err()
					assert.NoError(t, err, fmt.Errorf("failed to map order to a provider in Redis: %v", err))
				}

				// Test default params
				var payload = map[string]interface{}{

				"timestamp": time.Now().Unix(),
				}

				signature := token.GenerateHMACSignature(payload, testCtx.apiKeySecret)

				headers := map[string]string{
					"Authorization": "HMAC " + testCtx.apiKey.ID.String() + ":" + signature,
				}

				res, err := test.PerformRequest(t, "POST", "/orders/"+order.ID.String()+"/decline", payload, headers, router)
				assert.NoError(t, err)

				// Assert the response body
				assert.Equal(t, http.StatusNotFound, res.Code)

				var response types.Response
				err = json.Unmarshal(res.Body.Bytes(), &response)
				assert.NoError(t, err)
				assert.Equal(t, "Order request not found or is expired", response.Message)
			})

			t.Run("Order Id that doesn't Exist", func(t *testing.T) {

				order, err := test.CreateTestLockPaymentOrder(map[string]interface{}{
					"gateway_id": uuid.New().String(),
					"provider":   testCtx.provider,
				})
				assert.NoError(t, err)

				orderKey := fmt.Sprintf("order_request_%s", order.ID)

				user, err := test.CreateTestUser(map[string]interface{}{
					"email": "order_not_found1@test.com",
				})
				assert.NoError(t, err)

				providerProfile, err := test.CreateTestProviderProfile(map[string]interface{}{
					"user_id":     user.ID,
					"currency_id": testCtx.currency.ID,
				})
				assert.NoError(t, err)

				orderRequestData := map[string]interface{}{
					"amount":      order.Amount.Mul(order.Rate).RoundBank(0).String(),
					"institution": order.Institution,
					"providerId":  providerProfile.ID,
				}

				if db.RedisClient != nil {
					err = db.RedisClient.HSet(context.Background(), orderKey, orderRequestData).Err()
					assert.NoError(t, err, fmt.Errorf("failed to map order to a provider in Redis: %v", err))
				}

				// Test default params
				var payload = map[string]interface{}{

				"timestamp": time.Now().Unix(),
				}

				signature := token.GenerateHMACSignature(payload, testCtx.apiKeySecret)

				headers := map[string]string{
					"Authorization": "HMAC " + testCtx.apiKey.ID.String() + ":" + signature,
				}

				res, err := test.PerformRequest(t, "POST", "/orders/"+testCtx.currency.ID.String()+"/decline", payload, headers, router)
				assert.NoError(t, err)

				// Assert the response body
				assert.Equal(t, http.StatusNotFound, res.Code)

				var response types.Response
				err = json.Unmarshal(res.Body.Bytes(), &response)
				assert.NoError(t, err)
				assert.Equal(t, "Order request not found or is expired", response.Message)
			})

			t.Run("when redis is not initialized", func(t *testing.T) {
				order, err := test.CreateTestLockPaymentOrder(map[string]interface{}{
					"gateway_id": uuid.New().String(),
					"provider":   testCtx.provider,
				})
				assert.NoError(t, err)

				err = db.RedisClient.FlushAll(context.Background()).Err()
				assert.NoError(t, err)

				// Test default params
				var payload = map[string]interface{}{

				"timestamp": time.Now().Unix(),
				}

				signature := token.GenerateHMACSignature(payload, testCtx.apiKeySecret)

				headers := map[string]string{
					"Authorization": "HMAC " + testCtx.apiKey.ID.String() + ":" + signature,
				}

				res, err := test.PerformRequest(t, "POST", "/orders/"+order.ID.String()+"/decline", payload, headers, router)
				assert.NoError(t, err)

				// Assert the response body
				assert.Equal(t, http.StatusNotFound, res.Code)

				var response types.Response
				err = json.Unmarshal(res.Body.Bytes(), &response)
				assert.NoError(t, err)
				assert.Equal(t, "Order request not found or is expired", response.Message)

			})
		})

		t.Run("when data is accurate", func(t *testing.T) {

			order, err := test.CreateTestLockPaymentOrder(map[string]interface{}{
				"gateway_id": uuid.New().String(),
				"provider":   testCtx.provider,
			})
			assert.NoError(t, err)

			orderKey := fmt.Sprintf("order_request_%s", order.ID)

			orderRequestData := map[string]interface{}{
				"amount":      order.Amount.Mul(order.Rate).RoundBank(0).String(),
				"institution": order.Institution,
				"providerId":  testCtx.provider.ID,
			}

			if db.RedisClient != nil {
				err = db.RedisClient.HSet(context.Background(), orderKey, orderRequestData).Err()
				assert.NoError(t, err, fmt.Errorf("failed to map order to a provider in Redis: %v", err))
			}

			// Test default params
			var payload = map[string]interface{}{

				"timestamp": time.Now().Unix(),
			}

			signature := token.GenerateHMACSignature(payload, testCtx.apiKeySecret)

			headers := map[string]string{
				"Authorization": "HMAC " + testCtx.apiKey.ID.String() + ":" + signature,
			}

			res, err := test.PerformRequest(t, "POST", "/orders/"+order.ID.String()+"/decline", payload, headers, router)
			assert.NoError(t, err)

			// Assert the response body
			assert.Equal(t, http.StatusOK, res.Code)

			var response types.Response
			err = json.Unmarshal(res.Body.Bytes(), &response)
			assert.NoError(t, err)
			assert.Equal(t, "Order request declined successfully", response.Message)
		})

	})

	t.Run("CancelOrder", func(t *testing.T) {
		_, _, cleanup := setupIsolatedTest(t)
		defer cleanup()

		t.Run("Invalid Request", func(t *testing.T) {
			t.Run("Invalid HMAC", func(t *testing.T) {
				var payload = map[string]interface{}{

				"timestamp": time.Now().Unix(),
				}

				headers := map[string]string{
					"Authorization": "HMAC " + "testTest",
				}

				res, err := test.PerformRequest(t, "POST", "/orders/test/cancel", payload, headers, router)
				assert.NoError(t, err)
				assert.Equal(t, http.StatusUnauthorized, res.Code)

				var response types.Response
				err = json.Unmarshal(res.Body.Bytes(), &response)
				assert.NoError(t, err)
				assert.Equal(t, "Invalid Authorization header format", response.Message)
			})

			t.Run("Invalid API key or token", func(t *testing.T) {
				var payload = map[string]interface{}{

				"timestamp": time.Now().Unix(),
				}

				headers := map[string]string{
					"Authorization": "HMAC " + "test:Test",
				}

				res, err := test.PerformRequest(t, "POST", "/orders/test/cancel", payload, headers, router)
				assert.NoError(t, err)
				assert.Equal(t, http.StatusBadRequest, res.Code)

				var response types.Response
				err = json.Unmarshal(res.Body.Bytes(), &response)
				assert.NoError(t, err)
				assert.Equal(t, "Invalid API key ID", response.Message)
			})

			t.Run("No Cancel Reason in cancel", func(t *testing.T) {
				var payload = map[string]interface{}{

				"timestamp": time.Now().Unix(),
				}
				signature := token.GenerateHMACSignature(payload, testCtx.apiKeySecret)

				headers := map[string]string{
					"Authorization": "HMAC " + testCtx.apiKey.ID.String() + ":" + signature,
				}

				res, err := test.PerformRequest(t, "POST", "/orders/test/cancel", payload, headers, router)
				assert.NoError(t, err)
				assert.Equal(t, http.StatusBadRequest, res.Code)

				var response types.Response
				err = json.Unmarshal(res.Body.Bytes(), &response)
				assert.NoError(t, err)
				assert.Equal(t, "Failed to validate payload", response.Message)
			})

			t.Run("Invalid Order ID", func(t *testing.T) {
				var payload = map[string]interface{}{

				"timestamp": time.Now().Unix(),
					"reason":    "invalid",
				}

				signature := token.GenerateHMACSignature(payload, testCtx.apiKeySecret)

				headers := map[string]string{
					"Authorization": "HMAC " + testCtx.apiKey.ID.String() + ":" + signature,
				}

				res, err := test.PerformRequest(t, "POST", "/orders/test/cancel", payload, headers, router)
				assert.NoError(t, err)
				assert.Equal(t, http.StatusBadRequest, res.Code)

				var response types.Response
				err = json.Unmarshal(res.Body.Bytes(), &response)
				assert.NoError(t, err)
				assert.Equal(t, "Invalid Order ID", response.Message)
			})

			t.Run("Order Id that doesn't Exist", func(t *testing.T) {
				order, err := test.CreateTestLockPaymentOrder(map[string]interface{}{
					"gateway_id": uuid.New().String(),
					"provider":   testCtx.provider,
				})
				assert.NoError(t, err)

				orderKey := fmt.Sprintf("order_request_%s", order.ID)

				user, err := test.CreateTestUser(map[string]interface{}{
					"email": "order_not_found4@test.com",
				})
				assert.NoError(t, err)

				providerProfile, err := test.CreateTestProviderProfile(map[string]interface{}{
					"user_id":     user.ID,
					"currency_id": testCtx.currency.ID,
				})
				assert.NoError(t, err)

				orderRequestData := map[string]interface{}{
					"amount":      order.Amount.Mul(order.Rate).RoundBank(0).String(),
					"institution": order.Institution,
					"providerId":  providerProfile.ID,
				}

				if db.RedisClient != nil {
					err = db.RedisClient.HSet(context.Background(), orderKey, orderRequestData).Err()
					assert.NoError(t, err)
				}

				var payload = map[string]interface{}{

				"timestamp": time.Now().Unix(),
					"reason":    "invalid",
				}

				signature := token.GenerateHMACSignature(payload, testCtx.apiKeySecret)

				headers := map[string]string{
					"Authorization": "HMAC " + testCtx.apiKey.ID.String() + ":" + signature,
				}

				res, err := test.PerformRequest(t, "POST", "/orders/"+testCtx.currency.ID.String()+"/cancel", payload, headers, router)
				assert.NoError(t, err)
				assert.Equal(t, http.StatusNotFound, res.Code)

				var response types.Response
				err = json.Unmarshal(res.Body.Bytes(), &response)
				assert.NoError(t, err)
				assert.Equal(t, "Could not find payment order", response.Message)
			})
		})

		t.Run("exclude Order For Provider", func(t *testing.T) {
			order, err := test.CreateTestLockPaymentOrder(map[string]interface{}{
				"gateway_id": uuid.New().String(),
				"provider":   testCtx.provider,
			})
			assert.NoError(t, err)

			// Create a provision bucket for the order
			provisionBucket, err := db.Client.ProvisionBucket.
				Create().
				SetMinAmount(decimal.NewFromFloat(100.0)).
				SetMaxAmount(decimal.NewFromFloat(1000.0)).
				SetCurrency(testCtx.currency).
				Save(context.Background())
			assert.NoError(t, err)

			order, err = order.Update().
				SetProvisionBucket(provisionBucket).
				Save(context.Background())
			assert.NoError(t, err)

			orderKey := fmt.Sprintf("order_request_%s", order.ID)

			user, err := test.CreateTestUser(map[string]interface{}{
				"email": "no_providerId_user6@test.com",
			})
			assert.NoError(t, err)

			_, err = test.CreateTestProviderProfile(map[string]interface{}{
				"user_id":     user.ID,
				"currency_id": testCtx.currency.ID,
			})
			assert.NoError(t, err)

			orderRequestData := map[string]interface{}{
				"amount":      order.Amount.Mul(order.Rate).RoundBank(0).String(),
				"institution": order.Institution,
				"providerId":  testCtx.provider.ID,
			}

			if db.RedisClient != nil {
				err = db.RedisClient.HSet(context.Background(), orderKey, orderRequestData).Err()
				assert.NoError(t, err)
			}

			var payload = map[string]interface{}{

				"timestamp": time.Now().Unix(),
				"reason":    "invalid",
			}

			signature := token.GenerateHMACSignature(payload, testCtx.apiKeySecret)

			headers := map[string]string{
				"Authorization": "HMAC " + testCtx.apiKey.ID.String() + ":" + signature,
			}

			res, err := test.PerformRequest(t, "POST", "/orders/"+order.ID.String()+"/cancel", payload, headers, router)
			assert.NoError(t, err)
			assert.Equal(t, http.StatusOK, res.Code)

			var response types.Response
			err = json.Unmarshal(res.Body.Bytes(), &response)
			assert.NoError(t, err)
			assert.Equal(t, "Order cancelled successfully", response.Message)
		})

		t.Run("when data is accurate", func(t *testing.T) {
			order, err := test.CreateTestLockPaymentOrder(map[string]interface{}{
				"gateway_id": uuid.New().String(),
				"provider":   testCtx.provider,
			})
			assert.NoError(t, err)

			// Create a provision bucket for the order
			provisionBucket, err := db.Client.ProvisionBucket.
				Create().
				SetMinAmount(decimal.NewFromFloat(100.0)).
				SetMaxAmount(decimal.NewFromFloat(1000.0)).
				SetCurrency(testCtx.currency).
				Save(context.Background())
			assert.NoError(t, err)

			order, err = order.Update().
				SetProvisionBucket(provisionBucket).
				Save(context.Background())
			assert.NoError(t, err)

			orderKey := fmt.Sprintf("order_request_%s", order.ID)

			orderRequestData := map[string]interface{}{
				"amount":      order.Amount.Mul(order.Rate).RoundBank(0).String(),
				"institution": order.Institution,
				"providerId":  testCtx.provider.ID,
			}

			if db.RedisClient != nil {
				err = db.RedisClient.HSet(context.Background(), orderKey, orderRequestData).Err()
				assert.NoError(t, err)
			}

			var payload = map[string]interface{}{

				"timestamp": time.Now().Unix(),
				"reason":    "invalid",
			}

			signature := token.GenerateHMACSignature(payload, testCtx.apiKeySecret)

			headers := map[string]string{
				"Authorization": "HMAC " + testCtx.apiKey.ID.String() + ":" + signature,
			}

			res, err := test.PerformRequest(t, "POST", "/orders/"+order.ID.String()+"/cancel", payload, headers, router)
			assert.NoError(t, err)
			assert.Equal(t, http.StatusOK, res.Code)

			var response types.Response
			err = json.Unmarshal(res.Body.Bytes(), &response)
			assert.NoError(t, err)
			assert.Equal(t, "Order cancelled successfully", response.Message)
		})
	})

	t.Run("FulfillOrder", func(t *testing.T) {
		_, _, cleanup := setupIsolatedTest(t)
		defer cleanup()

		t.Run("Invalid Request", func(t *testing.T) {
			t.Run("Invalid HMAC", func(t *testing.T) {
				// Test default params
				var payload = map[string]interface{}{

				"timestamp": time.Now().Unix(),
				}

				headers := map[string]string{
					"Authorization": "HMAC " + "testTest",
				}

				res, err := test.PerformRequest(t, "POST", "/orders/test/cancel", payload, headers, router)
				assert.NoError(t, err)

				// Assert the response body
				assert.Equal(t, http.StatusUnauthorized, res.Code)

				var response types.Response
				err = json.Unmarshal(res.Body.Bytes(), &response)
				assert.NoError(t, err)
				assert.Equal(t, "Invalid Authorization header format", response.Message)
			})

			t.Run("Invalid API key or token", func(t *testing.T) {
				// Test default params
				var payload = map[string]interface{}{

				"timestamp": time.Now().Unix(),
				}

				headers := map[string]string{
					"Authorization": "HMAC " + "test:Test",
				}

				res, err := test.PerformRequest(t, "POST", "/orders/test/fulfill", payload, headers, router)
				assert.NoError(t, err)

				// Assert the response body
				assert.Equal(t, http.StatusBadRequest, res.Code)

				var response types.Response
				err = json.Unmarshal(res.Body.Bytes(), &response)
				assert.NoError(t, err)
				assert.Equal(t, "Invalid API key ID", response.Message)
			})

			t.Run("Invalid Payload", func(t *testing.T) {

				// Test default params
				var payload = map[string]interface{}{

				"timestamp": time.Now().Unix(),
				}
				signature := token.GenerateHMACSignature(payload, testCtx.apiKeySecret)

				headers := map[string]string{
					"Authorization": "HMAC " + testCtx.apiKey.ID.String() + ":" + signature,
				}

				res, err := test.PerformRequest(t, "POST", "/orders/test/fulfill", payload, headers, router)
				assert.NoError(t, err)

				// Assert the response body
				assert.Equal(t, http.StatusBadRequest, res.Code)

				var response types.Response
				err = json.Unmarshal(res.Body.Bytes(), &response)
				assert.NoError(t, err)
				assert.Equal(t, "Failed to validate payload", response.Message)
			})

			t.Run("Invalid Order ID", func(t *testing.T) {

				// Test default params
				var payload = map[string]interface{}{

				"timestamp": time.Now().Unix(),
					"txId":      "0x1232",
					"psp":       "psp-name",
				}

				signature := token.GenerateHMACSignature(payload, testCtx.apiKeySecret)

				headers := map[string]string{
					"Authorization": "HMAC " + testCtx.apiKey.ID.String() + ":" + signature,
				}

				res, err := test.PerformRequest(t, "POST", "/orders/test/fulfill", payload, headers, router)
				assert.NoError(t, err)

				// Assert the response body
				assert.Equal(t, http.StatusBadRequest, res.Code)

				var response types.Response
				err = json.Unmarshal(res.Body.Bytes(), &response)
				assert.NoError(t, err)
				assert.Equal(t, "Invalid Order ID", response.Message)
			})

			t.Run("Order Id that doesn't Exist", func(t *testing.T) {

				order, err := test.CreateTestLockPaymentOrder(map[string]interface{}{
					"gateway_id": uuid.New().String(),
					"provider":   testCtx.provider,
				})
				assert.NoError(t, err)

				orderKey := fmt.Sprintf("order_request_%s", order.ID)

				user, err := test.CreateTestUser(map[string]interface{}{
					"email": "order_not_found8@test.com",
				})
				assert.NoError(t, err)

				providerProfile, err := test.CreateTestProviderProfile(map[string]interface{}{
					"user_id":     user.ID,
					"currency_id": testCtx.currency.ID,
				})
				assert.NoError(t, err)

				orderRequestData := map[string]interface{}{
					"amount":      order.Amount.Mul(order.Rate).RoundBank(0).String(),
					"institution": order.Institution,
					"providerId":  providerProfile.ID,
				}

				if db.RedisClient != nil {
					err = db.RedisClient.HSet(context.Background(), orderKey, orderRequestData).Err()
					assert.NoError(t, err, fmt.Errorf("failed to map order to a provider in Redis: %v", err))
				}

				// Test default params
				var payload = map[string]interface{}{

				"timestamp": time.Now().Unix(),
					"txId":      "0x1232",
					"psp":       "psp-name",
				}

				signature := token.GenerateHMACSignature(payload, testCtx.apiKeySecret)

				headers := map[string]string{
					"Authorization": "HMAC " + testCtx.apiKey.ID.String() + ":" + signature,
				}

				res, err := test.PerformRequest(t, "POST", "/orders/"+testCtx.currency.ID.String()+"/fulfill", payload, headers, router)
				assert.NoError(t, err)

				// Assert the response body
				assert.Equal(t, http.StatusInternalServerError, res.Code)

				var response types.Response
				err = json.Unmarshal(res.Body.Bytes(), &response)
				assert.NoError(t, err)
				assert.Equal(t, "Failed to update lock order status", response.Message)
			})
		})

		t.Run("when data is accurate", func(t *testing.T) {
			order, err := test.CreateTestLockPaymentOrder(map[string]interface{}{
				"gateway_id": uuid.New().String(),
				"provider":   testCtx.provider,
				"status":     "fulfilled",
			})
			assert.NoError(t, err)

			// Create a provision bucket and associate it with the order
			provisionBucket, err := test.CreateTestProvisionBucket(map[string]interface{}{
				"currency_id": testCtx.currency.ID,
				"provider_id": testCtx.provider.ID,
				"max_amount":  decimal.NewFromFloat(1000.0),
				"min_amount":  decimal.NewFromFloat(1.0),
			})
			assert.NoError(t, err)

			// Associate the provision bucket with the order
			order, err = test.AddProvisionBucketToLockPaymentOrder(order, provisionBucket.ID)
			assert.NoError(t, err)

			tx_id := "0x123" + fmt.Sprint(rand.Intn(1000000))
			_, err = test.CreateTestLockOrderFulfillment(map[string]interface{}{
				"tx_id":             tx_id,
				"psp":               "psp-name",
				"validation_status": "success",
				"orderId":           order.ID,
			})
			assert.NoError(t, err)

			// Test default params
			var payload = map[string]interface{}{
				"timestamp":        time.Now().Unix(),
				"validationStatus": "success",
				"txId":             tx_id,
				"psp":              "psp-name",
			}

			signature := token.GenerateHMACSignature(payload, testCtx.apiKeySecret)

			headers := map[string]string{
				"Authorization": "HMAC " + testCtx.apiKey.ID.String() + ":" + signature,
			}

			res, err := test.PerformRequest(t, "POST", "/orders/"+order.ID.String()+"/fulfill", payload, headers, router)
			assert.NoError(t, err)

			// Assert the response body
			assert.Equal(t, http.StatusOK, res.Code)

			var response types.Response
			err = json.Unmarshal(res.Body.Bytes(), &response)
			assert.NoError(t, err)
			assert.Equal(t, "Order fulfilled successfully", response.Message)
		})
	})

<<<<<<< HEAD
	t.Run("OTCConfiguration", func(t *testing.T) {
		_, _, cleanup := setupIsolatedTest(t)
		defer cleanup()
		t.Run("UpdateOTCConfiguration", func(t *testing.T) {
			t.Run("valid enabled config", func(t *testing.T) {
				timestamp := time.Now().Unix()
				bodyPayload := map[string]interface{}{
					"timestamp":      timestamp,
					"is_otc_enabled": true,
					"min_otc_value":  "5000",
					"max_otc_value":  "50000",
				}
				signature := token.GenerateHMACSignature(bodyPayload, testCtx.apiKeySecret)
				headers := map[string]string{
					"Authorization": "HMAC " + testCtx.apiKey.ID.String() + ":" + signature,
					"Content-Type":  "application/json",
				}
				url := "/otc-config"
				res, err := test.PerformRequest(t, "PUT", url, bodyPayload, headers, router)
				assert.NoError(t, err)
				if res.Code != http.StatusOK {
					t.Logf("Response body: %s", res.Body.String())
				}
				assert.Equal(t, http.StatusOK, res.Code)
				var response types.Response
				err = json.Unmarshal(res.Body.Bytes(), &response)
				assert.NoError(t, err)
				assert.Equal(t, "OTC configuration updated successfully", response.Message)
				// Verify saved in DB
				savedProvider, err := db.Client.ProviderProfile.Query().Where(providerprofile.IDEQ(testCtx.provider.ID)).Only(context.Background())
				assert.NoError(t, err)
				assert.True(t, savedProvider.IsOtcEnabled)
				assert.Equal(t, "5000", savedProvider.MinOtcValue.String())
				assert.Equal(t, "50000", savedProvider.MaxOtcValue.String())
			})
			t.Run("valid disabled config", func(t *testing.T) {
				timestamp := time.Now().Unix()
				bodyPayload := map[string]interface{}{
					"timestamp":      timestamp,
					"is_otc_enabled": false,
				}
				signature := token.GenerateHMACSignature(bodyPayload, testCtx.apiKeySecret)
				headers := map[string]string{
					"Authorization": "HMAC " + testCtx.apiKey.ID.String() + ":" + signature,
					"Content-Type":  "application/json",
				}
				url := "/otc-config"
				res, err := test.PerformRequest(t, "PUT", url, bodyPayload, headers, router)
				assert.NoError(t, err)
				assert.Equal(t, http.StatusOK, res.Code)
				var response types.Response
				err = json.Unmarshal(res.Body.Bytes(), &response)
				assert.NoError(t, err)
				assert.Equal(t, "OTC configuration updated successfully", response.Message)
				// Verify saved in DB
				savedProvider, err := db.Client.ProviderProfile.Query().Where(providerprofile.IDEQ(testCtx.provider.ID)).Only(context.Background())
				assert.NoError(t, err)
				assert.False(t, savedProvider.IsOtcEnabled)
				assert.True(t, savedProvider.MinOtcValue.IsZero())
				assert.True(t, savedProvider.MaxOtcValue.IsZero())
			})
			t.Run("invalid range (min >= max)", func(t *testing.T) {
				timestamp := time.Now().Unix()
				bodyPayload := map[string]interface{}{
					"timestamp":      timestamp,
					"is_otc_enabled": true,
					"min_otc_value":  "6000",
					"max_otc_value":  "5000",
				}
				signature := token.GenerateHMACSignature(bodyPayload, testCtx.apiKeySecret)
				headers := map[string]string{
					"Authorization": "HMAC " + testCtx.apiKey.ID.String() + ":" + signature,
					"Content-Type":  "application/json",
				}
				url := "/otc-config"
				res, err := test.PerformRequest(t, "PUT", url, bodyPayload, headers, router)
				assert.NoError(t, err)
				assert.Equal(t, http.StatusBadRequest, res.Code)
				var response types.Response
				err = json.Unmarshal(res.Body.Bytes(), &response)
				assert.NoError(t, err)
				assert.Contains(t, response.Message, "min_otc_value must be less than max_otc_value")
			})
			t.Run("invalid zero value when enabled", func(t *testing.T) {
				timestamp := time.Now().Unix()
				bodyPayload := map[string]interface{}{
					"timestamp":      timestamp,
					"is_otc_enabled": true,
					"min_otc_value":  "0",
					"max_otc_value":  "50000",
				}
				signature := token.GenerateHMACSignature(bodyPayload, testCtx.apiKeySecret)
				headers := map[string]string{
					"Authorization": "HMAC " + testCtx.apiKey.ID.String() + ":" + signature,
					"Content-Type":  "application/json",
				}
				url := "/otc-config"
				res, err := test.PerformRequest(t, "PUT", url, bodyPayload, headers, router)
				assert.NoError(t, err)
				assert.Equal(t, http.StatusBadRequest, res.Code)
				var response types.Response
				err = json.Unmarshal(res.Body.Bytes(), &response)
				assert.NoError(t, err)
				assert.Contains(t, response.Message, "OTC values must be positive")
			})
			t.Run("missing min/max when enabled", func(t *testing.T) {
				timestamp := time.Now().Unix()
				bodyPayload := map[string]interface{}{
					"timestamp":      timestamp,
					"is_otc_enabled": true,
				}
				signature := token.GenerateHMACSignature(bodyPayload, testCtx.apiKeySecret)
				headers := map[string]string{
					"Authorization": "HMAC " + testCtx.apiKey.ID.String() + ":" + signature,
					"Content-Type":  "application/json",
				}
				url := "/otc-config"
				res, err := test.PerformRequest(t, "PUT", url, bodyPayload, headers, router)
				assert.NoError(t, err)
				assert.Equal(t, http.StatusBadRequest, res.Code)
				var response types.Response
				err = json.Unmarshal(res.Body.Bytes(), &response)
				assert.NoError(t, err)
				assert.Contains(t, response.Message, "min_otc_value is required when OTC is enabled")
			})
		})
		t.Run("GetOTCConfiguration", func(t *testing.T) {
			_, err := db.Client.ProviderProfile.UpdateOneID(testCtx.provider.ID).SetIsOtcEnabled(true).Save(context.Background())
			assert.NoError(t, err)
			timestamp := time.Now().Unix()
			updateBody := map[string]interface{}{
				"timestamp":      timestamp,
				"is_otc_enabled": true,
				"min_otc_value":  "5000",
				"max_otc_value":  "50000",
			}
			updateSig := token.GenerateHMACSignature(updateBody, testCtx.apiKeySecret)
			updateHeaders := map[string]string{
				"Authorization": "HMAC " + testCtx.apiKey.ID.String() + ":" + updateSig,
				"Content-Type":  "application/json",
			}
			updateURL := "/otc-config"
			_, err = test.PerformRequest(t, "PUT", updateURL, updateBody, updateHeaders, router)
			assert.NoError(t, err)
			getTimestamp := time.Now().Unix()
			getURL := fmt.Sprintf("/otc-config?timestamp=%d", getTimestamp)
			getPayload := map[string]interface{}{
				"timestamp": getTimestamp,
			}
			getSig := token.GenerateHMACSignature(getPayload, testCtx.apiKeySecret)
			getHeaders := map[string]string{
				"Authorization": "HMAC " + testCtx.apiKey.ID.String() + ":" + getSig,
			}
			res, err := test.PerformRequest(t, "GET", getURL, nil, getHeaders, router)
			assert.NoError(t, err)
			assert.Equal(t, http.StatusOK, res.Code)
			var response types.Response
			err = json.Unmarshal(res.Body.Bytes(), &response)
			assert.NoError(t, err)
			assert.Equal(t, "OTC configuration retrieved successfully", response.Message)
			data, ok := response.Data.(map[string]interface{})
			assert.True(t, ok)
			assert.Equal(t, true, data["is_otc_enabled"])
			assert.Equal(t, "5000", data["min_otc_value"])
			assert.Equal(t, "50000", data["max_otc_value"])
			disableTimestamp := time.Now().Unix()
			disableBody := map[string]interface{}{
				"timestamp":      disableTimestamp,
				"is_otc_enabled": false,
			}
			disableSig := token.GenerateHMACSignature(disableBody, testCtx.apiKeySecret)
			disableHeaders := map[string]string{
				"Authorization": "HMAC " + testCtx.apiKey.ID.String() + ":" + disableSig,
				"Content-Type":  "application/json",
			}
			disableURL := "/otc-config"
			_, err = test.PerformRequest(t, "PUT", disableURL, disableBody, disableHeaders, router)
			assert.NoError(t, err)
			finalTimestamp := time.Now().Unix()
			finalURL := fmt.Sprintf("/otc-config?timestamp=%d", finalTimestamp)
			finalHMAC := map[string]interface{}{
				"timestamp": finalTimestamp,
			}
			finalSig := token.GenerateHMACSignature(finalHMAC, testCtx.apiKeySecret)
			finalHeaders := map[string]string{
				"Authorization": "HMAC " + testCtx.apiKey.ID.String() + ":" + finalSig,
			}
			getRes, err := test.PerformRequest(t, "GET", finalURL, nil, finalHeaders, router)
			assert.NoError(t, err)
			assert.Equal(t, http.StatusOK, getRes.Code)
			var disabledResponse types.Response
			err = json.Unmarshal(getRes.Body.Bytes(), &disabledResponse)
			assert.NoError(t, err)
			disabledData, ok := disabledResponse.Data.(map[string]interface{})
			assert.True(t, ok)
			assert.Equal(t, false, disabledData["is_otc_enabled"])
			assert.Equal(t, "0", disabledData["min_otc_value"])
			assert.Equal(t, "0", disabledData["max_otc_value"])
=======
	t.Run("SearchLockPaymentOrders", func(t *testing.T) {
		_, _, cleanup := setupIsolatedTest(t)
		defer cleanup()

		t.Run("should return error when neither search nor currency is provided", func(t *testing.T) {
			var payload = map[string]interface{}{
				"timestamp": time.Now().Unix(),
			}

			signature := token.GenerateHMACSignature(payload, testCtx.apiKeySecret)

			headers := map[string]string{
				"Authorization": "HMAC " + testCtx.apiKey.ID.String() + ":" + signature,
				"Client-Type":   "backend",
			}

			res, err := test.PerformRequest(t, "GET", fmt.Sprintf("/orders?timestamp=%v", payload["timestamp"]), nil, headers, router)
			assert.NoError(t, err)
			assert.Equal(t, http.StatusBadRequest, res.Code)

			var response types.Response
			err = json.Unmarshal(res.Body.Bytes(), &response)
			assert.NoError(t, err)
			assert.Equal(t, "Currency is required", response.Message)
		})

		t.Run("should search by gateway ID", func(t *testing.T) {
			// Create a test order with a specific gateway ID
			gatewayID := "test-gateway-12345"
			order, err := test.CreateTestLockPaymentOrder(map[string]interface{}{
				"gateway_id": gatewayID,
				"provider":   testCtx.provider,
			})
			assert.NoError(t, err)

			var payload = map[string]interface{}{
				"search":    gatewayID,

				"timestamp": time.Now().Unix(),
			}

			signature := token.GenerateHMACSignature(payload, testCtx.apiKeySecret)

			headers := map[string]string{
				"Authorization": "HMAC " + testCtx.apiKey.ID.String() + ":" + signature,
				"Client-Type":   "backend",
			}

			res, err := test.PerformRequest(t, "GET", fmt.Sprintf("/orders?search=%s&timestamp=%v", payload["search"], payload["timestamp"]), nil, headers, router)
			assert.NoError(t, err)
			assert.Equal(t, http.StatusOK, res.Code)

			var response types.Response
			err = json.Unmarshal(res.Body.Bytes(), &response)
			assert.NoError(t, err)
			assert.Equal(t, "Orders successfully retrieved", response.Message)

			data, ok := response.Data.(map[string]interface{})
			assert.True(t, ok, "response.Data should be map[string]interface{}")
			assert.NotNil(t, data, "response.Data should not be nil")
			assert.Equal(t, 1.0, data["total"])

			orders, ok := data["orders"].([]interface{})
			assert.True(t, ok, "orders should be []interface{}")
			assert.Equal(t, 1, len(orders))

			foundOrder := orders[0].(map[string]interface{})
			assert.Equal(t, gatewayID, foundOrder["gatewayId"])
			assert.Equal(t, order.ID.String(), foundOrder["id"])
		})

		t.Run("should search by account identifier", func(t *testing.T) {
			// Create a test order with a specific account identifier
			accountIdentifier := "test-account-98765"
			order, err := test.CreateTestLockPaymentOrder(map[string]interface{}{
				"gateway_id":         uuid.New().String(),
				"provider":           testCtx.provider,
				"account_identifier": accountIdentifier,
			})
			assert.NoError(t, err)

			var payload = map[string]interface{}{
				"search":    accountIdentifier,

				"timestamp": time.Now().Unix(),
			}

			signature := token.GenerateHMACSignature(payload, testCtx.apiKeySecret)

			headers := map[string]string{
				"Authorization": "HMAC " + testCtx.apiKey.ID.String() + ":" + signature,
				"Client-Type":   "backend",
			}

			res, err := test.PerformRequest(t, "GET", fmt.Sprintf("/orders?search=%s&timestamp=%v", payload["search"], payload["timestamp"]), nil, headers, router)
			assert.NoError(t, err)
			assert.Equal(t, http.StatusOK, res.Code)

			var response types.Response
			err = json.Unmarshal(res.Body.Bytes(), &response)
			assert.NoError(t, err)
			assert.Equal(t, "Orders successfully retrieved", response.Message)

			data, ok := response.Data.(map[string]interface{})
			assert.True(t, ok, "response.Data should be map[string]interface{}")
			assert.NotNil(t, data, "response.Data should not be nil")
			assert.Equal(t, 1.0, data["total"])

			orders, ok := data["orders"].([]interface{})
			assert.True(t, ok, "orders should be []interface{}")
			assert.Equal(t, 1, len(orders))

			foundOrder := orders[0].(map[string]interface{})
			assert.Equal(t, accountIdentifier, foundOrder["accountIdentifier"])
			assert.Equal(t, order.ID.String(), foundOrder["id"])
		})

		t.Run("should search by token symbol", func(t *testing.T) {
			var payload = map[string]interface{}{
				"search":    testCtx.token.Symbol,

				"timestamp": time.Now().Unix(),
			}

			signature := token.GenerateHMACSignature(payload, testCtx.apiKeySecret)

			headers := map[string]string{
				"Authorization": "HMAC " + testCtx.apiKey.ID.String() + ":" + signature,
				"Client-Type":   "backend",
			}

			res, err := test.PerformRequest(t, "GET", fmt.Sprintf("/orders?search=%s&timestamp=%v", payload["search"], payload["timestamp"]), nil, headers, router)
			assert.NoError(t, err)
			assert.Equal(t, http.StatusOK, res.Code)

			var response types.Response
			err = json.Unmarshal(res.Body.Bytes(), &response)
			assert.NoError(t, err)
			assert.Equal(t, "Orders successfully retrieved", response.Message)

			data, ok := response.Data.(map[string]interface{})
			assert.True(t, ok, "response.Data should be map[string]interface{}")
			assert.NotNil(t, data, "response.Data should not be nil")
			assert.Greater(t, data["total"], 0.0)

			orders, ok := data["orders"].([]interface{})
			assert.True(t, ok, "orders should be []interface{}")
			assert.Greater(t, len(orders), 0)

			// Verify all orders have the correct token symbol
			for _, orderInterface := range orders {
				order := orderInterface.(map[string]interface{})
				assert.Equal(t, testCtx.token.Symbol, order["token"])
			}
		})

		t.Run("should return empty results for non-matching search", func(t *testing.T) {
			var payload = map[string]interface{}{
				"search":    "nonexistent_search_term",

				"timestamp": time.Now().Unix(),
			}

			signature := token.GenerateHMACSignature(payload, testCtx.apiKeySecret)

			headers := map[string]string{
				"Authorization": "HMAC " + testCtx.apiKey.ID.String() + ":" + signature,
				"Client-Type":   "backend",
			}

			res, err := test.PerformRequest(t, "GET", fmt.Sprintf("/orders?search=%s&timestamp=%v", payload["search"], payload["timestamp"]), nil, headers, router)
			assert.NoError(t, err)
			assert.Equal(t, http.StatusOK, res.Code)

			var response types.Response
			err = json.Unmarshal(res.Body.Bytes(), &response)
			assert.NoError(t, err)
			assert.Equal(t, "Orders successfully retrieved", response.Message)

			data, ok := response.Data.(map[string]interface{})
			assert.True(t, ok, "response.Data should be map[string]interface{}")
			assert.NotNil(t, data, "response.Data should not be nil")
			assert.Equal(t, 0.0, data["total"])

			// Handle empty orders array - could be nil or empty array
			if ordersData := data["orders"]; ordersData != nil {
				orders, ok := ordersData.([]interface{})
				assert.True(t, ok, "orders should be []interface{}")
				assert.Equal(t, 0, len(orders))
			}
		})

		t.Run("should only return orders for authenticated provider", func(t *testing.T) {
			// Create another provider with orders
			user2, err := test.CreateTestUser(map[string]interface{}{
				"email": "another_provider@test.com",
			})
			assert.NoError(t, err)

			providerProfile2, err := test.CreateTestProviderProfile(map[string]interface{}{
				"user_id":     user2.ID,
				"currency_id": testCtx.currency.ID,
			})
			assert.NoError(t, err)

			apiKeyService := services.NewAPIKeyService()
			apiKey2, secretKey2, err := apiKeyService.GenerateAPIKey(
				context.Background(),
				nil,
				nil,
				providerProfile2,
			)
			assert.NoError(t, err)

			// Create lock payment order for second provider
			uniqueGatewayID := "unique-gateway-second-provider"
			_, err = test.CreateTestLockPaymentOrder(map[string]interface{}{
				"gateway_id": uniqueGatewayID,
				"provider":   providerProfile2,
			})
			assert.NoError(t, err)

			// Search using first provider's credentials - should not find second provider's order
			var payload = map[string]interface{}{
				"search":    uniqueGatewayID,

				"timestamp": time.Now().Unix(),
			}

			signature := token.GenerateHMACSignature(payload, testCtx.apiKeySecret)

			headers := map[string]string{
				"Authorization": "HMAC " + testCtx.apiKey.ID.String() + ":" + signature,
				"Client-Type":   "backend",
			}

			res, err := test.PerformRequest(t, "GET", fmt.Sprintf("/orders?search=%s&timestamp=%v", payload["search"], payload["timestamp"]), nil, headers, router)
			assert.NoError(t, err)
			assert.Equal(t, http.StatusOK, res.Code)

			var response types.Response
			err = json.Unmarshal(res.Body.Bytes(), &response)
			assert.NoError(t, err)

			data := response.Data.(map[string]interface{})
			assert.Equal(t, 0.0, data["total"])

			// Search using second provider's credentials - should find their order
			payload2 := map[string]interface{}{
				"search":    uniqueGatewayID,

				"timestamp": time.Now().Unix(),
			}

			signature2 := token.GenerateHMACSignature(payload2, secretKey2)

			headers2 := map[string]string{
				"Authorization": "HMAC " + apiKey2.ID.String() + ":" + signature2,
				"Client-Type":   "backend",
			}

			res2, err := test.PerformRequest(t, "GET", fmt.Sprintf("/orders?search=%s&timestamp=%v", payload2["search"], payload2["timestamp"]), nil, headers2, router)
			assert.NoError(t, err)
			assert.Equal(t, http.StatusOK, res2.Code)

			var response2 types.Response
			err = json.Unmarshal(res2.Body.Bytes(), &response2)
			assert.NoError(t, err)

			data2 := response2.Data.(map[string]interface{})
			assert.Equal(t, 1.0, data2["total"])

			orders := data2["orders"].([]interface{})
			order := orders[0].(map[string]interface{})
			assert.Equal(t, uniqueGatewayID, order["gatewayId"])
		})
	})

	t.Run("ExportLockPaymentOrdersCSV", func(t *testing.T) {
		_, _, cleanup := setupIsolatedTest(t)
		defer cleanup()

		t.Run("should export CSV with date range", func(t *testing.T) {
			// Test with date range covering today
			today := time.Now().Format("2006-01-02")
			tomorrow := time.Now().Add(24 * time.Hour).Format("2006-01-02")

			var payload = map[string]interface{}{
				"export":    "csv",
				"from":      today,
				"to":        tomorrow,
				"timestamp": time.Now().Unix(),
			}

			signature := token.GenerateHMACSignature(payload, testCtx.apiKeySecret)

			headers := map[string]string{
				"Authorization": "HMAC " + testCtx.apiKey.ID.String() + ":" + signature,
				"Client-Type":   "backend",
			}

			res, err := test.PerformRequest(t, "GET", fmt.Sprintf("/orders?export=csv&from=%s&to=%s&timestamp=%v", payload["from"], payload["to"], payload["timestamp"]), nil, headers, router)
			assert.NoError(t, err)
			assert.Equal(t, http.StatusOK, res.Code)

			// Check CSV headers
			assert.Equal(t, "text/csv", res.Header().Get("Content-Type"))
			assert.Contains(t, res.Header().Get("Content-Disposition"), "attachment; filename=lock_payment_orders_")
			assert.NotEmpty(t, res.Header().Get("X-Total-Count"))

			// Check CSV content
			csvContent := res.Body.String()
			assert.Contains(t, csvContent, "Order ID,Gateway ID,Amount,Amount (USD)")
			assert.Contains(t, csvContent, "Token,Network,Rate,Status")
			assert.Contains(t, csvContent, "Institution,Account Identifier,Account Name")

			// Should contain data from test orders
			assert.Contains(t, csvContent, testCtx.token.Symbol)
		})

		t.Run("should export CSV with limit when count is within limit", func(t *testing.T) {
			// Use a future date range that has no orders, so we can test limit functionality
			// First create a specific order for a future date to test with
			futureDate := time.Now().Add(48 * time.Hour).Format("2006-01-02")
			dayAfterFuture := time.Now().Add(72 * time.Hour).Format("2006-01-02")

			var payload = map[string]interface{}{
				"from":      futureDate,
				"to":        dayAfterFuture,
				"limit":     "3",
				"export": "csv",
				"timestamp": time.Now().Unix(),
			}

			signature := token.GenerateHMACSignature(payload, testCtx.apiKeySecret)

			headers := map[string]string{
				"Authorization": "HMAC " + testCtx.apiKey.ID.String() + ":" + signature,
				"Client-Type":   "backend",
			}

			res, err := test.PerformRequest(t, "GET", fmt.Sprintf("/orders?export=csv&from=%s&to=%s&limit=%s&timestamp=%v", payload["from"], payload["to"], payload["limit"], payload["timestamp"]), nil, headers, router)
			assert.NoError(t, err)

			// Should return bad request since no orders found in future date range
			assert.Equal(t, http.StatusBadRequest, res.Code)

			var response types.Response
			err = json.Unmarshal(res.Body.Bytes(), &response)
			assert.NoError(t, err)
			assert.Equal(t, "No orders found in the specified date range", response.Message)
		})

		t.Run("should return error when export exceeds limit", func(t *testing.T) {
			// Use today's date range which should have many orders
			today := time.Now().Format("2006-01-02")
			tomorrow := time.Now().Add(24 * time.Hour).Format("2006-01-02")

			var payload = map[string]interface{}{
				"from":      today,
				"to":        tomorrow,
				"limit":     "2", // Very small limit to ensure we exceed it
				"export": "csv",
				"timestamp": time.Now().Unix(),
			}

			signature := token.GenerateHMACSignature(payload, testCtx.apiKeySecret)

			headers := map[string]string{
				"Authorization": "HMAC " + testCtx.apiKey.ID.String() + ":" + signature,
				"Client-Type":   "backend",
			}

			res, err := test.PerformRequest(t, "GET", fmt.Sprintf("/orders?export=csv&from=%s&to=%s&limit=%s&timestamp=%v", payload["from"], payload["to"], payload["limit"], payload["timestamp"]), nil, headers, router)
			assert.NoError(t, err)
			assert.Equal(t, http.StatusBadRequest, res.Code)

			var response types.Response
			err = json.Unmarshal(res.Body.Bytes(), &response)
			assert.NoError(t, err)
			assert.Contains(t, response.Message, "Export too large")
		})

		t.Run("should return error for invalid date format", func(t *testing.T) {
			var payload = map[string]interface{}{
				"from":      "invalid-date",
				"export": "csv",
				"timestamp": time.Now().Unix(),
			}

			signature := token.GenerateHMACSignature(payload, testCtx.apiKeySecret)

			headers := map[string]string{
				"Authorization": "HMAC " + testCtx.apiKey.ID.String() + ":" + signature,
				"Client-Type":   "backend",
			}

			res, err := test.PerformRequest(t, "GET", fmt.Sprintf("/orders?export=csv&from=%s&timestamp=%v", payload["from"], payload["timestamp"]), nil, headers, router)
			assert.NoError(t, err)
			assert.Equal(t, http.StatusBadRequest, res.Code)

			var response types.Response
			err = json.Unmarshal(res.Body.Bytes(), &response)
			assert.NoError(t, err)
			assert.Equal(t, "Invalid from date format", response.Message)
		})

		t.Run("should return error when no orders found", func(t *testing.T) {
			// Use date range from future
			futureDate := time.Now().Add(365 * 24 * time.Hour).Format("2006-01-02")
			farFuture := time.Now().Add(370 * 24 * time.Hour).Format("2006-01-02")

			var payload = map[string]interface{}{
				"from":      futureDate,
				"to":        farFuture,
				"export": "csv",
				"timestamp": time.Now().Unix(),
			}

			signature := token.GenerateHMACSignature(payload, testCtx.apiKeySecret)

			headers := map[string]string{
				"Authorization": "HMAC " + testCtx.apiKey.ID.String() + ":" + signature,
				"Client-Type":   "backend",
			}

			res, err := test.PerformRequest(t, "GET", fmt.Sprintf("/orders?export=csv&from=%s&to=%s&timestamp=%v", payload["from"], payload["to"], payload["timestamp"]), nil, headers, router)
			assert.NoError(t, err)
			assert.Equal(t, http.StatusBadRequest, res.Code)

			var response types.Response
			err = json.Unmarshal(res.Body.Bytes(), &response)
			assert.NoError(t, err)
			assert.Equal(t, "No orders found in the specified date range", response.Message)
		})

		t.Run("should export all orders when no date range specified", func(t *testing.T) {
			var payload = map[string]interface{}{
				"export": "csv",
				"timestamp": time.Now().Unix(),
			}

			signature := token.GenerateHMACSignature(payload, testCtx.apiKeySecret)

			headers := map[string]string{
				"Authorization": "HMAC " + testCtx.apiKey.ID.String() + ":" + signature,
				"Client-Type":   "backend",
			}

			res, err := test.PerformRequest(t, "GET", fmt.Sprintf("/orders?export=csv&timestamp=%v", payload["timestamp"]), nil, headers, router)
			assert.NoError(t, err)
			assert.Equal(t, http.StatusOK, res.Code)

			csvContent := res.Body.String()
			lines := strings.Split(strings.TrimSpace(csvContent), "\n")
			// Should have header + data rows for all orders (at least from setup)
			assert.GreaterOrEqual(t, len(lines), 11) // 1 header + 10 from setup
		})

		t.Run("should only export orders for authenticated provider", func(t *testing.T) {
			// Create another provider
			user2, err := test.CreateTestUser(map[string]interface{}{
				"email": "export_provider2@test.com",
			})
			assert.NoError(t, err)

			providerProfile2, err := test.CreateTestProviderProfile(map[string]interface{}{
				"user_id":     user2.ID,
				"currency_id": testCtx.currency.ID,
			})
			assert.NoError(t, err)

			apiKeyService := services.NewAPIKeyService()
			apiKey2, secretKey2, err := apiKeyService.GenerateAPIKey(
				context.Background(),
				nil,
				nil,
				providerProfile2,
			)
			assert.NoError(t, err)

			// Export using second provider's credentials (should have no orders)
			today := time.Now().Format("2006-01-02")
			tomorrow := time.Now().Add(24 * time.Hour).Format("2006-01-02")

			var payload = map[string]interface{}{
				"from":      today,
				"to":        tomorrow,
				"export": "csv",
				"timestamp": time.Now().Unix(),
			}

			signature := token.GenerateHMACSignature(payload, secretKey2)

			headers := map[string]string{
				"Authorization": "HMAC " + apiKey2.ID.String() + ":" + signature,
				"Client-Type":   "backend",
			}

			res, err := test.PerformRequest(t, "GET", fmt.Sprintf("/orders?export=csv&from=%s&to=%s&timestamp=%v", payload["from"], payload["to"], payload["timestamp"]), nil, headers, router)
			assert.NoError(t, err)

			// Should get no orders found error since second provider has no orders
			if res.Code != http.StatusBadRequest {
				t.Logf("Response Status: %d", res.Code)
				t.Logf("Response Body: %s", res.Body.String())
			}
			assert.Equal(t, http.StatusBadRequest, res.Code)
			var response types.Response
			err = json.Unmarshal(res.Body.Bytes(), &response)
			assert.NoError(t, err)
			assert.Equal(t, "No orders found in the specified date range", response.Message)
		})

		t.Run("should include cancellation reasons in CSV", func(t *testing.T) {
			// Create a test order with cancellation reasons
			order, err := test.CreateTestLockPaymentOrder(map[string]interface{}{
				"gateway_id":           uuid.New().String(),
				"provider":             testCtx.provider,
				"cancellation_reasons": []string{"Out of stock", "Payment failed"},
			})
			assert.NoError(t, err)

			today := time.Now().Format("2006-01-02")
			tomorrow := time.Now().Add(24 * time.Hour).Format("2006-01-02")

			var payload = map[string]interface{}{
				"from":      today,
				"to":        tomorrow,
				"export": "csv",
				"timestamp": time.Now().Unix(),
			}

			signature := token.GenerateHMACSignature(payload, testCtx.apiKeySecret)

			headers := map[string]string{
				"Authorization": "HMAC " + testCtx.apiKey.ID.String() + ":" + signature,
				"Client-Type":   "backend",
			}

			res, err := test.PerformRequest(t, "GET", fmt.Sprintf("/orders?export=csv&from=%s&to=%s&timestamp=%v", today, tomorrow, payload["timestamp"]), nil, headers, router)
			assert.NoError(t, err)

			if res.Code != http.StatusOK {
				t.Logf("Response Status: %d", res.Code)
				t.Logf("Response Body: %s", res.Body.String())
			}
			assert.Equal(t, http.StatusOK, res.Code)

			csvContent := res.Body.String()
			// Should contain the cancellation reasons
			assert.Contains(t, csvContent, "Out of stock; Payment failed")
			assert.Contains(t, csvContent, order.ID.String())
>>>>>>> 0816296e
		})
	})

}<|MERGE_RESOLUTION|>--- conflicted
+++ resolved
@@ -1911,7 +1911,6 @@
 		})
 	})
 
-<<<<<<< HEAD
 	t.Run("OTCConfiguration", func(t *testing.T) {
 		_, _, cleanup := setupIsolatedTest(t)
 		defer cleanup()
@@ -2110,7 +2109,6 @@
 			assert.Equal(t, false, disabledData["is_otc_enabled"])
 			assert.Equal(t, "0", disabledData["min_otc_value"])
 			assert.Equal(t, "0", disabledData["max_otc_value"])
-=======
 	t.Run("SearchLockPaymentOrders", func(t *testing.T) {
 		_, _, cleanup := setupIsolatedTest(t)
 		defer cleanup()
@@ -2664,7 +2662,6 @@
 			// Should contain the cancellation reasons
 			assert.Contains(t, csvContent, "Out of stock; Payment failed")
 			assert.Contains(t, csvContent, order.ID.String())
->>>>>>> 0816296e
 		})
 	})
 
