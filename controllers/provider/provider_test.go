--- conflicted
+++ resolved
@@ -210,11 +210,7 @@
 
 	// Create a new instance of the SenderController with the mock service
 	ctrl := NewProviderController()
-<<<<<<< HEAD
-	router.GET("/orders", ctrl.GetLockPaymentOrders)  // Now handles search and export
-=======
 	router.GET("/orders", ctrl.GetLockPaymentOrders) // Now handles search and export
->>>>>>> 309bb37e
 	router.GET("/stats", ctrl.Stats)
 	router.GET("/node-info", ctrl.NodeInfo)
 	router.GET("/orders/:id", ctrl.GetLockPaymentOrderByID)
@@ -231,11 +227,7 @@
 		t.Run("fetch default list", func(t *testing.T) {
 			// Test default params
 			var payload = map[string]interface{}{
-<<<<<<< HEAD
-				"currency":  "NGN",
-=======
 				"currency": "NGN",
->>>>>>> 309bb37e
 
 				"timestamp": time.Now().Unix(),
 			}
@@ -417,13 +409,8 @@
 		t.Run("when filtering is applied", func(t *testing.T) {
 			// Test different status filters
 			var payload = map[string]interface{}{
-<<<<<<< HEAD
-				"status":    "pending",
-				"currency":  "NGN",
-=======
 				"status":   "pending",
 				"currency": "NGN",
->>>>>>> 309bb37e
 
 				"timestamp": time.Now().Unix(),
 			}
@@ -462,15 +449,9 @@
 			page := 1
 			pageSize := 5
 			var payload = map[string]interface{}{
-<<<<<<< HEAD
-				"page":      strconv.Itoa(page),
-				"pageSize":  strconv.Itoa(pageSize),
-				"currency":  "NGN",
-=======
 				"page":     strconv.Itoa(page),
 				"pageSize": strconv.Itoa(pageSize),
 				"currency": "NGN",
->>>>>>> 309bb37e
 
 				"timestamp": time.Now().Unix(),
 			}
@@ -508,13 +489,8 @@
 		t.Run("with ordering", func(t *testing.T) {
 			// Test ascending and descending ordering
 			var payload = map[string]interface{}{
-<<<<<<< HEAD
-				"ordering":  "desc",
-				"currency":  "NGN",
-=======
 				"ordering": "desc",
 				"currency": "NGN",
->>>>>>> 309bb37e
 
 				"timestamp": time.Now().Unix(),
 			}
@@ -606,11 +582,7 @@
 
 			// Test default params
 			var payload = map[string]interface{}{
-<<<<<<< HEAD
-				"currency":  "NGN",
-=======
 				"currency": "NGN",
->>>>>>> 309bb37e
 
 				"timestamp": time.Now().Unix(),
 			}
@@ -654,11 +626,7 @@
 		t.Run("when orders have been initiated", func(t *testing.T) {
 			// Test default params
 			var payload = map[string]interface{}{
-<<<<<<< HEAD
-				"currency":  "NGN",
-=======
 				"currency": "NGN",
->>>>>>> 309bb37e
 
 				"timestamp": time.Now().Unix(),
 			}
@@ -708,11 +676,7 @@
 		t.Run("with valid currency filter", func(t *testing.T) {
 			// Use the provider's assigned currency (created in setup)
 			var payload = map[string]interface{}{
-<<<<<<< HEAD
-				"currency":  "NGN",
-=======
 				"currency": "NGN",
->>>>>>> 309bb37e
 
 				"timestamp": time.Now().Unix(),
 			}
@@ -742,12 +706,7 @@
 		t.Run("with invalid currency filter", func(t *testing.T) {
 			// Use an invalid currency code, e.g., "XYZ"
 			var payload = map[string]interface{}{
-<<<<<<< HEAD
-				"currency":  "NGN",
-
-=======
 				"currency":  "XYZ",
->>>>>>> 309bb37e
 				"timestamp": time.Now().Unix(),
 			}
 
@@ -778,11 +737,7 @@
 			})
 			assert.NoError(t, err)
 			var payload = map[string]interface{}{
-<<<<<<< HEAD
-				"currency":  "NGN",
-=======
 				"currency": "NGN",
->>>>>>> 309bb37e
 
 				"timestamp": time.Now().Unix(),
 			}
@@ -1019,11 +974,7 @@
 				// Test default params
 				var payload = map[string]interface{}{
 
-<<<<<<< HEAD
-				"timestamp": time.Now().Unix(),
-=======
 					"timestamp": time.Now().Unix(),
->>>>>>> 309bb37e
 				}
 
 				headers := map[string]string{
@@ -1047,11 +998,7 @@
 				// Test default params
 				var payload = map[string]interface{}{
 
-<<<<<<< HEAD
-				"timestamp": time.Now().Unix(),
-=======
 					"timestamp": time.Now().Unix(),
->>>>>>> 309bb37e
 				}
 
 				headers := map[string]string{
@@ -1075,11 +1022,7 @@
 				// Test default params
 				var payload = map[string]interface{}{
 
-<<<<<<< HEAD
-				"timestamp": time.Now().Unix(),
-=======
 					"timestamp": time.Now().Unix(),
->>>>>>> 309bb37e
 				}
 				signature := token.GenerateHMACSignature(payload, testCtx.apiKeySecret)
 
@@ -1134,11 +1077,7 @@
 				// Test default params
 				var payload = map[string]interface{}{
 
-<<<<<<< HEAD
-				"timestamp": time.Now().Unix(),
-=======
 					"timestamp": time.Now().Unix(),
->>>>>>> 309bb37e
 				}
 
 				signature := token.GenerateHMACSignature(payload, testCtx.apiKeySecret)
@@ -1187,11 +1126,7 @@
 				// Test default params
 				var payload = map[string]interface{}{
 
-<<<<<<< HEAD
-				"timestamp": time.Now().Unix(),
-=======
 					"timestamp": time.Now().Unix(),
->>>>>>> 309bb37e
 				}
 				signature := token.GenerateHMACSignature(payload, testCtx.apiKeySecret)
 				headers := map[string]string{
@@ -1267,11 +1202,7 @@
 				// Test default params
 				var payload = map[string]interface{}{
 
-<<<<<<< HEAD
-				"timestamp": time.Now().Unix(),
-=======
 					"timestamp": time.Now().Unix(),
->>>>>>> 309bb37e
 				}
 
 				headers := map[string]string{
@@ -1295,11 +1226,7 @@
 				// Test default params
 				var payload = map[string]interface{}{
 
-<<<<<<< HEAD
-				"timestamp": time.Now().Unix(),
-=======
 					"timestamp": time.Now().Unix(),
->>>>>>> 309bb37e
 				}
 
 				headers := map[string]string{
@@ -1323,11 +1250,7 @@
 				// Test default params
 				var payload = map[string]interface{}{
 
-<<<<<<< HEAD
-				"timestamp": time.Now().Unix(),
-=======
 					"timestamp": time.Now().Unix(),
->>>>>>> 309bb37e
 				}
 				signature := token.GenerateHMACSignature(payload, testCtx.apiKeySecret)
 
@@ -1382,11 +1305,7 @@
 				// Test default params
 				var payload = map[string]interface{}{
 
-<<<<<<< HEAD
-				"timestamp": time.Now().Unix(),
-=======
 					"timestamp": time.Now().Unix(),
->>>>>>> 309bb37e
 				}
 
 				signature := token.GenerateHMACSignature(payload, testCtx.apiKeySecret)
@@ -1442,11 +1361,7 @@
 				// Test default params
 				var payload = map[string]interface{}{
 
-<<<<<<< HEAD
-				"timestamp": time.Now().Unix(),
-=======
 					"timestamp": time.Now().Unix(),
->>>>>>> 309bb37e
 				}
 
 				signature := token.GenerateHMACSignature(payload, testCtx.apiKeySecret)
@@ -1480,11 +1395,7 @@
 				// Test default params
 				var payload = map[string]interface{}{
 
-<<<<<<< HEAD
-				"timestamp": time.Now().Unix(),
-=======
 					"timestamp": time.Now().Unix(),
->>>>>>> 309bb37e
 				}
 
 				signature := token.GenerateHMACSignature(payload, testCtx.apiKeySecret)
@@ -1562,11 +1473,7 @@
 			t.Run("Invalid HMAC", func(t *testing.T) {
 				var payload = map[string]interface{}{
 
-<<<<<<< HEAD
-				"timestamp": time.Now().Unix(),
-=======
 					"timestamp": time.Now().Unix(),
->>>>>>> 309bb37e
 				}
 
 				headers := map[string]string{
@@ -1586,11 +1493,7 @@
 			t.Run("Invalid API key or token", func(t *testing.T) {
 				var payload = map[string]interface{}{
 
-<<<<<<< HEAD
-				"timestamp": time.Now().Unix(),
-=======
 					"timestamp": time.Now().Unix(),
->>>>>>> 309bb37e
 				}
 
 				headers := map[string]string{
@@ -1610,11 +1513,7 @@
 			t.Run("No Cancel Reason in cancel", func(t *testing.T) {
 				var payload = map[string]interface{}{
 
-<<<<<<< HEAD
-				"timestamp": time.Now().Unix(),
-=======
 					"timestamp": time.Now().Unix(),
->>>>>>> 309bb37e
 				}
 				signature := token.GenerateHMACSignature(payload, testCtx.apiKeySecret)
 
@@ -1635,11 +1534,7 @@
 			t.Run("Invalid Order ID", func(t *testing.T) {
 				var payload = map[string]interface{}{
 
-<<<<<<< HEAD
-				"timestamp": time.Now().Unix(),
-=======
 					"timestamp": time.Now().Unix(),
->>>>>>> 309bb37e
 					"reason":    "invalid",
 				}
 
@@ -1692,11 +1587,7 @@
 
 				var payload = map[string]interface{}{
 
-<<<<<<< HEAD
-				"timestamp": time.Now().Unix(),
-=======
 					"timestamp": time.Now().Unix(),
->>>>>>> 309bb37e
 					"reason":    "invalid",
 				}
 
@@ -1850,11 +1741,7 @@
 				// Test default params
 				var payload = map[string]interface{}{
 
-<<<<<<< HEAD
-				"timestamp": time.Now().Unix(),
-=======
 					"timestamp": time.Now().Unix(),
->>>>>>> 309bb37e
 				}
 
 				headers := map[string]string{
@@ -1877,11 +1764,7 @@
 				// Test default params
 				var payload = map[string]interface{}{
 
-<<<<<<< HEAD
-				"timestamp": time.Now().Unix(),
-=======
 					"timestamp": time.Now().Unix(),
->>>>>>> 309bb37e
 				}
 
 				headers := map[string]string{
@@ -1905,11 +1788,7 @@
 				// Test default params
 				var payload = map[string]interface{}{
 
-<<<<<<< HEAD
-				"timestamp": time.Now().Unix(),
-=======
 					"timestamp": time.Now().Unix(),
->>>>>>> 309bb37e
 				}
 				signature := token.GenerateHMACSignature(payload, testCtx.apiKeySecret)
 
@@ -1934,11 +1813,7 @@
 				// Test default params
 				var payload = map[string]interface{}{
 
-<<<<<<< HEAD
-				"timestamp": time.Now().Unix(),
-=======
 					"timestamp": time.Now().Unix(),
->>>>>>> 309bb37e
 					"txId":      "0x1232",
 					"psp":       "psp-name",
 				}
@@ -1996,11 +1871,7 @@
 				// Test default params
 				var payload = map[string]interface{}{
 
-<<<<<<< HEAD
-				"timestamp": time.Now().Unix(),
-=======
 					"timestamp": time.Now().Unix(),
->>>>>>> 309bb37e
 					"txId":      "0x1232",
 					"psp":       "psp-name",
 				}
@@ -2118,11 +1989,7 @@
 			assert.NoError(t, err)
 
 			var payload = map[string]interface{}{
-<<<<<<< HEAD
-				"search":    accountIdentifier,
-=======
 				"search": accountIdentifier,
->>>>>>> 309bb37e
 
 				"timestamp": time.Now().Unix(),
 			}
@@ -2157,16 +2024,9 @@
 			assert.Equal(t, order.ID.String(), foundOrder["id"])
 		})
 
-<<<<<<< HEAD
-
 		t.Run("should return empty results for non-matching search", func(t *testing.T) {
 			var payload = map[string]interface{}{
-				"search":    "nonexistent_search_term",
-=======
-		t.Run("should return empty results for non-matching search", func(t *testing.T) {
-			var payload = map[string]interface{}{
 				"search": "nonexistent_search_term",
->>>>>>> 309bb37e
 
 				"timestamp": time.Now().Unix(),
 			}
@@ -2232,11 +2092,7 @@
 
 			// Search using first provider's credentials - should not find second provider's order
 			var payload = map[string]interface{}{
-<<<<<<< HEAD
-				"search":    lockOrder2.ID.String(),
-=======
 				"search": lockOrder2.ID.String(),
->>>>>>> 309bb37e
 
 				"timestamp": time.Now().Unix(),
 			}
@@ -2261,11 +2117,7 @@
 
 			// Search using second provider's credentials - should find their order
 			payload2 := map[string]interface{}{
-<<<<<<< HEAD
-				"search":    lockOrder2.ID.String(),
-=======
 				"search": lockOrder2.ID.String(),
->>>>>>> 309bb37e
 
 				"timestamp": time.Now().Unix(),
 			}
@@ -2346,11 +2198,7 @@
 				"from":      futureDate,
 				"to":        dayAfterFuture,
 				"limit":     "3",
-<<<<<<< HEAD
-				"export": "csv",
-=======
 				"export":    "csv",
->>>>>>> 309bb37e
 				"timestamp": time.Now().Unix(),
 			}
 
@@ -2382,11 +2230,7 @@
 				"from":      today,
 				"to":        tomorrow,
 				"limit":     "2", // Very small limit to ensure we exceed it
-<<<<<<< HEAD
-				"export": "csv",
-=======
 				"export":    "csv",
->>>>>>> 309bb37e
 				"timestamp": time.Now().Unix(),
 			}
 
@@ -2411,11 +2255,7 @@
 			var payload = map[string]interface{}{
 				"from":      "invalid-date",
 				"to":        "2023-13-40",
-<<<<<<< HEAD
-				"export": "csv",
-=======
 				"export":    "csv",
->>>>>>> 309bb37e
 				"timestamp": time.Now().Unix(),
 			}
 
@@ -2444,11 +2284,7 @@
 			var payload = map[string]interface{}{
 				"from":      futureDate,
 				"to":        farFuture,
-<<<<<<< HEAD
-				"export": "csv",
-=======
 				"export":    "csv",
->>>>>>> 309bb37e
 				"timestamp": time.Now().Unix(),
 			}
 
@@ -2498,11 +2334,7 @@
 			var payload = map[string]interface{}{
 				"from":      today,
 				"to":        tomorrow,
-<<<<<<< HEAD
-				"export": "csv",
-=======
 				"export":    "csv",
->>>>>>> 309bb37e
 				"timestamp": time.Now().Unix(),
 			}
 
