--- conflicted
+++ resolved
@@ -1917,8 +1917,6 @@
 			assert.Equal(t, "Order fulfilled successfully", response.Message)
 		})
 	})
-<<<<<<< HEAD
-=======
 
 	t.Run("SearchLockPaymentOrders", func(t *testing.T) {
 		_, _, cleanup := setupIsolatedTest(t)
@@ -2476,5 +2474,4 @@
 		})
 	})
 
->>>>>>> 0816296e
 }