--- conflicted
+++ resolved
@@ -14,10 +14,6 @@
 	"github.com/paycrest/aggregator/ent/institution"
 	"github.com/paycrest/aggregator/ent/lockorderfulfillment"
 	"github.com/paycrest/aggregator/ent/lockpaymentorder"
-<<<<<<< HEAD
-	"github.com/paycrest/aggregator/ent/network"
-=======
->>>>>>> 995a585e
 	"github.com/paycrest/aggregator/ent/paymentorder"
 	"github.com/paycrest/aggregator/ent/providerprofile"
 	"github.com/paycrest/aggregator/ent/token"
@@ -501,43 +497,16 @@
 			return
 		}
 
-<<<<<<< HEAD
-		// Send webhook notification to sender
-		paymentOrder, err := storage.Client.PaymentOrder.
-			Query().
-			Where(
-				paymentorder.GatewayIDEQ(fulfillment.Edges.Order.GatewayID),
-				paymentorder.HasTokenWith(
-					token.HasNetworkWith(
-						network.IdentifierEQ(fulfillment.Edges.Order.Edges.Token.Edges.Network.Identifier),
-					),
-				),
-			).
-=======
 		// Mark payment order as validated and send webhook notification to sender
 		paymentOrder, err := storage.Client.PaymentOrder.
 			Query().
 			Where(paymentorder.GatewayIDEQ(fulfillment.Edges.Order.GatewayID)).
 			WithSenderProfile().
->>>>>>> 995a585e
 			WithRecipient().
 			WithToken(func(tq *ent.TokenQuery) {
 				tq.WithNetwork()
 			}).
 			Only(ctx)
-<<<<<<< HEAD
-		if err != nil {
-			logger.WithFields(logger.Fields{
-				"Error":  fmt.Sprintf("%v", err),
-				"Trx Id": payload.TxID,
-			}).Errorf("Failed to fetch payment order: %v", err)
-		} else {
-			err = u.SendPaymentOrderWebhook(ctx, paymentOrder, true)
-			if err != nil {
-				logger.WithFields(logger.Fields{
-					"Error":  fmt.Sprintf("%v", err),
-					"Trx Id": payload.TxID,
-=======
 		if err == nil && paymentOrder != nil {
 			_, err = paymentOrder.Update().
 				SetStatus(paymentorder.StatusValidated).
@@ -550,13 +519,12 @@
 				}).Errorf("Failed to update payment order status: %v", err)
 			}
 
-			err = utils.SendPaymentOrderWebhook(ctx, paymentOrder)
+			err = u.SendPaymentOrderWebhook(ctx, paymentOrder)
 			if err != nil {
 				logger.WithFields(logger.Fields{
 					"Error":   fmt.Sprintf("%v", err),
 					"Trx Id":  payload.TxID,
 					"Network": paymentOrder.Edges.Token.Edges.Network.Identifier,
->>>>>>> 995a585e
 				}).Errorf("Failed to send webhook notification to sender: %v", err)
 			}
 		}
