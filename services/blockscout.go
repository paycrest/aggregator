package services

import (
	"context"
	"fmt"
	"time"

	fastshot "github.com/opus-domini/fast-shot"
	"github.com/paycrest/aggregator/utils"
)

// BlockscoutService provides functionality for interacting with Blockscout API
type BlockscoutService struct {
	baseURL string
}

// NewBlockscoutService creates a new instance of BlockscoutService
func NewBlockscoutService() *BlockscoutService {
	return &BlockscoutService{
		baseURL: "https://blockscout.lisk.com",
	}
}

// GetAddressTokenTransfers fetches token transfer history for any address from Blockscout API
func (s *BlockscoutService) GetAddressTokenTransfers(ctx context.Context, chainID int64, walletAddress string, limit int, fromBlock int64, toBlock int64) ([]map[string]interface{}, error) {
	// Build query parameters for Blockscout API
	params := map[string]string{
		"items_count": fmt.Sprintf("%d", limit),
	}

	// Note: Blockscout API doesn't support block range filtering for token transfers
	// We'll fetch more token transfers and filter client-side if needed
	if fromBlock > 0 || toBlock > 0 {
		// Increase limit to get more token transfers for client-side filtering
		if limit < 100 {
			params["items_count"] = "100"
		}
	}

	// Use Blockscout API
	res, err := fastshot.NewClient(s.baseURL).
		Config().SetTimeout(30 * time.Second).
		Header().AddAll(map[string]string{
		"Accept":       "application/json",
		"Content-Type": "application/json",
	}).Build().GET("/api/v2/addresses/" + walletAddress + "/token-transfers").
		Query().AddParams(params).Send()
	if err != nil {
		return nil, fmt.Errorf("failed to get token transfers from Blockscout: %w", err)
	}

	data, err := utils.ParseJSONResponse(res.RawResponse)
	if err != nil {
		return nil, fmt.Errorf("failed to parse JSON response from Blockscout: %w", err)
	}

	// Check if the response contains token transfers
	if data["items"] == nil {
		return []map[string]interface{}{}, nil
	}

	tokenTransfers := data["items"].([]interface{})

	// Note: Token transfers don't have block_number in the same format as transactions
	// For now, we'll return all token transfers without block filtering
	// TODO: Implement block filtering for token transfers if needed

<<<<<<< HEAD
	result := make([]map[string]interface{}, len(tokenTransfers))
	for i, transfer := range tokenTransfers {
		transferMap := transfer.(map[string]interface{})
		
		// Normalize field names to match what the indexer expects
		// Indexer expects "hash" field, but token transfers have "transaction_hash"
		if txHash, exists := transferMap["transaction_hash"]; exists {
			transferMap["hash"] = txHash
		}
		
		result[i] = transferMap
=======
	result := make([]map[string]interface{}, 0, len(tokenTransfers))
	seen := make(map[string]struct{})
	for _, item := range tokenTransfers {
		transferMap, ok := item.(map[string]interface{})
		if !ok {
			continue
		}

		txHash, _ := transferMap["transaction_hash"].(string)
		if txHash == "" {
			continue
		}
		if _, exists := seen[txHash]; exists {
			continue
		}

		// Normalize field names to match what the indexer expects
		// Indexer expects "hash" field, but token transfers have "transaction_hash"
		transferMap["hash"] = txHash
		seen[txHash] = struct{}{}

		result = append(result, transferMap)
>>>>>>> 793c80d6
	}

	return result, nil
}<|MERGE_RESOLUTION|>--- conflicted
+++ resolved
@@ -65,19 +65,6 @@
 	// For now, we'll return all token transfers without block filtering
 	// TODO: Implement block filtering for token transfers if needed
 
-<<<<<<< HEAD
-	result := make([]map[string]interface{}, len(tokenTransfers))
-	for i, transfer := range tokenTransfers {
-		transferMap := transfer.(map[string]interface{})
-		
-		// Normalize field names to match what the indexer expects
-		// Indexer expects "hash" field, but token transfers have "transaction_hash"
-		if txHash, exists := transferMap["transaction_hash"]; exists {
-			transferMap["hash"] = txHash
-		}
-		
-		result[i] = transferMap
-=======
 	result := make([]map[string]interface{}, 0, len(tokenTransfers))
 	seen := make(map[string]struct{})
 	for _, item := range tokenTransfers {
@@ -100,7 +87,6 @@
 		seen[txHash] = struct{}{}
 
 		result = append(result, transferMap)
->>>>>>> 793c80d6
 	}
 
 	return result, nil
