package indexer

import (
	"context"
	"fmt"
	"strings"
	"time"

	ethcommon "github.com/ethereum/go-ethereum/common"
	"github.com/paycrest/aggregator/ent"
	"github.com/paycrest/aggregator/services"
	"github.com/paycrest/aggregator/services/common"
	"github.com/paycrest/aggregator/services/order"
	"github.com/paycrest/aggregator/types"
	"github.com/paycrest/aggregator/utils"
	"github.com/paycrest/aggregator/utils/logger"
	"github.com/shopspring/decimal"
)

// IndexerEVM performs blockchain to database extract, transform, load (ETL) operations.
type IndexerEVM struct {
	priorityQueue     *services.PriorityQueueService
	order             types.OrderService
	engineService     *services.EngineService
	etherscanService  *services.EtherscanService
	blockscoutService *services.BlockscoutService
	hederaService     *services.HederaMirrorService
}

// NewIndexerEVM creates a new instance of IndexerEVM.
func NewIndexerEVM() (types.Indexer, error) {
	priorityQueue := services.NewPriorityQueueService()
	orderService := order.NewOrderEVM()
	engineService := services.NewEngineService()
	etherscanService, err := services.NewEtherscanService()
	hederaService := services.NewHederaMirrorService("")
	if err != nil {
		return nil, fmt.Errorf("failed to create EtherscanService: %w", err)
	}
	blockscoutService := services.NewBlockscoutService()

	return &IndexerEVM{
		priorityQueue:     priorityQueue,
		order:             orderService,
		engineService:     engineService,
		etherscanService:  etherscanService,
		blockscoutService: blockscoutService,
		hederaService:     hederaService,
	}, nil
}

// IndexReceiveAddress indexes all transfer events for a specific receive address
func (s *IndexerEVM) IndexReceiveAddress(ctx context.Context, token *ent.Token, address string, fromBlock int64, toBlock int64, txHash string) (*types.EventCounts, error) {
	return s.IndexReceiveAddressWithBypass(ctx, token, address, fromBlock, toBlock, txHash, false)
}

// IndexReceiveAddressWithBypass indexes all transfer events for a specific receive address with option to bypass queue
func (s *IndexerEVM) IndexReceiveAddressWithBypass(ctx context.Context, token *ent.Token, address string, fromBlock int64, toBlock int64, txHash string, bypassQueue bool) (*types.EventCounts, error) {
	eventCounts := &types.EventCounts{}

	if txHash != "" {
		// Index transfer events for this specific transaction
		counts, err := s.indexReceiveAddressByTransaction(ctx, token, txHash, nil)
		if err != nil {
			logger.Errorf("Error processing receive address transaction %s: %v", txHash[:10]+"...", err)
			return eventCounts, err
		}
		return counts, nil
	}

	// Index transfer events for the receive address
	counts, err := s.indexReceiveAddressByUserAddressWithBypass(ctx, token, address, fromBlock, toBlock, bypassQueue)
	if err != nil {
		return eventCounts, err
	}

	// Return the actual counts from the indexing operation
	return counts, nil
}

// indexReceiveAddressByTransaction processes a specific transaction for receive address transfers
func (s *IndexerEVM) indexReceiveAddressByTransaction(ctx context.Context, token *ent.Token, txHash string, transactionEvents map[string]interface{}) (*types.EventCounts, error) {
	eventCounts := &types.EventCounts{}
	orderCreatedEvents := []*types.OrderCreatedEvent{}

	// --- Begin Hedera-specific logic ---
	if token.Edges.Network.ChainID == 295 {
		if transactionEvents == nil {
			return eventCounts, fmt.Errorf("transfer events are required for Hedera indexing")
		}

		if strings.EqualFold(transactionEvents["Topic"].(string), utils.TransferEventSignature) {
			// Create transfer event
			transferEvent := &types.TokenTransferEvent{
				BlockNumber: transactionEvents["BlockNumber"].(int64),
				TxHash:      transactionEvents["TxHash"].(string),
				From:        transactionEvents["From"].(string),
				To:          transactionEvents["To"].(string),
				Value:       transactionEvents["Value"].(decimal.Decimal),
			}

			addressToEvent := map[string]*types.TokenTransferEvent{
				transferEvent.To: transferEvent,
			}

			err := common.ProcessTransfers(ctx, s.order, s.priorityQueue, []string{transferEvent.To}, addressToEvent, token)
			if err != nil {
				logger.Errorf("Error processing Hedera transfer for token %s: %v", token.Symbol, err)
			}
			eventCounts.Transfer++
		}
		if strings.EqualFold(transactionEvents["Topic"].(string), utils.OrderCreatedEventSignature) {
			created := &types.OrderCreatedEvent{
				BlockNumber: transactionEvents["BlockNumber"].(int64),
				TxHash:      transactionEvents["TxHash"].(string),
				Token:       ethcommon.HexToAddress(transactionEvents["Token"].(string)).Hex(),
				Amount:      transactionEvents["Amount"].(decimal.Decimal),
				ProtocolFee: transactionEvents["ProtocolFee"].(decimal.Decimal),
				OrderId:     transactionEvents["OrderId"].(string),
				// Rate is already decimal.Decimal from Hedera service; match EVM path: divide by 100
				Rate:        transactionEvents["Rate"].(decimal.Decimal).Div(decimal.NewFromInt(100)),
				MessageHash: transactionEvents["MessageHash"].(string),
				Sender:      ethcommon.HexToAddress(transactionEvents["Sender"].(string)).Hex(),
			}
			orderCreatedEvents = append(orderCreatedEvents, created)
		}
	}

	var gatewayEvents []interface{}

	if token.Edges.Network.ChainID != 295 {
		// Get transfer events for this token contract in this transaction
		transferEvents, err := s.engineService.GetContractEventsWithFallback(
			ctx,
			token.Edges.Network,
			token.ContractAddress,
			0,
			0,
			[]string{utils.TransferEventSignature}, // Include transfer event signature
			txHash,
			map[string]string{
				"filter_transaction_hash": txHash,
				"sort_by":                 "block_number",
				"sort_order":              "desc",
				"decode":                  "true",
			},
		)
		if err != nil && err.Error() != "no events found" {
			return eventCounts, fmt.Errorf("error getting transfer events for token %s in transaction %s: %w", token.Symbol, txHash[:10]+"...", err)
		}

		// Find OrderCreated events for this transaction
		gatewayEvents, err = s.engineService.GetContractEventsWithFallback(
			ctx,
			token.Edges.Network,
			token.Edges.Network.GatewayContractAddress,
			0,
			0,
			[]string{utils.OrderCreatedEventSignature},
			txHash,
			map[string]string{
				"filter_transaction_hash": txHash,
				"sort_by":                 "block_number",
				"sort_order":              "desc",
				"decode":                  "true",
			},
		)
		if err != nil && err.Error() != "no events found" {
			return eventCounts, fmt.Errorf("error getting gateway events for transaction %s: %w", txHash[:10]+"...", err)
		}

		// Process transfer events
		for _, event := range transferEvents {
			eventMap := event.(map[string]interface{})
			decoded, ok := eventMap["decoded"].(map[string]interface{})
			if !ok || decoded == nil {
				continue
			}
			// Safely extract indexed_params and non_indexed_params
			indexedParams, ok := decoded["indexed_params"].(map[string]interface{})
			if !ok || indexedParams == nil {
				continue
			}
			nonIndexedParams, ok := decoded["non_indexed_params"].(map[string]interface{})
			if !ok || nonIndexedParams == nil {
				continue
			}

			// Safely extract transfer data
			fromStr, ok := indexedParams["from"].(string)
			if !ok || fromStr == "" {
				continue
			}
			fromAddress := ethcommon.HexToAddress(fromStr).Hex()

			toStr, ok := indexedParams["to"].(string)
			if !ok || toStr == "" {
				continue
			}
			toAddress := ethcommon.HexToAddress(toStr).Hex()

			valueStr, ok := nonIndexedParams["value"].(string)
			if !ok || valueStr == "" {
				continue
			}

			// Skip if transfer is from gateway contract
			if strings.EqualFold(fromAddress, token.Edges.Network.GatewayContractAddress) {
				continue
			}

			// Parse transfer value
			transferValue, err := decimal.NewFromString(valueStr)
			if err != nil {
				logger.Errorf("Error parsing transfer value for token %s: %v", token.Symbol, err)
				continue
			}

			// Safely extract block_number and transaction_hash
			blockNumberRaw, ok := eventMap["block_number"].(float64)
			if !ok {
				continue
			}
			blockNumber := int64(blockNumberRaw)

			txHashFromEvent, ok := eventMap["transaction_hash"].(string)
			if !ok || txHashFromEvent == "" {
				continue
			}

			// Create transfer event
			transferEvent := &types.TokenTransferEvent{
				BlockNumber: blockNumber,
				TxHash:      txHashFromEvent,
				From:        fromAddress,
				To:          toAddress,
				Value:       transferValue.Div(decimal.NewFromInt(10).Pow(decimal.NewFromInt(int64(token.Decimals)))),
			}

			// Process transfer using existing logic
			addressToEvent := map[string]*types.TokenTransferEvent{
				toAddress: transferEvent,
			}

			err = common.ProcessTransfers(ctx, s.order, s.priorityQueue, []string{toAddress}, addressToEvent, token)
			if err != nil {
				logger.Errorf("Error processing transfer for token %s: %v", token.Symbol, err)
				continue
			}

			// Increment transfer count for successful processing
			eventCounts.Transfer++
		}
		
		for _, event := range gatewayEvents {
			eventMap := event.(map[string]interface{})
			decoded, ok := eventMap["decoded"].(map[string]interface{})
			if !ok || decoded == nil {
				continue
			}
			eventParams := decoded
			if eventParams["non_indexed_params"] == nil {
				continue
			}
	
			// Safely extract block_number and transaction_hash
			blockNumberRaw, ok := eventMap["block_number"].(float64)
			if !ok {
				continue
			}
			blockNumber := int64(blockNumberRaw)
	
			txHash, ok := eventMap["transaction_hash"].(string)
			if !ok || txHash == "" {
				continue
			}
	
			// Safely extract indexed_params and non_indexed_params
			indexedParams, ok := eventParams["indexed_params"].(map[string]interface{})
			if !ok || indexedParams == nil {
				continue
			}
	
			nonIndexedParams, ok := eventParams["non_indexed_params"].(map[string]interface{})
			if !ok || nonIndexedParams == nil {
				continue
			}
	
			// Safely extract required fields
			amountStr, ok := indexedParams["amount"].(string)
			if !ok || amountStr == "" {
				continue
			}
			orderAmount, err := decimal.NewFromString(amountStr)
			if err != nil {
				continue
			}
	
			protocolFeeStr, ok := nonIndexedParams["protocolFee"].(string)
			if !ok || protocolFeeStr == "" {
				continue
			}
			protocolFee, err := decimal.NewFromString(protocolFeeStr)
			if err != nil {
				continue
			}
	
			rateStr, ok := nonIndexedParams["rate"].(string)
			if !ok || rateStr == "" {
				continue
			}
			rate, err := decimal.NewFromString(rateStr)
			if err != nil {
				continue
			}
	
			tokenStr, ok := indexedParams["token"].(string)
			if !ok || tokenStr == "" {
				continue
			}
	
			orderIdStr, ok := nonIndexedParams["orderId"].(string)
			if !ok || orderIdStr == "" {
				continue
			}
	
			messageHashStr, ok := nonIndexedParams["messageHash"].(string)
			if !ok || messageHashStr == "" {
				continue
			}
	
			senderStr, ok := indexedParams["sender"].(string)
			if !ok || senderStr == "" {
				continue
			}
	
			createdEvent := &types.OrderCreatedEvent{
				BlockNumber: blockNumber,
				TxHash:      txHash,
				Token:       ethcommon.HexToAddress(tokenStr).Hex(),
				Amount:      orderAmount,
				ProtocolFee: protocolFee,
				OrderId:     orderIdStr,
				Rate:        rate.Div(decimal.NewFromInt(100)),
				MessageHash: messageHashStr,
				Sender:      ethcommon.HexToAddress(senderStr).Hex(),
			}
			orderCreatedEvents = append(orderCreatedEvents, createdEvent)
		}
	}

	// Process OrderCreated events
	if len(orderCreatedEvents) > 0 {
		orderIds := []string{}
		orderIdToEvent := make(map[string]*types.OrderCreatedEvent)
		for _, event := range orderCreatedEvents {
			orderIds = append(orderIds, event.OrderId)
			orderIdToEvent[event.OrderId] = event
		}
		err := common.ProcessCreatedOrders(ctx, token.Edges.Network, orderIds, orderIdToEvent, s.order, s.priorityQueue)
		if err != nil {
			logger.Errorf("Failed to process OrderCreated events: %v", err)
		} else {
			if token.Edges.Network.ChainID != 56 && token.Edges.Network.ChainID != 1135 {
				logger.Infof("Successfully processed %d OrderCreated events", len(orderCreatedEvents))
			}
		}
		eventCounts.OrderCreated = len(orderCreatedEvents)
	}

	return eventCounts, nil
}

// getAddressTransactionHistoryWithFallback tries etherscan first and falls back to engine or blockscout
func (s *IndexerEVM) getAddressTransactionHistoryWithFallback(ctx context.Context, token *ent.Token, chainID int64, address string, limit int, fromBlock int64, toBlock int64) ([]map[string]interface{}, error) {
	return s.getAddressTransactionHistoryWithFallbackAndBypass(ctx, token, chainID, address, limit, fromBlock, toBlock, false)
}

// getAddressTransactionHistoryImmediate tries etherscan immediately without queuing and falls back to engine or blockscout
// This is used for reindexing requests that need immediate processing
func (s *IndexerEVM) getAddressTransactionHistoryImmediate(ctx context.Context, token *ent.Token, address string, limit int, fromBlock int64, toBlock int64) ([]map[string]interface{}, error) {
	return s.getAddressTransactionHistoryWithFallbackAndBypass(ctx, token, token.Edges.Network.ChainID, address, limit, fromBlock, toBlock, true)
}

// getAddressTransactionHistoryWithFallbackAndBypass tries etherscan first and falls back to engine or blockscout
// with option to bypass queue for immediate processing
func (s *IndexerEVM) getAddressTransactionHistoryWithFallbackAndBypass(ctx context.Context, token *ent.Token, chainID int64, address string, limit int, fromBlock int64, toBlock int64, bypassQueue bool) ([]map[string]interface{}, error) {
	var err error

	// Try etherscan first (except for Lisk which is not supported)
	if chainID != 1135 && chainID != 295 {
		var transactions []map[string]interface{}
		if bypassQueue {
			transactions, err = s.etherscanService.GetAddressTransactionHistoryImmediate(ctx, chainID, address, limit, fromBlock, toBlock)
		} else {
			transactions, err = s.etherscanService.GetAddressTransactionHistory(ctx, chainID, address, limit, fromBlock, toBlock)
		}
		if err == nil {
			// Etherscan succeeded, return the transactions
			return transactions, nil
		}
		// Log the error but continue to fallback
		logger.Warnf("Etherscan failed for chain %d, falling back to Engine: %v", chainID, err)
	}

	if chainID == 295 {
<<<<<<< HEAD
		logger.Infof("Getting Hedera transaction history for chain %d", chainID)
		transactions, hederaErr := s.hederaService.GetContractEventsBySignature(token, []string{utils.TransferEventSignature, utils.OrderCreatedEventSignature}, address)
=======
		fifteenSeconds := time.Now().Unix() - 15
		transactions, hederaErr := s.hederaService.GetContractEventsBySignature(token, []string{utils.TransferEventSignature, utils.OrderCreatedEventSignature}, address, fmt.Sprintf("gte:%d", fifteenSeconds))
>>>>>>> d1166938
		if hederaErr == nil {
			// Hedera succeeded, return the token transfers
			return transactions, nil
		}
		// Log the error but continue to fallback
		logger.Warnf("Hedera failed for chain %d, falling back to Engine: %v", chainID, err)
	}

	// For Lisk (chain ID 1135), use Blockscout service
	if chainID == 1135 {
		transactions, err := s.blockscoutService.GetAddressTokenTransfers(ctx, chainID, address, limit, fromBlock, toBlock)
		if err == nil {
			// Blockscout succeeded, return the token transfers
			return transactions, nil
		}
		// Log the error but continue to fallback
		logger.Warnf("Blockscout failed for chain %d, falling back to Engine: %v", chainID, err)
	}

	// Try engine service as fallback
	// Note: Engine doesn't support chain ID 56 (BNB Smart Chain) and 1135 (Lisk)
	if chainID != 56 && chainID != 1135 && chainID != 295 {
		transactions, engineErr := s.engineService.GetAddressTransactionHistory(ctx, chainID, address, limit, fromBlock, toBlock)
		if engineErr != nil {
			logger.Errorf("Engine failed for chain %d: %v", chainID, engineErr)
			return nil, fmt.Errorf("both etherscan and engine failed - Etherscan: %w, Engine: %w", err, engineErr)
		}
		return transactions, nil
	}

	// For BSC (chain ID 56), only Etherscan is supported
	if chainID == 56 {
		return nil, fmt.Errorf("transaction history not supported for BNB Smart Chain (chain ID 56) via either etherscan or engine")
	}

	return nil, fmt.Errorf("transaction history not supported for chain %d via any available service", chainID)
}

// indexReceiveAddressByUserAddressWithBypass processes user's transaction history for receive address transfers with option to bypass queue
func (s *IndexerEVM) indexReceiveAddressByUserAddressWithBypass(ctx context.Context, token *ent.Token, userAddress string, fromBlock int64, toBlock int64, bypassQueue bool) (*types.EventCounts, error) {
	eventCounts := &types.EventCounts{}

	// Determine parameters based on whether block range is provided
	var limit int
	var logMessage string

	if fromBlock == 0 && toBlock == 0 {
		// No block range - get last 5 transactions
		limit = 5
		if token.Edges.Network.ChainID != 56 && token.Edges.Network.ChainID != 1135 {
			logMessage = fmt.Sprintf("Processing transactions for address: %s", userAddress)
		}
	} else {
		// Block range provided - get up to 100 transactions in range
		limit = 100
		if token.Edges.Network.ChainID != 56 && token.Edges.Network.ChainID != 1135 {
			logMessage = fmt.Sprintf("Processing transactions in block range %d-%d for address: %s", fromBlock, toBlock, userAddress)
		}
	}

	// Get address's transaction history with fallback
	var transactions []map[string]interface{}
	var err error
	if bypassQueue {
		transactions, err = s.getAddressTransactionHistoryImmediate(ctx, token, userAddress, limit, fromBlock, toBlock)
	} else {
		transactions, err = s.getAddressTransactionHistoryWithFallback(ctx, token, token.Edges.Network.ChainID, userAddress, limit, fromBlock, toBlock)
	}
	if err != nil {
		return eventCounts, fmt.Errorf("failed to get transaction history: %w", err)
	}

	if len(transactions) == 0 {
		if fromBlock == 0 && toBlock == 0 {
			logger.Infof("No transactions found for address: %s", userAddress)
		} else {
			logger.Infof("No transactions found in block range %d-%d for address: %s", fromBlock, toBlock, userAddress)
		}
		return eventCounts, nil
	}

	logger.Infof(logMessage)

	// Process each transaction to find transfer events to linked addresses
	for i, tx := range transactions {
		txHash, ok := tx["hash"].(string)
		if !ok || txHash == "" {
			continue
		}
		if token.Edges.Network.ChainID != 56 && token.Edges.Network.ChainID != 1135 {
			logger.Infof("Processing transaction %d/%d: %s", i+1, len(transactions), txHash[:10]+"...")
		}

		// Index transfer events for this specific transaction
		counts, err := s.indexReceiveAddressByTransaction(ctx, token, txHash, tx)
		if err != nil {
			logger.Errorf("Error processing transaction %s: %v", txHash[:10]+"...", err)
			continue // Skip transactions with errors
		}

		// Accumulate transfer counts
		eventCounts.Transfer += counts.Transfer
	}

	return eventCounts, nil
}

// IndexGateway indexes all gateway events (OrderCreated, OrderSettled, OrderRefunded) in one efficient call
func (s *IndexerEVM) IndexGateway(ctx context.Context, network *ent.Network, address string, fromBlock int64, toBlock int64, txHash string) (*types.EventCounts, error) {
	eventCounts := &types.EventCounts{}

	if txHash != "" {
		// Index gateway events for this specific transaction
		counts, err := s.indexGatewayByTransaction(ctx, network, txHash, nil)
		if err != nil {
			logger.Errorf("Error processing gateway transaction %s: %v", txHash[:10]+"...", err)
			return eventCounts, err
		}
		return counts, nil
	}

	// Index gateway events for the contract address
	err := s.indexGatewayByContractAddress(ctx, network, address, fromBlock, toBlock)
	if err != nil {
		return eventCounts, err
	}

	return eventCounts, nil
}

// IndexProviderAddress indexes OrderSettled events for a provider address
func (s *IndexerEVM) IndexProviderAddress(ctx context.Context, network *ent.Network, address string, fromBlock int64, toBlock int64, txHash string) (*types.EventCounts, error) {
	eventCounts := &types.EventCounts{}

	if txHash != "" {
		// Index provider address events for this specific transaction
		counts, err := s.indexProviderAddressByTransaction(ctx, network, address, txHash)
		if err != nil {
			logger.Errorf("Error processing provider address transaction %s: %v", txHash[:10]+"...", err)
			return eventCounts, err
		}
		return counts, nil
	}

	// Index provider address events for the address
	err := s.indexProviderAddressByAddress(ctx, network, address, fromBlock, toBlock)
	if err != nil {
		return eventCounts, err
	}

	return eventCounts, nil
}

// indexGatewayByContractAddress processes gateway contract's transaction history for gateway events
func (s *IndexerEVM) indexGatewayByContractAddress(ctx context.Context, network *ent.Network, address string, fromBlock int64, toBlock int64) error {
	// Determine parameters based on whether block range is provided
	var limit int
	var logMessage string

	if fromBlock == 0 && toBlock == 0 {
		limit = 10
		if network.ChainID != 56 && network.ChainID != 1135 {
			logMessage = fmt.Sprintf("Processing last %d transactions for gateway contract: %s", limit, address)
		}
	} else {
		// Block range provided - get up to 100 transactions in range
		limit = 100
		if network.ChainID != 56 && network.ChainID != 1135 {
			logMessage = fmt.Sprintf("Processing transactions in block range %d-%d for gateway contract: %s", fromBlock, toBlock, address)
		}
	}

	// Get gateway contract's transaction history with fallback
	transactions, err := s.getAddressTransactionHistoryWithFallback(ctx, nil, network.ChainID, address, limit, fromBlock, toBlock)
	if err != nil {
		return fmt.Errorf("failed to get gateway transaction history: %w", err)
	}

	if len(transactions) == 0 {
		if fromBlock == 0 && toBlock == 0 {
			logger.Infof("No transactions found for gateway contract: %s", address)
		} else {
			logger.Infof("No transactions found in block range %d-%d for gateway contract: %s", fromBlock, toBlock, address)
		}
		return nil
	}

	logger.Infof(logMessage)

	// Process each transaction to find gateway events
	for i, tx := range transactions {
		txHash, ok := tx["hash"].(string)
		if !ok || txHash == "" {
			continue
		}
		if network.ChainID != 56 && network.ChainID != 1135 {
			logger.Infof("Processing gateway transaction %d/%d: %s", i+1, len(transactions), txHash[:10]+"...")
		}

		// Index gateway events for this specific transaction
		_, err := s.indexGatewayByTransaction(ctx, network, txHash, tx)
		if err != nil {
			logger.Errorf("Error processing gateway transaction %s: %v", txHash[:10]+"...", err)
			continue // Skip transactions with errors
		}
	}

	return nil
}

// indexGatewayByTransaction processes a specific transaction for gateway events
func (s *IndexerEVM) indexGatewayByTransaction(ctx context.Context, network *ent.Network, txHash string, transactionEvent map[string]interface{}) (*types.EventCounts, error) {
	eventCounts := &types.EventCounts{}
	
	// Process all events in a single pass
	orderCreatedEvents := []*types.OrderCreatedEvent{}
	orderSettledEvents := []*types.OrderSettledEvent{}
	orderRefundedEvents := []*types.OrderRefundedEvent{}

	if network.ChainID == 295 {
		if transactionEvent == nil {
			return eventCounts, fmt.Errorf("transactions are required for Hedera indexing")
		}
	
		// Build OrderCreated events from Hedera response (filter by txHash)
		// Topic is set by Hedera helper
		topic, _ := transactionEvent["Topic"].(string)
		eventTxHash, _ := transactionEvent["TxHash"].(string)

		if strings.EqualFold(topic, utils.OrderCreatedEventSignature) {
			created := &types.OrderCreatedEvent{
				BlockNumber: transactionEvent["BlockNumber"].(int64),
				TxHash:      eventTxHash,
				Token:       ethcommon.HexToAddress(transactionEvent["Token"].(string)).Hex(),
				Amount:      transactionEvent["Amount"].(decimal.Decimal),
				ProtocolFee: transactionEvent["ProtocolFee"].(decimal.Decimal),
				OrderId:     transactionEvent["OrderId"].(string),
				Rate:        transactionEvent["Rate"].(decimal.Decimal).Div(decimal.NewFromInt(100)),
				MessageHash: transactionEvent["MessageHash"].(string),
				Sender:      ethcommon.HexToAddress(transactionEvent["Sender"].(string)).Hex(),
			}
			orderCreatedEvents = append(orderCreatedEvents, created)
		}
		if strings.EqualFold(topic, utils.OrderSettledEventSignature) {
			settlePercent, _ := transactionEvent["SettlePercent"].(decimal.Decimal)
			splitOrderId, _ := transactionEvent["SplitOrderId"].(string)
			orderId, _ := transactionEvent["OrderId"].(string)
			liquidityProvider, _ := transactionEvent["LiquidityProvider"].(string)
			settledEvent := &types.OrderSettledEvent{
				BlockNumber:       transactionEvent["BlockNumber"].(int64),
				TxHash:            transactionEvent["TxHash"].(string),
				SplitOrderId:      splitOrderId,
				OrderId:           orderId,
				LiquidityProvider: liquidityProvider,
				SettlePercent:     settlePercent,
			}
			orderSettledEvents = append(orderSettledEvents, settledEvent)
		}
		if strings.EqualFold(topic, utils.OrderRefundedEventSignature) {
			fee, _ := transactionEvent["Fee"].(decimal.Decimal)
			orderId, _ := transactionEvent["OrderId"].(string)
			refundedEvent := &types.OrderRefundedEvent{
				BlockNumber: transactionEvent["BlockNumber"].(int64),
				TxHash:      transactionEvent["TxHash"].(string),
				Fee:         fee,
				OrderId:     orderId,
			}
			orderRefundedEvents = append(orderRefundedEvents, refundedEvent)
		}
	}

	if network.ChainID != 295 {
		// Use GetContractEventsWithFallback to try Thirdweb first and fall back to RPC
		eventPayload := map[string]string{
			"filter_transaction_hash": txHash,
			"sort_by":                 "block_number",
			"sort_order":              "desc",
			"decode":                  "true",
		}

		events, err := s.engineService.GetContractEventsWithFallback(
			ctx,
			network,
			network.GatewayContractAddress,
			0,
			0,
			[]string{}, // No specific topics filter
			txHash,
			eventPayload,
		)
		if err != nil {
			if err.Error() == "no events found" {
				return eventCounts, nil // No gateway events found for this transaction
			}
			return eventCounts, fmt.Errorf("error getting gateway events for transaction %s: %w", txHash[:10]+"...", err)
		}

		for _, event := range events {
			eventMap := event.(map[string]interface{})
			decoded, ok := eventMap["decoded"].(map[string]interface{})
			if !ok || decoded == nil {
				continue
			}
			eventParams := decoded
			if eventParams["non_indexed_params"] == nil {
				continue
			}

			// Get event name from the first topic (event signature)
			topicsInterface := eventMap["topics"]
			var eventSignature string

			// Handle both []string and []interface{} cases
			switch topics := topicsInterface.(type) {
			case []string:
				if len(topics) == 0 {
					continue
				}
				eventSignature = topics[0]
			case []interface{}:
				if len(topics) == 0 {
					continue
				}
				if topicStr, ok := topics[0].(string); ok {
					eventSignature = topicStr
				} else {
					continue
				}
			default:
				logger.Warnf("Unknown topics type: %T", topicsInterface)
				continue
			}

			if network.ChainID != 56 && network.ChainID != 1135 {
				// Log the event signature being processed
				logger.WithFields(logger.Fields{
					"EventSignature": eventSignature,
					"TxHash":         txHash,
					"BlockNumber":    int64(eventMap["block_number"].(float64)),
				}).Infof("Processing event signature")
			}

			// Safely extract block_number and transaction_hash
			blockNumberRaw, ok := eventMap["block_number"].(float64)
			if !ok {
				continue
			}
			blockNumber := int64(blockNumberRaw)

			txHashFromEvent, ok := eventMap["transaction_hash"].(string)
			if !ok || txHashFromEvent == "" {
				continue
			}

			// Safely extract indexed_params and non_indexed_params
			indexedParams, ok := eventParams["indexed_params"].(map[string]interface{})
			if !ok || indexedParams == nil {
				continue
			}

			nonIndexedParams, ok := eventParams["non_indexed_params"].(map[string]interface{})
			if !ok || nonIndexedParams == nil {
				continue
			}

			switch eventSignature {
			case utils.OrderCreatedEventSignature:
				// Safely extract required fields for OrderCreated
				amountStr, ok := indexedParams["amount"].(string)
				if !ok || amountStr == "" {
					continue
				}
				orderAmount, err := decimal.NewFromString(amountStr)
				if err != nil {
					continue
				}

				protocolFeeStr, ok := nonIndexedParams["protocolFee"].(string)
				if !ok || protocolFeeStr == "" {
					continue
				}
				protocolFee, err := decimal.NewFromString(protocolFeeStr)
				if err != nil {
					continue
				}

				rateStr, ok := nonIndexedParams["rate"].(string)
				if !ok || rateStr == "" {
					continue
				}
				rate, err := decimal.NewFromString(rateStr)
				if err != nil {
					continue
				}

				tokenStr, ok := indexedParams["token"].(string)
				if !ok || tokenStr == "" {
					continue
				}

				orderIdStr, ok := nonIndexedParams["orderId"].(string)
				if !ok || orderIdStr == "" {
					continue
				}

				messageHashStr, ok := nonIndexedParams["messageHash"].(string)
				if !ok || messageHashStr == "" {
					continue
				}

				senderStr, ok := indexedParams["sender"].(string)
				if !ok || senderStr == "" {
					continue
				}

				createdEvent := &types.OrderCreatedEvent{
					BlockNumber: blockNumber,
					TxHash:      txHashFromEvent,
					Token:       ethcommon.HexToAddress(tokenStr).Hex(),
					Amount:      orderAmount,
					ProtocolFee: protocolFee,
					OrderId:     orderIdStr,
					Rate:        rate.Div(decimal.NewFromInt(100)),
					MessageHash: messageHashStr,
					Sender:      ethcommon.HexToAddress(senderStr).Hex(),
				}
				orderCreatedEvents = append(orderCreatedEvents, createdEvent)

			case utils.OrderSettledEventSignature:
				// Safely extract required fields for OrderSettled
				settlePercentStr, ok := nonIndexedParams["settlePercent"].(string)
				if !ok || settlePercentStr == "" {
					continue
				}
				settlePercent, err := decimal.NewFromString(settlePercentStr)
				if err != nil {
					continue
				}

				splitOrderIdStr, ok := nonIndexedParams["splitOrderId"].(string)
				if !ok || splitOrderIdStr == "" {
					continue
				}

				orderIdStr, ok := indexedParams["orderId"].(string)
				if !ok || orderIdStr == "" {
					continue
				}

				liquidityProviderStr, ok := indexedParams["liquidityProvider"].(string)
				if !ok || liquidityProviderStr == "" {
					continue
				}

				settledEvent := &types.OrderSettledEvent{
					BlockNumber:       blockNumber,
					TxHash:            txHashFromEvent,
					SplitOrderId:      splitOrderIdStr,
					OrderId:           orderIdStr,
					LiquidityProvider: ethcommon.HexToAddress(liquidityProviderStr).Hex(),
					SettlePercent:     settlePercent,
				}
				orderSettledEvents = append(orderSettledEvents, settledEvent)

			case utils.OrderRefundedEventSignature:
				// Safely extract required fields for OrderRefunded
				feeStr, ok := nonIndexedParams["fee"].(string)
				if !ok || feeStr == "" {
					continue
				}
				fee, err := decimal.NewFromString(feeStr)
				if err != nil {
					continue
				}

				orderIdStr, ok := indexedParams["orderId"].(string)
				if !ok || orderIdStr == "" {
					continue
				}

				refundedEvent := &types.OrderRefundedEvent{
					BlockNumber: blockNumber,
					TxHash:      txHashFromEvent,
					OrderId:     orderIdStr,
					Fee:         fee,
				}
				orderRefundedEvents = append(orderRefundedEvents, refundedEvent)
			}
		}
	}

	// Process OrderCreated events
	if len(orderCreatedEvents) > 0 {
		orderIds := []string{}
		orderIdToEvent := make(map[string]*types.OrderCreatedEvent)
		for _, event := range orderCreatedEvents {
			orderIds = append(orderIds, event.OrderId)
			orderIdToEvent[event.OrderId] = event
		}
		err := common.ProcessCreatedOrders(ctx, network, orderIds, orderIdToEvent, s.order, s.priorityQueue)
		if err != nil {
			logger.Errorf("Failed to process OrderCreated events: %v", err)
		} else {
			if network.ChainID != 56 && network.ChainID != 1135 {
				logger.Infof("Successfully processed %d OrderCreated events", len(orderCreatedEvents))
			}
		}
	}
	eventCounts.OrderCreated = len(orderCreatedEvents)

	// Process OrderSettled events
	if len(orderSettledEvents) > 0 {
		orderIds := []string{}
		orderIdToEvent := make(map[string]*types.OrderSettledEvent)
		for _, event := range orderSettledEvents {
			orderIds = append(orderIds, event.OrderId)
			orderIdToEvent[event.OrderId] = event
		}
		err := common.ProcessSettledOrders(ctx, network, orderIds, orderIdToEvent)
		if err != nil {
			logger.Errorf("Failed to process OrderSettled events: %v", err)
		} else {
			if network.ChainID != 56 && network.ChainID != 1135 {
				logger.Infof("Successfully processed %d OrderSettled events", len(orderSettledEvents))
			}
		}
	}
	eventCounts.OrderSettled = len(orderSettledEvents)

	// Process OrderRefunded events
	if len(orderRefundedEvents) > 0 {
		orderIds := []string{}
		orderIdToEvent := make(map[string]*types.OrderRefundedEvent)
		for _, event := range orderRefundedEvents {
			orderIds = append(orderIds, event.OrderId)
			orderIdToEvent[event.OrderId] = event
		}
		err := common.ProcessRefundedOrders(ctx, network, orderIds, orderIdToEvent)
		if err != nil {
			logger.Errorf("Failed to process OrderRefunded events: %v", err)
		} else {
			if network.ChainID != 56 && network.ChainID != 1135 {
				logger.Infof("Successfully processed %d OrderRefunded events", len(orderRefundedEvents))
			}
		}
	}
	eventCounts.OrderRefunded = len(orderRefundedEvents)

	return eventCounts, nil
}

// indexProviderAddressByTransaction processes a specific transaction for provider address OrderSettled events
func (s *IndexerEVM) indexProviderAddressByTransaction(ctx context.Context, network *ent.Network, providerAddress string, txHash string) (*types.EventCounts, error) {
	eventCounts := &types.EventCounts{}

	// Get OrderSettled events for this transaction
	events, err := s.engineService.GetContractEventsWithFallback(
		ctx,
		network,
		network.GatewayContractAddress,
		0,
		0,
		[]string{utils.OrderSettledEventSignature},
		txHash,
		map[string]string{
			"filter_transaction_hash": txHash,
			"sort_by":                 "block_number",
			"sort_order":              "desc",
			"decode":                  "true",
		},
	)
	if err != nil {
		if err.Error() == "no events found" {
			return eventCounts, nil // No OrderSettled events found for this transaction
		}
		return eventCounts, fmt.Errorf("error getting OrderSettled events for transaction %s: %w", txHash[:10]+"...", err)
	}

	// Process OrderSettled events for the specific provider address
	orderSettledEvents := []*types.OrderSettledEvent{}

	for _, event := range events {
		eventMap := event.(map[string]interface{})
		decoded, ok := eventMap["decoded"].(map[string]interface{})
		if !ok || decoded == nil {
			continue
		}
		eventParams := decoded
		if eventParams["non_indexed_params"] == nil {
			continue
		}

		// Check if indexed_params exists and is not nil before accessing it
		indexedParams, ok := eventParams["indexed_params"].(map[string]interface{})
		if !ok || indexedParams == nil {
			continue
		}

		// Check if this event is from the provider address we're looking for
		liquidityProvider, ok := indexedParams["liquidityProvider"].(string)
		if !ok || liquidityProvider == "" {
			continue
		}
		liquidityProvider = ethcommon.HexToAddress(liquidityProvider).Hex()
		if !strings.EqualFold(liquidityProvider, providerAddress) {
			continue
		}

		// Safely extract block_number and transaction_hash
		blockNumberRaw, ok := eventMap["block_number"].(float64)
		if !ok {
			continue
		}
		blockNumber := int64(blockNumberRaw)

		txHash, ok := eventMap["transaction_hash"].(string)
		if !ok || txHash == "" {
			continue
		}

		// Safely extract non_indexed_params
		nonIndexedParams, ok := eventParams["non_indexed_params"].(map[string]interface{})
		if !ok || nonIndexedParams == nil {
			continue
		}

		// Safely extract required fields
		settlePercentStr, ok := nonIndexedParams["settlePercent"].(string)
		if !ok || settlePercentStr == "" {
			continue
		}

		settlePercent, err := decimal.NewFromString(settlePercentStr)
		if err != nil {
			continue
		}

		splitOrderId, ok := nonIndexedParams["splitOrderId"].(string)
		if !ok || splitOrderId == "" {
			continue
		}

		orderId, ok := indexedParams["orderId"].(string)
		if !ok || orderId == "" {
			continue
		}

		settledEvent := &types.OrderSettledEvent{
			BlockNumber:       blockNumber,
			TxHash:            txHash,
			SplitOrderId:      splitOrderId,
			OrderId:           orderId,
			LiquidityProvider: liquidityProvider,
			SettlePercent:     settlePercent,
		}
		orderSettledEvents = append(orderSettledEvents, settledEvent)
	}

	// Process OrderSettled events
	if len(orderSettledEvents) > 0 {
		orderIds := []string{}
		orderIdToEvent := make(map[string]*types.OrderSettledEvent)
		for _, event := range orderSettledEvents {
			orderIds = append(orderIds, event.OrderId)
			orderIdToEvent[event.OrderId] = event
		}
		err = common.ProcessSettledOrders(ctx, network, orderIds, orderIdToEvent)
		if err != nil {
			logger.Errorf("Failed to process OrderSettled events: %v", err)
		} else {
			if network.ChainID != 56 && network.ChainID != 1135 {
				logger.Infof("Successfully processed %d OrderSettled events for provider %s", len(orderSettledEvents), providerAddress)
			}
		}
	}
	eventCounts.OrderSettled = len(orderSettledEvents)

	return eventCounts, nil
}

// indexProviderAddressByAddress processes provider address's transaction history for OrderSettled events
func (s *IndexerEVM) indexProviderAddressByAddress(ctx context.Context, network *ent.Network, providerAddress string, fromBlock int64, toBlock int64) error {
	// Determine parameters based on whether block range is provided
	var limit int
	var logMessage string

	if fromBlock == 0 && toBlock == 0 {
		limit = 20
		if network.ChainID != 56 && network.ChainID != 1135 {
			logMessage = fmt.Sprintf("Processing last %d transactions for provider address: %s", limit, providerAddress)
		}
	} else {
		// Block range provided - get up to 100 transactions in range
		limit = 100
		if network.ChainID != 56 && network.ChainID != 1135 {
			logMessage = fmt.Sprintf("Processing transactions in block range %d-%d for provider address: %s", fromBlock, toBlock, providerAddress)
		}
	}

	// Get provider address's transaction history with fallback
	transactions, err := s.getAddressTransactionHistoryWithFallback(ctx, nil, network.ChainID, providerAddress, limit, fromBlock, toBlock)
	if err != nil {
		return fmt.Errorf("failed to get provider transaction history: %w", err)
	}

	if len(transactions) == 0 {
		if fromBlock == 0 && toBlock == 0 {
			logger.Infof("No transactions found for provider address: %s", providerAddress)
		} else {
			logger.Infof("No transactions found in block range %d-%d for provider address: %s", fromBlock, toBlock, providerAddress)
		}
		return nil
	}

	logger.Infof(logMessage)

	// Process each transaction to find OrderSettled events
	for i, tx := range transactions {
		txHash, ok := tx["hash"].(string)
		if !ok || txHash == "" {
			continue
		}
		if network.ChainID != 56 && network.ChainID != 1135 {
			logger.Infof("Processing provider transaction %d/%d: %s", i+1, len(transactions), txHash[:10]+"...")
		}

		// Index provider address events for this specific transaction
		_, err := s.indexProviderAddressByTransaction(ctx, network, providerAddress, txHash)
		if err != nil {
			logger.Errorf("Error processing provider transaction %s: %v", txHash[:10]+"...", err)
			continue // Skip transactions with errors
		}
	}

	return nil
}<|MERGE_RESOLUTION|>--- conflicted
+++ resolved
@@ -404,13 +404,8 @@
 	}
 
 	if chainID == 295 {
-<<<<<<< HEAD
 		logger.Infof("Getting Hedera transaction history for chain %d", chainID)
 		transactions, hederaErr := s.hederaService.GetContractEventsBySignature(token, []string{utils.TransferEventSignature, utils.OrderCreatedEventSignature}, address)
-=======
-		fifteenSeconds := time.Now().Unix() - 15
-		transactions, hederaErr := s.hederaService.GetContractEventsBySignature(token, []string{utils.TransferEventSignature, utils.OrderCreatedEventSignature}, address, fmt.Sprintf("gte:%d", fifteenSeconds))
->>>>>>> d1166938
 		if hederaErr == nil {
 			// Hedera succeeded, return the token transfers
 			return transactions, nil
