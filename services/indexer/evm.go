--- conflicted
+++ resolved
@@ -332,7 +332,6 @@
 		logger.Warnf("Etherscan failed for chain %d, falling back to Engine: %v", chainID, err)
 	}
 
-<<<<<<< HEAD
 	// For Lisk (chain ID 1135), use Blockscout service
 	if chainID == 1135 {
 		transactions, err := s.blockscoutService.GetAddressTransactionHistory(ctx, chainID, address, limit, fromBlock, toBlock)
@@ -344,14 +343,9 @@
 		logger.Warnf("Blockscout failed for chain %d, falling back to Engine: %v", chainID, err)
 	}
 
-	// Try engine service as fallback for other chains
-	// Note: Engine doesn't support chain ID 56 (BNB Smart Chain)
-	if chainID != 56 {
-=======
 	// Try engine service as fallback
 	// Note: Engine doesn't support chain ID 56 (BNB Smart Chain) and 1135 (Lisk)
 	if chainID != 56 && chainID != 1135 {
->>>>>>> 83ad4223
 		transactions, engineErr := s.engineService.GetAddressTransactionHistory(ctx, chainID, address, limit, fromBlock, toBlock)
 		if engineErr != nil {
 			logger.Errorf("Engine failed for chain %d: %v", chainID, engineErr)
