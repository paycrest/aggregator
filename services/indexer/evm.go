package indexer

import (
	"context"
	"fmt"
	"strings"

	ethcommon "github.com/ethereum/go-ethereum/common"
	"github.com/paycrest/aggregator/ent"
	networkent "github.com/paycrest/aggregator/ent/network"
	tokenent "github.com/paycrest/aggregator/ent/token"
	"github.com/paycrest/aggregator/services"
	"github.com/paycrest/aggregator/services/common"
	"github.com/paycrest/aggregator/services/order"
	"github.com/paycrest/aggregator/storage"
	"github.com/paycrest/aggregator/types"
	"github.com/paycrest/aggregator/utils"
	"github.com/paycrest/aggregator/utils/logger"
	"github.com/shopspring/decimal"
)

// IndexerEVM performs blockchain to database extract, transform, load (ETL) operations.
type IndexerEVM struct {
	priorityQueue     *services.PriorityQueueService
	order             types.OrderService
	engineService     *services.EngineService
	etherscanService  *services.EtherscanService
	blockscoutService *services.BlockscoutService
	hederaService     *services.HederaMirrorService
}

// NewIndexerEVM creates a new instance of IndexerEVM.
func NewIndexerEVM() (types.Indexer, error) {
	priorityQueue := services.NewPriorityQueueService()
	orderService := order.NewOrderEVM()
	engineService := services.NewEngineService()
	etherscanService, err := services.NewEtherscanService()
<<<<<<< HEAD
=======
	hederaService := services.NewHederaMirrorService()
>>>>>>> 6b7ebe28
	if err != nil {
		return nil, fmt.Errorf("failed to create EtherscanService: %w", err)
	}
	blockscoutService := services.NewBlockscoutService()
	hederaService := services.NewHederaMirrorService()

	return &IndexerEVM{
		priorityQueue:     priorityQueue,
		order:             orderService,
		engineService:     engineService,
		etherscanService:  etherscanService,
		blockscoutService: blockscoutService,
		hederaService:     hederaService,
	}, nil
}

// IndexReceiveAddress indexes all transfer events for a specific receive address
func (s *IndexerEVM) IndexReceiveAddress(ctx context.Context, token *ent.Token, address string, fromBlock int64, toBlock int64, txHash string) (*types.EventCounts, error) {
	return s.IndexReceiveAddressWithBypass(ctx, token, address, fromBlock, toBlock, txHash, false)
}

// IndexReceiveAddressWithBypass indexes all transfer events for a specific receive address with option to bypass queue
func (s *IndexerEVM) IndexReceiveAddressWithBypass(ctx context.Context, token *ent.Token, address string, fromBlock int64, toBlock int64, txHash string, bypassQueue bool) (*types.EventCounts, error) {
	eventCounts := &types.EventCounts{}

	if txHash != "" {
		// Index transfer events for this specific transaction
		counts, err := s.indexReceiveAddressByTransaction(ctx, token, txHash, nil)
		if err != nil {
			logger.Errorf("Error processing receive address transaction %s: %v", txHash[:10]+"...", err)
			return eventCounts, err
		}
		return counts, nil
	}

	// Index transfer events for the receive address
	counts, err := s.indexReceiveAddressByUserAddressWithBypass(ctx, token, address, fromBlock, toBlock, bypassQueue)
	if err != nil {
		return eventCounts, err
	}

	// Return the actual counts from the indexing operation
	return counts, nil
}

// indexReceiveAddressByTransaction processes a specific transaction for receive address transfers
func (s *IndexerEVM) indexReceiveAddressByTransaction(ctx context.Context, token *ent.Token, txHash string, transactionEvents map[string]interface{}) (*types.EventCounts, error) {
	eventCounts := &types.EventCounts{}
	orderCreatedEvents := []*types.OrderCreatedEvent{}

	// --- Begin Hedera-specific logic ---
	if token.Edges.Network.ChainID == 295 {
		if transactionEvents == nil {
			return eventCounts, fmt.Errorf("transfer events are required for Hedera indexing")
		}

		if strings.EqualFold(transactionEvents["Topic"].(string), utils.TransferEventSignature) {
			// Create transfer event
			transferEvent := &types.TokenTransferEvent{
				BlockNumber: transactionEvents["BlockNumber"].(int64),
				TxHash:      transactionEvents["TxHash"].(string),
				From:        transactionEvents["From"].(string),
				To:          transactionEvents["To"].(string),
				Value:       transactionEvents["Value"].(decimal.Decimal),
			}

			addressToEvent := map[string]*types.TokenTransferEvent{
				transferEvent.To: transferEvent,
			}

			err := common.ProcessTransfers(ctx, s.order, s.priorityQueue, []string{transferEvent.To}, addressToEvent, token)
			if err != nil {
				logger.Errorf("Error processing Hedera transfer for token %s: %v", token.Symbol, err)
			}
			eventCounts.Transfer++
		}
		if strings.EqualFold(transactionEvents["Topic"].(string), utils.OrderCreatedEventSignature) {
			created := &types.OrderCreatedEvent{
				BlockNumber: transactionEvents["BlockNumber"].(int64),
				TxHash:      transactionEvents["TxHash"].(string),
				Token:       ethcommon.HexToAddress(transactionEvents["Token"].(string)).Hex(),
				Amount:      transactionEvents["Amount"].(decimal.Decimal),
				ProtocolFee: transactionEvents["ProtocolFee"].(decimal.Decimal),
				OrderId:     transactionEvents["OrderId"].(string),
				// Rate is already decimal.Decimal from Hedera service; match EVM path: divide by 100
				Rate:        transactionEvents["Rate"].(decimal.Decimal).Div(decimal.NewFromInt(100)),
				MessageHash: transactionEvents["MessageHash"].(string),
				Sender:      ethcommon.HexToAddress(transactionEvents["Sender"].(string)).Hex(),
			}
			orderCreatedEvents = append(orderCreatedEvents, created)
		}
	}

	var gatewayEvents []interface{}

	if token.Edges.Network.ChainID != 295 {
		// Get transfer events for this token contract in this transaction
		transferEvents, err := s.engineService.GetContractEventsWithFallback(
			ctx,
			token.Edges.Network,
			token.ContractAddress,
			0,
			0,
			[]string{utils.TransferEventSignature}, // Include transfer event signature
			txHash,
			map[string]string{
				"filter_transaction_hash": txHash,
				"sort_by":                 "block_number",
				"sort_order":              "desc",
				"decode":                  "true",
			},
		)
		if err != nil && err.Error() != "no events found" {
			return eventCounts, fmt.Errorf("error getting transfer events for token %s in transaction %s: %w", token.Symbol, txHash[:10]+"...", err)
		}

		// Find OrderCreated events for this transaction
		gatewayEvents, err = s.engineService.GetContractEventsWithFallback(
			ctx,
			token.Edges.Network,
			token.Edges.Network.GatewayContractAddress,
			0,
			0,
			[]string{utils.OrderCreatedEventSignature},
			txHash,
			map[string]string{
				"filter_transaction_hash": txHash,
				"sort_by":                 "block_number",
				"sort_order":              "desc",
				"decode":                  "true",
			},
		)
		if err != nil && err.Error() != "no events found" {
			return eventCounts, fmt.Errorf("error getting gateway events for transaction %s: %w", txHash[:10]+"...", err)
		}

		// Process transfer events
		for _, event := range transferEvents {
			eventMap := event.(map[string]interface{})
			decoded, ok := eventMap["decoded"].(map[string]interface{})
			if !ok || decoded == nil {
				continue
			}
			// Safely extract indexed_params and non_indexed_params
			indexedParams, ok := decoded["indexed_params"].(map[string]interface{})
			if !ok || indexedParams == nil {
				continue
			}
			nonIndexedParams, ok := decoded["non_indexed_params"].(map[string]interface{})
			if !ok || nonIndexedParams == nil {
				continue
			}

			// Safely extract transfer data
			fromStr, ok := indexedParams["from"].(string)
			if !ok || fromStr == "" {
				continue
			}
			fromAddress := ethcommon.HexToAddress(fromStr).Hex()

			toStr, ok := indexedParams["to"].(string)
			if !ok || toStr == "" {
				continue
			}
			toAddress := ethcommon.HexToAddress(toStr).Hex()

			valueStr, ok := nonIndexedParams["value"].(string)
			if !ok || valueStr == "" {
				continue
			}

			// Skip if transfer is from gateway contract
			if strings.EqualFold(fromAddress, token.Edges.Network.GatewayContractAddress) {
				continue
			}

			// Parse transfer value
			transferValue, err := decimal.NewFromString(valueStr)
			if err != nil {
				logger.Errorf("Error parsing transfer value for token %s: %v", token.Symbol, err)
				continue
			}

			// Safely extract block_number and transaction_hash
			blockNumberRaw, ok := eventMap["block_number"].(float64)
			if !ok {
				continue
			}
			blockNumber := int64(blockNumberRaw)

			txHashFromEvent, ok := eventMap["transaction_hash"].(string)
			if !ok || txHashFromEvent == "" {
				continue
			}

			// Create transfer event
			transferEvent := &types.TokenTransferEvent{
				BlockNumber: blockNumber,
				TxHash:      txHashFromEvent,
				From:        fromAddress,
				To:          toAddress,
				Value:       transferValue.Div(decimal.NewFromInt(10).Pow(decimal.NewFromInt(int64(token.Decimals)))),
			}

			// Process transfer using existing logic
			addressToEvent := map[string]*types.TokenTransferEvent{
				toAddress: transferEvent,
			}

			err = common.ProcessTransfers(ctx, s.order, s.priorityQueue, []string{toAddress}, addressToEvent, token)
			if err != nil {
				logger.Errorf("Error processing transfer for token %s: %v", token.Symbol, err)
				continue
			}

			// Increment transfer count for successful processing
			eventCounts.Transfer++
		}

		for _, event := range gatewayEvents {
			eventMap := event.(map[string]interface{})
			decoded, ok := eventMap["decoded"].(map[string]interface{})
			if !ok || decoded == nil {
				continue
			}
			eventParams := decoded
			if eventParams["non_indexed_params"] == nil {
				continue
			}

			// Safely extract block_number and transaction_hash
			blockNumberRaw, ok := eventMap["block_number"].(float64)
			if !ok {
				continue
			}
			blockNumber := int64(blockNumberRaw)

			txHash, ok := eventMap["transaction_hash"].(string)
			if !ok || txHash == "" {
				continue
			}

			// Safely extract indexed_params and non_indexed_params
			indexedParams, ok := eventParams["indexed_params"].(map[string]interface{})
			if !ok || indexedParams == nil {
				continue
			}

			nonIndexedParams, ok := eventParams["non_indexed_params"].(map[string]interface{})
			if !ok || nonIndexedParams == nil {
				continue
			}

			// Safely extract required fields
			amountStr, ok := indexedParams["amount"].(string)
			if !ok || amountStr == "" {
				continue
			}
			orderAmount, err := decimal.NewFromString(amountStr)
			if err != nil {
				continue
			}

			protocolFeeStr, ok := nonIndexedParams["protocolFee"].(string)
			if !ok || protocolFeeStr == "" {
				continue
			}
			protocolFee, err := decimal.NewFromString(protocolFeeStr)
			if err != nil {
				continue
			}

			rateStr, ok := nonIndexedParams["rate"].(string)
			if !ok || rateStr == "" {
				continue
			}
			rate, err := decimal.NewFromString(rateStr)
			if err != nil {
				continue
			}

			tokenStr, ok := indexedParams["token"].(string)
			if !ok || tokenStr == "" {
				continue
			}

			orderIdStr, ok := nonIndexedParams["orderId"].(string)
			if !ok || orderIdStr == "" {
				continue
			}

			messageHashStr, ok := nonIndexedParams["messageHash"].(string)
			if !ok || messageHashStr == "" {
				continue
			}

			senderStr, ok := indexedParams["sender"].(string)
			if !ok || senderStr == "" {
				continue
			}

			createdEvent := &types.OrderCreatedEvent{
				BlockNumber: blockNumber,
				TxHash:      txHash,
				Token:       ethcommon.HexToAddress(tokenStr).Hex(),
				Amount:      orderAmount,
				ProtocolFee: protocolFee,
				OrderId:     orderIdStr,
				Rate:        rate.Div(decimal.NewFromInt(100)),
				MessageHash: messageHashStr,
				Sender:      ethcommon.HexToAddress(senderStr).Hex(),
			}
			orderCreatedEvents = append(orderCreatedEvents, createdEvent)
		}
	}

	// Process OrderCreated events
	if len(orderCreatedEvents) > 0 {
		orderIds := []string{}
		orderIdToEvent := make(map[string]*types.OrderCreatedEvent)
		for _, event := range orderCreatedEvents {
			orderIds = append(orderIds, event.OrderId)
			orderIdToEvent[event.OrderId] = event
		}
		err := common.ProcessCreatedOrders(ctx, token.Edges.Network, orderIds, orderIdToEvent, s.order, s.priorityQueue)
		if err != nil {
			logger.Errorf("Failed to process OrderCreated events: %v", err)
		} else {
			if token.Edges.Network.ChainID != 56 && token.Edges.Network.ChainID != 1135 {
				logger.Infof("Successfully processed %d OrderCreated events", len(orderCreatedEvents))
			}
		}
		eventCounts.OrderCreated = len(orderCreatedEvents)
	}

	return eventCounts, nil
}

// getAddressTransactionHistoryWithFallback tries etherscan first and falls back to engine or blockscout
func (s *IndexerEVM) getAddressTransactionHistoryWithFallback(ctx context.Context, token *ent.Token, chainID int64, address string, limit int, fromBlock int64, toBlock int64) ([]map[string]interface{}, error) {
	return s.getAddressTransactionHistoryWithFallbackAndBypass(ctx, token, chainID, address, limit, fromBlock, toBlock, false)
}

// getAddressTransactionHistoryImmediate tries etherscan immediately without queuing and falls back to engine or blockscout
// This is used for reindexing requests that need immediate processing
func (s *IndexerEVM) getAddressTransactionHistoryImmediate(ctx context.Context, token *ent.Token, address string, limit int, fromBlock int64, toBlock int64) ([]map[string]interface{}, error) {
	return s.getAddressTransactionHistoryWithFallbackAndBypass(ctx, token, token.Edges.Network.ChainID, address, limit, fromBlock, toBlock, true)
}

// getAddressTransactionHistoryWithFallbackAndBypass tries etherscan first and falls back to engine or blockscout
// with option to bypass queue for immediate processing
func (s *IndexerEVM) getAddressTransactionHistoryWithFallbackAndBypass(ctx context.Context, token *ent.Token, chainID int64, address string, limit int, fromBlock int64, toBlock int64, bypassQueue bool) ([]map[string]interface{}, error) {
	var err error

	// Try etherscan first (except for Lisk and Hedera which are not supported)
	if chainID != 1135 && chainID != 295 {
		var transactions []map[string]interface{}
		if bypassQueue {
			transactions, err = s.etherscanService.GetAddressTransactionHistoryImmediate(ctx, chainID, address, limit, fromBlock, toBlock)
		} else {
			transactions, err = s.etherscanService.GetAddressTransactionHistory(ctx, chainID, address, limit, fromBlock, toBlock)
		}
		if err == nil {
			// Etherscan succeeded, return the transactions
			return transactions, nil
		}
		// Log the error but continue to fallback
		logger.Warnf("Etherscan failed for chain %d, falling back to Engine: %v", chainID, err)
	}

<<<<<<< HEAD
=======
	if chainID == 295 {
		logger.Infof("Getting Hedera transaction history for chain %d", chainID)
		if s.hederaService == nil {
			return nil, fmt.Errorf("hederaService is not initialized")
		}
		
		// Get USDC token from the network
		network, err := storage.Client.Network.
			Query().
			Where(networkent.ChainIDEQ(chainID)).
			WithTokens().
			Only(ctx)
		if err != nil {
			return nil, fmt.Errorf("failed to find network for chain ID %d: %w", chainID, err)
		}

		usdcToken, err := storage.Client.Token.
			Query().
			Where(
				tokenent.SymbolEQ("USDC"),
				tokenent.HasNetworkWith(networkent.IDEQ(network.ID)),
			).
			WithNetwork().
			First(ctx)
		if err != nil {
			return nil, fmt.Errorf("failed to find USDC token for chain ID %d: %w", chainID, err)
		}
		token = usdcToken
		logger.Infof("Getting Hedera transaction history for chain %d, token %s", chainID, token.Symbol)
		
		transactions, hederaErr := s.hederaService.GetContractEventsBySignature(token, []string{utils.TransferEventSignature, utils.OrderCreatedEventSignature}, address)
		if hederaErr == nil {
			// Hedera succeeded, return the token transfers
			return transactions, nil
		}
		// Log the error but continue to fallback
		logger.Warnf("Hedera failed for chain %d, falling back to Engine: %v", chainID, hederaErr)
	}

>>>>>>> 6b7ebe28
	// For Lisk (chain ID 1135), use Blockscout service
	if chainID == 1135 {
		transactions, err := s.blockscoutService.GetAddressTokenTransfers(ctx, chainID, address, limit, fromBlock, toBlock)
		if err == nil {
			// Blockscout succeeded, return the token transfers
			return transactions, nil
		}
		// Log the error but continue to fallback
		logger.Warnf("Blockscout failed for chain %d, falling back to Engine: %v", chainID, err)
	}

	// For Hedera (chain ID 295), use Hedera Mirror Node service
	if chainID == 295 {
		logger.Infof("Getting Hedera transaction history for chain %d", chainID)
		if s.hederaService == nil {
			return nil, fmt.Errorf("hederaService is not initialized")
		}

		// Get network and USDC token from the database
		var hederaToken *ent.Token
		if token != nil {
			hederaToken = token
			network, err := token.QueryNetwork().Only(ctx)
			if err != nil {
				return nil, fmt.Errorf("failed to get network for token: %w", err)
			}
			// Ensure token has network edge loaded
			hederaToken.Edges.Network = network
		} else {
			// Query network first, then USDC token for gateway events
			network, err := storage.Client.Network.
				Query().
				Where(networkent.ChainIDEQ(chainID)).
				WithTokens().
				Only(ctx)
			if err != nil {
				return nil, fmt.Errorf("failed to find network for chain ID %d: %w", chainID, err)
			}

			// Query USDC token for this network
			usdcToken, err := network.QueryTokens().
				Where(tokenent.SymbolEQ("USDC")).
				WithNetwork().
				First(ctx)
			if err != nil {
				return nil, fmt.Errorf("failed to find USDC token for chain ID %d: %w", chainID, err)
			}
			hederaToken = usdcToken
		}

		logger.Infof("Getting Hedera transaction history for chain %d, token %s", chainID, hederaToken.Symbol)

		transactions, hederaErr := s.hederaService.GetContractEventsBySignature(
			hederaToken,
			[]string{utils.TransferEventSignature, utils.OrderCreatedEventSignature},
			address,
		)
		if hederaErr == nil {
			// Hedera succeeded, return the events
			return transactions, nil
		}
		// Log the error but continue to fallback
		logger.Warnf("Hedera failed for chain %d, falling back to Engine: %v", chainID, hederaErr)
	}

	// Try engine service as fallback
	// Note: Engine doesn't support chain ID 56 (BNB Smart Chain), 1135 (Lisk), and 295 (Hedera)
	if chainID != 56 && chainID != 1135 && chainID != 295 {
		transactions, engineErr := s.engineService.GetAddressTransactionHistory(ctx, chainID, address, limit, fromBlock, toBlock)
		if engineErr != nil {
			logger.Errorf("Engine failed for chain %d: %v", chainID, engineErr)
			return nil, fmt.Errorf("both etherscan and engine failed - Etherscan: %w, Engine: %w", err, engineErr)
		}
		return transactions, nil
	}

	// For BSC (chain ID 56), only Etherscan is supported
	if chainID == 56 {
		return nil, fmt.Errorf("transaction history not supported for BNB Smart Chain (chain ID 56) via either etherscan or engine")
	}

	return nil, fmt.Errorf("transaction history not supported for chain %d via any available service", chainID)
}

// indexReceiveAddressByUserAddressWithBypass processes user's transaction history for receive address transfers with option to bypass queue
func (s *IndexerEVM) indexReceiveAddressByUserAddressWithBypass(ctx context.Context, token *ent.Token, userAddress string, fromBlock int64, toBlock int64, bypassQueue bool) (*types.EventCounts, error) {
	eventCounts := &types.EventCounts{}

	// Handle Hedera network separately
	if token.Edges.Network.ChainID == 295 {
		logger.Infof("Processing Hedera transactions for address: %s", userAddress)

		// Get contract events from Hedera Mirror Node
		transactions, err := s.hederaService.GetContractEventsBySignature(
			token,
			[]string{utils.TransferEventSignature},
			userAddress,
		)
		if err != nil {
			return eventCounts, fmt.Errorf("failed to get Hedera transaction history: %w", err)
		}

		if len(transactions) == 0 {
			logger.Infof("No Hedera transactions found for address: %s", userAddress)
			return eventCounts, nil
		}

		logger.Infof("Processing %d Hedera transfer events for address: %s", len(transactions), userAddress)

		// Process Hedera transfer events
		unknownAddresses := []string{}
		addressToEvent := make(map[string]*types.TokenTransferEvent)

		for _, tx := range transactions {
			topic, ok := tx["Topic"].(string)
			if !ok || !strings.EqualFold(topic, utils.TransferEventSignature) {
				continue
			}

			toAddress, ok := tx["To"].(string)
			if !ok || toAddress == "" {
				continue
			}

			// Create transfer event from Hedera data
			transferEvent := &types.TokenTransferEvent{
				BlockNumber: tx["BlockNumber"].(int64),
				TxHash:      tx["TxHash"].(string),
				From:        tx["From"].(string),
				To:          toAddress,
				Value:       tx["Value"].(decimal.Decimal),
			}

			unknownAddresses = append(unknownAddresses, toAddress)
			addressToEvent[toAddress] = transferEvent
			eventCounts.Transfer++
		}

		// Process transfers through the standard flow
		if len(unknownAddresses) > 0 {
			err := common.ProcessTransfers(ctx, s.order, s.priorityQueue, unknownAddresses, addressToEvent, token)
			if err != nil {
				return eventCounts, fmt.Errorf("failed to process Hedera transfers: %w", err)
			}
		}

		return eventCounts, nil
	}

	// Standard EVM processing
	// Determine parameters based on whether block range is provided
	var limit int
	var logMessage string

	if fromBlock == 0 && toBlock == 0 {
		// No block range - get last 5 transactions
		limit = 5
		if token.Edges.Network.ChainID != 56 && token.Edges.Network.ChainID != 1135 {
			logMessage = fmt.Sprintf("Processing transactions for address: %s", userAddress)
		}
	} else {
		// Block range provided - get up to 100 transactions in range
		limit = 100
		if token.Edges.Network.ChainID != 56 && token.Edges.Network.ChainID != 1135 {
			logMessage = fmt.Sprintf("Processing transactions in block range %d-%d for address: %s", fromBlock, toBlock, userAddress)
		}
	}

	// Get address's transaction history with fallback
	var transactions []map[string]interface{}
	var err error
	if bypassQueue {
		transactions, err = s.getAddressTransactionHistoryImmediate(ctx, token, userAddress, limit, fromBlock, toBlock)
	} else {
		transactions, err = s.getAddressTransactionHistoryWithFallback(ctx, token, token.Edges.Network.ChainID, userAddress, limit, fromBlock, toBlock)
	}
	if err != nil {
		return eventCounts, fmt.Errorf("failed to get transaction history: %w", err)
	}

	if len(transactions) == 0 {
		if fromBlock == 0 && toBlock == 0 {
			logger.Infof("No transactions found for address: %s", userAddress)
		} else {
			logger.Infof("No transactions found in block range %d-%d for address: %s", fromBlock, toBlock, userAddress)
		}
		return eventCounts, nil
	}

	logger.Infof(logMessage)

	// Process each transaction to find transfer events to linked addresses
	for i, tx := range transactions {
		txHash, ok := tx["hash"].(string)
		if !ok || txHash == "" {
			continue
		}
		if token.Edges.Network.ChainID != 56 && token.Edges.Network.ChainID != 1135 {
			logger.Infof("Processing transaction %d/%d: %s", i+1, len(transactions), txHash[:10]+"...")
		}

		// Index transfer events for this specific transaction
		counts, err := s.indexReceiveAddressByTransaction(ctx, token, txHash, tx)
		if err != nil {
			logger.Errorf("Error processing transaction %s: %v", txHash[:10]+"...", err)
			continue // Skip transactions with errors
		}

		// Accumulate transfer counts
		eventCounts.Transfer += counts.Transfer
	}

	return eventCounts, nil
}

// IndexGateway indexes all gateway events (OrderCreated, OrderSettled, OrderRefunded) in one efficient call
func (s *IndexerEVM) IndexGateway(ctx context.Context, network *ent.Network, address string, fromBlock int64, toBlock int64, txHash string) (*types.EventCounts, error) {
	eventCounts := &types.EventCounts{}

	if txHash != "" {
		// Index gateway events for this specific transaction
		counts, err := s.indexGatewayByTransaction(ctx, network, txHash, nil)
		if err != nil {
			logger.Errorf("Error processing gateway transaction %s: %v", txHash[:10]+"...", err)
			return eventCounts, err
		}
		return counts, nil
	}

	// Index gateway events for the contract address
	err := s.indexGatewayByContractAddress(ctx, network, address, fromBlock, toBlock)
	if err != nil {
		return eventCounts, err
	}

	return eventCounts, nil
}

// IndexProviderAddress indexes OrderSettled events for a provider address
func (s *IndexerEVM) IndexProviderAddress(ctx context.Context, network *ent.Network, address string, fromBlock int64, toBlock int64, txHash string) (*types.EventCounts, error) {
	eventCounts := &types.EventCounts{}

	if txHash != "" {
		// Index provider address events for this specific transaction
		counts, err := s.indexProviderAddressByTransaction(ctx, network, address, txHash)
		if err != nil {
			logger.Errorf("Error processing provider address transaction %s: %v", txHash[:10]+"...", err)
			return eventCounts, err
		}
		return counts, nil
	}

	// Index provider address events for the address
	err := s.indexProviderAddressByAddress(ctx, network, address, fromBlock, toBlock)
	if err != nil {
		return eventCounts, err
	}

	return eventCounts, nil
}

// indexGatewayByContractAddress processes gateway contract's transaction history for gateway events
func (s *IndexerEVM) indexGatewayByContractAddress(ctx context.Context, network *ent.Network, address string, fromBlock int64, toBlock int64) error {
	// Determine parameters based on whether block range is provided
	var limit int
	var logMessage string

	if fromBlock == 0 && toBlock == 0 {
		limit = 10
		if network.ChainID != 56 && network.ChainID != 1135 {
			logMessage = fmt.Sprintf("Processing last %d transactions for gateway contract: %s", limit, address)
		}
	} else {
		// Block range provided - get up to 100 transactions in range
		limit = 100
		if network.ChainID != 56 && network.ChainID != 1135 {
			logMessage = fmt.Sprintf("Processing transactions in block range %d-%d for gateway contract: %s", fromBlock, toBlock, address)
		}
	}

	// Get gateway contract's transaction history with fallback
	transactions, err := s.getAddressTransactionHistoryWithFallback(ctx, nil, network.ChainID, address, limit, fromBlock, toBlock)
	if err != nil {
		return fmt.Errorf("failed to get gateway transaction history: %w", err)
	}

	if len(transactions) == 0 {
		if fromBlock == 0 && toBlock == 0 {
			logger.Infof("No transactions found for gateway contract: %s", address)
		} else {
			logger.Infof("No transactions found in block range %d-%d for gateway contract: %s", fromBlock, toBlock, address)
		}
		return nil
	}

	logger.Infof(logMessage)

	// Process each transaction to find gateway events
	for i, tx := range transactions {
		txHash, ok := tx["hash"].(string)
		if !ok || txHash == "" {
			continue
		}
		if network.ChainID != 56 && network.ChainID != 1135 {
			logger.Infof("Processing gateway transaction %d/%d: %s", i+1, len(transactions), txHash[:10]+"...")
		}

		// Index gateway events for this specific transaction
		_, err := s.indexGatewayByTransaction(ctx, network, txHash, tx)
		if err != nil {
			logger.Errorf("Error processing gateway transaction %s: %v", txHash[:10]+"...", err)
			continue // Skip transactions with errors
		}
	}

	return nil
}

// indexGatewayByTransaction processes a specific transaction for gateway events
func (s *IndexerEVM) indexGatewayByTransaction(ctx context.Context, network *ent.Network, txHash string, transactionEvent map[string]interface{}) (*types.EventCounts, error) {
	eventCounts := &types.EventCounts{}

	// Process all events in a single pass
	orderCreatedEvents := []*types.OrderCreatedEvent{}
	orderSettledEvents := []*types.OrderSettledEvent{}
	orderRefundedEvents := []*types.OrderRefundedEvent{}

	// Use GetContractEventsWithFallback to try Thirdweb first and fall back to RPC
	eventPayload := map[string]string{
		"filter_transaction_hash": txHash,
		"sort_by":                 "block_number",
		"sort_order":              "desc",
		"decode":                  "true",
	}

	events, err := s.engineService.GetContractEventsWithFallback(
		ctx,
		network,
		network.GatewayContractAddress,
		0,
		0,
		[]string{}, // No specific topics filter
		txHash,
		eventPayload,
	)
	if err != nil {
		if err.Error() == "no events found" {
			return eventCounts, nil // No gateway events found for this transaction
		}
<<<<<<< HEAD
		return eventCounts, fmt.Errorf("error getting gateway events for transaction %s: %w", txHash[:10]+"...", err)
	}
=======

		// Build OrderCreated events from Hedera response (filter by txHash)
		// Topic is set by Hedera helper
		topic, _ := transactionEvent["Topic"].(string)
		eventTxHash, _ := transactionEvent["TxHash"].(string)
>>>>>>> 6b7ebe28

	for _, event := range events {
		eventMap := event.(map[string]interface{})
		decoded, ok := eventMap["decoded"].(map[string]interface{})
		if !ok || decoded == nil {
			continue
		}
		eventParams := decoded
		if eventParams["non_indexed_params"] == nil {
			continue
		}

		// Get event name from the first topic (event signature)
		topicsInterface := eventMap["topics"]
		var eventSignature string

		// Handle both []string and []interface{} cases
		switch topics := topicsInterface.(type) {
		case []string:
			if len(topics) == 0 {
				continue
			}
			eventSignature = topics[0]
		case []interface{}:
			if len(topics) == 0 {
				continue
			}
			if topicStr, ok := topics[0].(string); ok {
				eventSignature = topicStr
			} else {
				continue
			}
		default:
			logger.Warnf("Unknown topics type: %T", topicsInterface)
			continue
		}

		if network.ChainID != 56 && network.ChainID != 1135 {
			// Log the event signature being processed
			logger.WithFields(logger.Fields{
				"EventSignature": eventSignature,
				"TxHash":         txHash,
				"BlockNumber":    int64(eventMap["block_number"].(float64)),
			}).Infof("Processing event signature")
		}

		// Safely extract block_number and transaction_hash
		blockNumberRaw, ok := eventMap["block_number"].(float64)
		if !ok {
			continue
		}
		blockNumber := int64(blockNumberRaw)

		txHashFromEvent, ok := eventMap["transaction_hash"].(string)
		if !ok || txHashFromEvent == "" {
			continue
		}

		// Safely extract indexed_params and non_indexed_params
		indexedParams, ok := eventParams["indexed_params"].(map[string]interface{})
		if !ok || indexedParams == nil {
			continue
		}

		nonIndexedParams, ok := eventParams["non_indexed_params"].(map[string]interface{})
		if !ok || nonIndexedParams == nil {
			continue
		}

		switch eventSignature {
		case utils.OrderCreatedEventSignature:
			// Safely extract required fields for OrderCreated
			amountStr, ok := indexedParams["amount"].(string)
			if !ok || amountStr == "" {
				continue
			}
			orderAmount, err := decimal.NewFromString(amountStr)
			if err != nil {
				continue
			}

			protocolFeeStr, ok := nonIndexedParams["protocolFee"].(string)
			if !ok || protocolFeeStr == "" {
				continue
			}
			protocolFee, err := decimal.NewFromString(protocolFeeStr)
			if err != nil {
				continue
			}

			rateStr, ok := nonIndexedParams["rate"].(string)
			if !ok || rateStr == "" {
				continue
			}
			rate, err := decimal.NewFromString(rateStr)
			if err != nil {
				continue
			}

			tokenStr, ok := indexedParams["token"].(string)
			if !ok || tokenStr == "" {
				continue
			}

			orderIdStr, ok := nonIndexedParams["orderId"].(string)
			if !ok || orderIdStr == "" {
				continue
			}

			messageHashStr, ok := nonIndexedParams["messageHash"].(string)
			if !ok || messageHashStr == "" {
				continue
			}

			senderStr, ok := indexedParams["sender"].(string)
			if !ok || senderStr == "" {
				continue
			}

			createdEvent := &types.OrderCreatedEvent{
				BlockNumber: blockNumber,
				TxHash:      txHashFromEvent,
				Token:       ethcommon.HexToAddress(tokenStr).Hex(),
				Amount:      orderAmount,
				ProtocolFee: protocolFee,
				OrderId:     orderIdStr,
				Rate:        rate.Div(decimal.NewFromInt(100)),
				MessageHash: messageHashStr,
				Sender:      ethcommon.HexToAddress(senderStr).Hex(),
			}
			orderCreatedEvents = append(orderCreatedEvents, createdEvent)

		case utils.OrderSettledEventSignature:
			// Safely extract required fields for OrderSettled
			settlePercentStr, ok := nonIndexedParams["settlePercent"].(string)
			if !ok || settlePercentStr == "" {
				continue
			}
			settlePercent, err := decimal.NewFromString(settlePercentStr)
			if err != nil {
				continue
			}

			splitOrderIdStr, ok := nonIndexedParams["splitOrderId"].(string)
			if !ok || splitOrderIdStr == "" {
				continue
			}

			orderIdStr, ok := indexedParams["orderId"].(string)
			if !ok || orderIdStr == "" {
				continue
			}

			liquidityProviderStr, ok := indexedParams["liquidityProvider"].(string)
			if !ok || liquidityProviderStr == "" {
				continue
			}

			settledEvent := &types.OrderSettledEvent{
				BlockNumber:       blockNumber,
				TxHash:            txHashFromEvent,
				SplitOrderId:      splitOrderIdStr,
				OrderId:           orderIdStr,
				LiquidityProvider: ethcommon.HexToAddress(liquidityProviderStr).Hex(),
				SettlePercent:     settlePercent,
			}
			orderSettledEvents = append(orderSettledEvents, settledEvent)

		case utils.OrderRefundedEventSignature:
			// Safely extract required fields for OrderRefunded
			feeStr, ok := nonIndexedParams["fee"].(string)
			if !ok || feeStr == "" {
				continue
			}
			fee, err := decimal.NewFromString(feeStr)
			if err != nil {
				continue
			}

			orderIdStr, ok := indexedParams["orderId"].(string)
			if !ok || orderIdStr == "" {
				continue
			}

			refundedEvent := &types.OrderRefundedEvent{
				BlockNumber: blockNumber,
				TxHash:      txHashFromEvent,
				OrderId:     orderIdStr,
				Fee:         fee,
			}
			orderRefundedEvents = append(orderRefundedEvents, refundedEvent)
		}
	}

	// Process OrderCreated events
	if len(orderCreatedEvents) > 0 {
		orderIds := []string{}
		orderIdToEvent := make(map[string]*types.OrderCreatedEvent)
		for _, event := range orderCreatedEvents {
			orderIds = append(orderIds, event.OrderId)
			orderIdToEvent[event.OrderId] = event
		}
		err := common.ProcessCreatedOrders(ctx, network, orderIds, orderIdToEvent, s.order, s.priorityQueue)
		if err != nil {
			logger.Errorf("Failed to process OrderCreated events: %v", err)
		} else {
			if network.ChainID != 56 && network.ChainID != 1135 {
				logger.Infof("Successfully processed %d OrderCreated events", len(orderCreatedEvents))
			}
		}
	}
	eventCounts.OrderCreated = len(orderCreatedEvents)

	// Process OrderSettled events
	if len(orderSettledEvents) > 0 {
		orderIds := []string{}
		orderIdToEvent := make(map[string]*types.OrderSettledEvent)
		for _, event := range orderSettledEvents {
			orderIds = append(orderIds, event.OrderId)
			orderIdToEvent[event.OrderId] = event
		}
		err := common.ProcessSettledOrders(ctx, network, orderIds, orderIdToEvent)
		if err != nil {
			logger.Errorf("Failed to process OrderSettled events: %v", err)
		} else {
			if network.ChainID != 56 && network.ChainID != 1135 {
				logger.Infof("Successfully processed %d OrderSettled events", len(orderSettledEvents))
			}
		}
	}
	eventCounts.OrderSettled = len(orderSettledEvents)

	// Process OrderRefunded events
	if len(orderRefundedEvents) > 0 {
		orderIds := []string{}
		orderIdToEvent := make(map[string]*types.OrderRefundedEvent)
		for _, event := range orderRefundedEvents {
			orderIds = append(orderIds, event.OrderId)
			orderIdToEvent[event.OrderId] = event
		}
		err := common.ProcessRefundedOrders(ctx, network, orderIds, orderIdToEvent)
		if err != nil {
			logger.Errorf("Failed to process OrderRefunded events: %v", err)
		} else {
			if network.ChainID != 56 && network.ChainID != 1135 {
				logger.Infof("Successfully processed %d OrderRefunded events", len(orderRefundedEvents))
			}
		}
	}
	eventCounts.OrderRefunded = len(orderRefundedEvents)

	return eventCounts, nil
}

// indexProviderAddressByTransaction processes a specific transaction for provider address OrderSettled events
func (s *IndexerEVM) indexProviderAddressByTransaction(ctx context.Context, network *ent.Network, providerAddress string, txHash string) (*types.EventCounts, error) {
	eventCounts := &types.EventCounts{}

	// Get OrderSettled events for this transaction
	events, err := s.engineService.GetContractEventsWithFallback(
		ctx,
		network,
		network.GatewayContractAddress,
		0,
		0,
		[]string{utils.OrderSettledEventSignature},
		txHash,
		map[string]string{
			"filter_transaction_hash": txHash,
			"sort_by":                 "block_number",
			"sort_order":              "desc",
			"decode":                  "true",
		},
	)
	if err != nil {
		if err.Error() == "no events found" {
			return eventCounts, nil // No OrderSettled events found for this transaction
		}
		return eventCounts, fmt.Errorf("error getting OrderSettled events for transaction %s: %w", txHash[:10]+"...", err)
	}

	// Process OrderSettled events for the specific provider address
	orderSettledEvents := []*types.OrderSettledEvent{}

	for _, event := range events {
		eventMap := event.(map[string]interface{})
		decoded, ok := eventMap["decoded"].(map[string]interface{})
		if !ok || decoded == nil {
			continue
		}
		eventParams := decoded
		if eventParams["non_indexed_params"] == nil {
			continue
		}

		// Check if indexed_params exists and is not nil before accessing it
		indexedParams, ok := eventParams["indexed_params"].(map[string]interface{})
		if !ok || indexedParams == nil {
			continue
		}

		// Check if this event is from the provider address we're looking for
		liquidityProvider, ok := indexedParams["liquidityProvider"].(string)
		if !ok || liquidityProvider == "" {
			continue
		}
		liquidityProvider = ethcommon.HexToAddress(liquidityProvider).Hex()
		if !strings.EqualFold(liquidityProvider, providerAddress) {
			continue
		}

		// Safely extract block_number and transaction_hash
		blockNumberRaw, ok := eventMap["block_number"].(float64)
		if !ok {
			continue
		}
		blockNumber := int64(blockNumberRaw)

		txHash, ok := eventMap["transaction_hash"].(string)
		if !ok || txHash == "" {
			continue
		}

		// Safely extract non_indexed_params
		nonIndexedParams, ok := eventParams["non_indexed_params"].(map[string]interface{})
		if !ok || nonIndexedParams == nil {
			continue
		}

		// Safely extract required fields
		settlePercentStr, ok := nonIndexedParams["settlePercent"].(string)
		if !ok || settlePercentStr == "" {
			continue
		}

		settlePercent, err := decimal.NewFromString(settlePercentStr)
		if err != nil {
			continue
		}

		splitOrderId, ok := nonIndexedParams["splitOrderId"].(string)
		if !ok || splitOrderId == "" {
			continue
		}

		orderId, ok := indexedParams["orderId"].(string)
		if !ok || orderId == "" {
			continue
		}

		settledEvent := &types.OrderSettledEvent{
			BlockNumber:       blockNumber,
			TxHash:            txHash,
			SplitOrderId:      splitOrderId,
			OrderId:           orderId,
			LiquidityProvider: liquidityProvider,
			SettlePercent:     settlePercent,
		}
		orderSettledEvents = append(orderSettledEvents, settledEvent)
	}

	// Process OrderSettled events
	if len(orderSettledEvents) > 0 {
		orderIds := []string{}
		orderIdToEvent := make(map[string]*types.OrderSettledEvent)
		for _, event := range orderSettledEvents {
			orderIds = append(orderIds, event.OrderId)
			orderIdToEvent[event.OrderId] = event
		}
		err = common.ProcessSettledOrders(ctx, network, orderIds, orderIdToEvent)
		if err != nil {
			logger.Errorf("Failed to process OrderSettled events: %v", err)
		} else {
			if network.ChainID != 56 && network.ChainID != 1135 {
				logger.Infof("Successfully processed %d OrderSettled events for provider %s", len(orderSettledEvents), providerAddress)
			}
		}
	}
	eventCounts.OrderSettled = len(orderSettledEvents)

	return eventCounts, nil
}

// indexProviderAddressByAddress processes provider address's transaction history for OrderSettled events
func (s *IndexerEVM) indexProviderAddressByAddress(ctx context.Context, network *ent.Network, providerAddress string, fromBlock int64, toBlock int64) error {
	// Determine parameters based on whether block range is provided
	var limit int
	var logMessage string

	if fromBlock == 0 && toBlock == 0 {
		limit = 20
		if network.ChainID != 56 && network.ChainID != 1135 {
			logMessage = fmt.Sprintf("Processing last %d transactions for provider address: %s", limit, providerAddress)
		}
	} else {
		// Block range provided - get up to 100 transactions in range
		limit = 100
		if network.ChainID != 56 && network.ChainID != 1135 {
			logMessage = fmt.Sprintf("Processing transactions in block range %d-%d for provider address: %s", fromBlock, toBlock, providerAddress)
		}
	}

	// Get provider address's transaction history with fallback
	transactions, err := s.getAddressTransactionHistoryWithFallback(ctx, nil, network.ChainID, providerAddress, limit, fromBlock, toBlock)
	if err != nil {
		return fmt.Errorf("failed to get provider transaction history: %w", err)
	}

	if len(transactions) == 0 {
		if fromBlock == 0 && toBlock == 0 {
			logger.Infof("No transactions found for provider address: %s", providerAddress)
		} else {
			logger.Infof("No transactions found in block range %d-%d for provider address: %s", fromBlock, toBlock, providerAddress)
		}
		return nil
	}

	logger.Infof(logMessage)

	// Process each transaction to find OrderSettled events
	for i, tx := range transactions {
		txHash, ok := tx["hash"].(string)
		if !ok || txHash == "" {
			continue
		}
		if network.ChainID != 56 && network.ChainID != 1135 {
			logger.Infof("Processing provider transaction %d/%d: %s", i+1, len(transactions), txHash[:10]+"...")
		}

		// Index provider address events for this specific transaction
		_, err := s.indexProviderAddressByTransaction(ctx, network, providerAddress, txHash)
		if err != nil {
			logger.Errorf("Error processing provider transaction %s: %v", txHash[:10]+"...", err)
			continue // Skip transactions with errors
		}
	}

	return nil
}<|MERGE_RESOLUTION|>--- conflicted
+++ resolved
@@ -35,10 +35,6 @@
 	orderService := order.NewOrderEVM()
 	engineService := services.NewEngineService()
 	etherscanService, err := services.NewEtherscanService()
-<<<<<<< HEAD
-=======
-	hederaService := services.NewHederaMirrorService()
->>>>>>> 6b7ebe28
 	if err != nil {
 		return nil, fmt.Errorf("failed to create EtherscanService: %w", err)
 	}
@@ -409,8 +405,6 @@
 		logger.Warnf("Etherscan failed for chain %d, falling back to Engine: %v", chainID, err)
 	}
 
-<<<<<<< HEAD
-=======
 	if chainID == 295 {
 		logger.Infof("Getting Hedera transaction history for chain %d", chainID)
 		if s.hederaService == nil {
@@ -450,7 +444,6 @@
 		logger.Warnf("Hedera failed for chain %d, falling back to Engine: %v", chainID, hederaErr)
 	}
 
->>>>>>> 6b7ebe28
 	// For Lisk (chain ID 1135), use Blockscout service
 	if chainID == 1135 {
 		transactions, err := s.blockscoutService.GetAddressTokenTransfers(ctx, chainID, address, limit, fromBlock, toBlock)
@@ -800,16 +793,8 @@
 		if err.Error() == "no events found" {
 			return eventCounts, nil // No gateway events found for this transaction
 		}
-<<<<<<< HEAD
 		return eventCounts, fmt.Errorf("error getting gateway events for transaction %s: %w", txHash[:10]+"...", err)
 	}
-=======
-
-		// Build OrderCreated events from Hedera response (filter by txHash)
-		// Topic is set by Hedera helper
-		topic, _ := transactionEvent["Topic"].(string)
-		eventTxHash, _ := transactionEvent["TxHash"].(string)
->>>>>>> 6b7ebe28
 
 	for _, event := range events {
 		eventMap := event.(map[string]interface{})
