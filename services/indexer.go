--- conflicted
+++ resolved
@@ -204,24 +204,12 @@
 			}
 
 			// Get rate from priority queue
-<<<<<<< HEAD
-			if !strings.EqualFold(token.BaseCurrency, currency.Code) && !strings.EqualFold(token.BaseCurrency, "USD") {
-			rateResponse, err := utils.GetTokenRateFromQueue(token.Symbol, orderAmount, institution.Edges.FiatCurrency.Code, institution.Edges.FiatCurrency.MarketRate)
-			if err != nil {
-				logger.Errorf("IndexERC20Transfer.GetTokenRateFromQueue: %v", err)
-				continue
-			}
-			var rateResponse decimal.Decimal
-			if !strings.EqualFold(token.BaseCurrency, currency.Code) {
-				rateResponse, err = utils.GetTokenRateFromQueue(token.Symbol, orderAmount, currency.Code, currency.MarketRate)
-=======
 			if !strings.EqualFold(token.BaseCurrency, institution.Edges.FiatCurrency.Code) && !strings.EqualFold(token.BaseCurrency, "USD") {
 				continue
 			}
 			var rateResponse decimal.Decimal
 			if !strings.EqualFold(token.BaseCurrency, institution.Edges.FiatCurrency.Code) {
 				rateResponse, err = utils.GetTokenRateFromQueue(token.Symbol, orderAmount, institution.Edges.FiatCurrency.Code, institution.Edges.FiatCurrency.MarketRate)
->>>>>>> 53a5efd5
 				if err != nil {
 					logger.Errorf("IndexERC20Transfer.GetTokenRateFromQueue: %v", err)
 					continue
@@ -1011,7 +999,6 @@
 		}
 
 		if orderToken.Edges.Provider.VisibilityMode == providerprofile.VisibilityModePrivate {
-<<<<<<< HEAD
 			if lockPaymentOrder.Amount.GreaterThan(orderToken.MaxOrderAmount) {
 				err := s.handleCancellation(ctx, client, nil, &lockPaymentOrder, "Amount is greater than the maximum order amount of the provider")
 				if err != nil {
@@ -1023,7 +1010,6 @@
 				if err != nil {
 					return fmt.Errorf("%s - failed to cancel order: %w", lockPaymentOrder.GatewayID, err)
 				}
-=======
 			normalizedAmount := lockPaymentOrder.Amount
 			if strings.EqualFold(token.BaseCurrency, institution.Edges.FiatCurrency.Code) && token.BaseCurrency != "USD" {
 				rateResponse, err := utils.GetTokenRateFromQueue("USDT", normalizedAmount, institution.Edges.FiatCurrency.Code, currency.MarketRate)
@@ -1044,7 +1030,6 @@
 				if err != nil {
 					return fmt.Errorf("%s - failed to cancel order: %w", lockPaymentOrder.GatewayID, err)
 				}
->>>>>>> 53a5efd5
 				return nil
 			}
 		}
@@ -1152,7 +1137,6 @@
 		}
 
 		// Assign the lock payment order to a provider
-<<<<<<< HEAD
 		normalizedAmount := lockPaymentOrder.Amount
 		if strings.EqualFold(token.BaseCurrency, currency.Code) && token.BaseCurrency != "USD" {
 			rateResponse, err := utils.GetTokenRateFromQueue("USDT", normalizedAmount, currency.Code, currency.MarketRate)
@@ -1178,8 +1162,7 @@
 			lockPaymentOrder.ID = orderCreated.ID
 			_ = s.priorityQueue.AssignLockPaymentOrder(ctx, lockPaymentOrder)
 		}
-=======
->>>>>>> 53a5efd5
+
 		lockPaymentOrder.ID = orderCreated.ID
 		_ = s.priorityQueue.AssignLockPaymentOrder(ctx, lockPaymentOrder)
 	}
