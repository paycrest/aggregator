--- conflicted
+++ resolved
@@ -214,7 +214,6 @@
 		return fmt.Errorf("%s - RefundOrder.sendTransaction: %w", orderIDPrefix, err)
 	}
 
-<<<<<<< HEAD
 	// Wait for refundOrder tx to be mined
 	result, err := s.engineService.WaitForTransactionMined(ctx, queueId, 5*time.Minute)
 	if err != nil {
@@ -246,8 +245,6 @@
 		return fmt.Errorf("%s - RefundOrder.updateTxHash: %w", orderIDPrefix, err)
 	}
 
-=======
->>>>>>> 8cb115f9
 	return nil
 }
 
@@ -294,7 +291,6 @@
 		return fmt.Errorf("%s - SettleOrder.sendTransaction: %w", orderIDPrefix, err)
 	}
 
-<<<<<<< HEAD
 	// Wait for settleOrder tx to be mined
 	result, err := s.engineService.WaitForTransactionMined(ctx, queueId, 5*time.Minute)
 	if err != nil {
@@ -322,8 +318,6 @@
 		return fmt.Errorf("%s - SettleOrder.updateTxHash: %w", orderIDPrefix, err)
 	}
 
-=======
->>>>>>> 8cb115f9
 	return nil
 }
 
