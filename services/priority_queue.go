--- conflicted
+++ resolved
@@ -186,22 +186,11 @@
 			WithToken().
 			All(ctx)
 		if err != nil {
-<<<<<<< HEAD
 			fmt.Println("error", err)
 			logger.Errorf("failed to get tokens for provider %s: %v", provider.ID, err)
 			continue
 		}
-
 		fmt.Println("orderTokens", orderTokens)
-
-=======
-			if err != context.Canceled {
-				logger.Errorf("failed to get tokens for provider %s: %v", provider.ID, err)
-			}
-			continue
-		}
-
->>>>>>> 53a5efd5
 		tokenSymbols := []string{}
 		for _, orderToken := range orderTokens {
 			if utils.ContainsString(tokenSymbols, orderToken.Edges.Token.Symbol) {
@@ -211,9 +200,7 @@
 
 			rate, err := s.GetProviderRate(ctx, provider, orderToken.Edges.Token.Symbol, bucket.Edges.Currency.Code)
 			if err != nil {
-<<<<<<< HEAD
-				logger.Errorf("failed to get %s rate for provider %s: %v", orderToken.Edges.Token.Symbol, providerID, err)
-=======
+
 				if err != context.Canceled {
 					logger.Errorf("failed to get %s rate for provider %s: %v", orderToken.Edges.Token.Symbol, provider.ID, err)
 				}
@@ -221,18 +208,14 @@
 			}
 
 			if rate.IsZero() {
->>>>>>> 53a5efd5
 				continue
 			}
 
 			// Check provider's rate against the market rate to ensure it's not too far off
 			percentDeviation := utils.AbsPercentageDeviation(bucket.Edges.Currency.MarketRate, rate)
 
-<<<<<<< HEAD
-			isLocalStablecoin := strings.Contains(token.Symbol, bucket.Edges.Currency.Code) && !strings.Contains(token.Symbol, "USD")
-=======
 			isLocalStablecoin := strings.Contains(orderToken.Edges.Token.Symbol, bucket.Edges.Currency.Code) && !strings.Contains(orderToken.Edges.Token.Symbol, "USD")
->>>>>>> 53a5efd5
+
 			if serverConf.Environment == "production" && percentDeviation.GreaterThan(orderConf.PercentDeviationFromMarketRate) && !isLocalStablecoin {
 				// Skip this provider if the rate is too far off
 				// TODO: add a logic to notify the provider(s) to update his rate since it's stale. could be a cron job
@@ -382,11 +365,7 @@
 	signature := tokenUtils.GenerateHMACSignature(orderRequestData, string(decryptedSecret))
 
 	// Send POST request to the provider's node
-<<<<<<< HEAD
-	_, err = fastshot.NewClient(provider.HostIdentifier).
-=======
 	res, err := fastshot.NewClient(provider.HostIdentifier).
->>>>>>> 53a5efd5
 		Config().SetTimeout(30*time.Second).
 		Header().Add("X-Request-Signature", signature).
 		Build().POST("/new_order").
@@ -396,14 +375,10 @@
 		return err
 	}
 
-<<<<<<< HEAD
-=======
 	data, err := utils.ParseJSONResponse(res.RawResponse)
 	if err != nil {
 		logger.Errorf("PriorityQueueService.notifyProvider: %v %v", err, data)
 	}
-
->>>>>>> 53a5efd5
 	return nil
 }
 
@@ -517,7 +492,6 @@
 	}
 
 	return nil
-<<<<<<< HEAD
 }
 
 // sendOrderRequest sends an order request to a provider
@@ -600,6 +574,4 @@
 	}
 
 	return nil
-=======
->>>>>>> 53a5efd5
 }