--- conflicted
+++ resolved
@@ -532,7 +532,6 @@
 	return ""
 }
 
-<<<<<<< HEAD
 // SlackVerificationMiddleware verifies incoming requests from Slack using the signing secret.
 func SlackVerificationMiddleware(c *gin.Context) {
 
@@ -577,7 +576,8 @@
 	}
 
 	c.Next()
-=======
+}
+
 // TurnstileMiddleware is a middleware that verifies Turnstile tokens
 func TurnstileMiddleware() gin.HandlerFunc {
 	return func(c *gin.Context) {
@@ -611,5 +611,4 @@
 
 		c.Next()
 	}
->>>>>>> 15b15ad6
 }