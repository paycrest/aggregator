package config

import (
	"fmt"
	"time"

	"github.com/spf13/viper"
)

// AuthConfiguration defines the authentication & authorization settings
type AuthConfiguration struct {
	Secret                string
	JwtAccessLifespan     time.Duration
	JwtRefreshLifespan    time.Duration
	HmacTimestampAge      time.Duration
	PasswordResetLifespan time.Duration
<<<<<<< HEAD
	SlackSigningSecret    string
	SlackBotToken         string
=======

	// Turnstile config
	TurnstileSiteKey   string
	TurnstileSecretKey string
	TurnstileEnabled   bool
>>>>>>> 15b15ad6
}

// AuthConfig sets the authentication & authorization configurations
func AuthConfig() (config *AuthConfiguration) {
	viper.SetDefault("JWT_ACCESS_LIFESPAN", 15)     // 15 minutes
	viper.SetDefault("JWT_REFRESH_LIFESPAN", 10080) // 7 days
	viper.SetDefault("HMAC_TIMESTAMP_AGE", 5)
	viper.SetDefault("PASSWORD_RESET_LIFESPAN", 5)

	// Turnstile defaults
	viper.SetDefault("TURNSTILE_ENABLED", true)
	viper.SetDefault("TURNSTILE_SITE_KEY", "")
	viper.SetDefault("TURNSTILE_SECRET_KEY", "")

	return &AuthConfiguration{
		Secret:                viper.GetString("SECRET"),
		SlackSigningSecret:    viper.GetString("SLACK_SIGNING_SECRET"),
		SlackBotToken:         viper.GetString("SLACK_BOT_TOKEN"),
		JwtAccessLifespan:     time.Duration(viper.GetInt("JWT_ACCESS_LIFESPAN")) * time.Minute,
		JwtRefreshLifespan:    time.Duration(viper.GetInt("JWT_REFRESH_LIFESPAN")) * time.Minute,
		HmacTimestampAge:      time.Duration(viper.GetInt("HMAC_TIMESTAMP_AGE")) * time.Minute,
		PasswordResetLifespan: time.Duration(viper.GetInt("PASSWORD_RESET_LIFESPAN")) * time.Minute,
		TurnstileSiteKey:      viper.GetString("TURNSTILE_SITE_KEY"),
		TurnstileSecretKey:    viper.GetString("TURNSTILE_SECRET_KEY"),
		TurnstileEnabled:      viper.GetBool("TURNSTILE_ENABLED"),
	}
}

func init() {
	if err := SetupConfig(); err != nil {
		panic(fmt.Sprintf("config SetupConfig() error: %s", err))
	}
}<|MERGE_RESOLUTION|>--- conflicted
+++ resolved
@@ -14,16 +14,15 @@
 	JwtRefreshLifespan    time.Duration
 	HmacTimestampAge      time.Duration
 	PasswordResetLifespan time.Duration
-<<<<<<< HEAD
+
+	// Slack config
 	SlackSigningSecret    string
 	SlackBotToken         string
-=======
 
 	// Turnstile config
 	TurnstileSiteKey   string
 	TurnstileSecretKey string
 	TurnstileEnabled   bool
->>>>>>> 15b15ad6
 }
 
 // AuthConfig sets the authentication & authorization configurations
