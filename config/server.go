--- conflicted
+++ resolved
@@ -27,18 +27,6 @@
 	viper.SetDefault("ALLOWED_HOSTS", "*")
 	viper.SetDefault("ENVIRONMENT", "local")
 	viper.SetDefault("SENTRY_DSN", "")
-<<<<<<< HEAD
-
-	return &ServerConfiguration{
-		Debug:        viper.GetBool("DEBUG"),
-		Host:         viper.GetString("SERVER_HOST"),
-		Port:         viper.GetString("SERVER_PORT"),
-		Timezone:     viper.GetString("SERVER_TIMEZONE"),
-		AllowedHosts: viper.GetString("ALLOWED_HOSTS"),
-		Environment:  viper.GetString("ENVIRONMENT"),
-		SentryDSN:    viper.GetString("SENTRY_DSN"),
-		HostDomain:   viper.GetString("HOST_DOMAIN"),
-=======
 	viper.SetDefault("RATE_LIMIT_UNAUTHENTICATED", 5)
 	viper.SetDefault("RATE_LIMIT_AUTHENTICATED", 100)
 
@@ -53,7 +41,6 @@
 		HostDomain:               viper.GetString("HOST_DOMAIN"),
 		RateLimitUnauthenticated: viper.GetInt("RATE_LIMIT_UNAUTHENTICATED"),
 		RateLimitAuthenticated:   viper.GetInt("RATE_LIMIT_AUTHENTICATED"),
->>>>>>> 53a5efd5
 	}
 }
 
