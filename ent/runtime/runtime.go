// Code generated by ent, DO NOT EDIT.

package runtime

import (
	"time"

	"github.com/google/uuid"
	"github.com/paycrest/aggregator/ent/apikey"
	"github.com/paycrest/aggregator/ent/fiatcurrency"
	"github.com/paycrest/aggregator/ent/identityverificationrequest"
	"github.com/paycrest/aggregator/ent/institution"
	"github.com/paycrest/aggregator/ent/linkedaddress"
	"github.com/paycrest/aggregator/ent/lockorderfulfillment"
	"github.com/paycrest/aggregator/ent/lockpaymentorder"
	"github.com/paycrest/aggregator/ent/network"
	"github.com/paycrest/aggregator/ent/paymentorder"
	"github.com/paycrest/aggregator/ent/providerordertoken"
	"github.com/paycrest/aggregator/ent/providerprofile"
	"github.com/paycrest/aggregator/ent/providerrating"
	"github.com/paycrest/aggregator/ent/provisionbucket"
	"github.com/paycrest/aggregator/ent/receiveaddress"
	"github.com/paycrest/aggregator/ent/schema"
	"github.com/paycrest/aggregator/ent/senderordertoken"
	"github.com/paycrest/aggregator/ent/senderprofile"
	"github.com/paycrest/aggregator/ent/token"
	"github.com/paycrest/aggregator/ent/transactionlog"
	"github.com/paycrest/aggregator/ent/user"
	"github.com/paycrest/aggregator/ent/verificationtoken"
	"github.com/paycrest/aggregator/ent/webhookretryattempt"
)

// The init function reads all schema descriptors with runtime code
// (default values, validators, hooks and policies) and stitches it
// to their package variables.
func init() {
	apikeyFields := schema.APIKey{}.Fields()
	_ = apikeyFields
	// apikeyDescSecret is the schema descriptor for secret field.
	apikeyDescSecret := apikeyFields[1].Descriptor()
	// apikey.SecretValidator is a validator for the "secret" field. It is called by the builders before save.
	apikey.SecretValidator = apikeyDescSecret.Validators[0].(func(string) error)
	// apikeyDescID is the schema descriptor for id field.
	apikeyDescID := apikeyFields[0].Descriptor()
	// apikey.DefaultID holds the default value on creation for the id field.
	apikey.DefaultID = apikeyDescID.Default.(func() uuid.UUID)
	fiatcurrencyMixin := schema.FiatCurrency{}.Mixin()
	fiatcurrencyMixinFields0 := fiatcurrencyMixin[0].Fields()
	_ = fiatcurrencyMixinFields0
	fiatcurrencyFields := schema.FiatCurrency{}.Fields()
	_ = fiatcurrencyFields
	// fiatcurrencyDescCreatedAt is the schema descriptor for created_at field.
	fiatcurrencyDescCreatedAt := fiatcurrencyMixinFields0[0].Descriptor()
	// fiatcurrency.DefaultCreatedAt holds the default value on creation for the created_at field.
	fiatcurrency.DefaultCreatedAt = fiatcurrencyDescCreatedAt.Default.(func() time.Time)
	// fiatcurrencyDescUpdatedAt is the schema descriptor for updated_at field.
	fiatcurrencyDescUpdatedAt := fiatcurrencyMixinFields0[1].Descriptor()
	// fiatcurrency.DefaultUpdatedAt holds the default value on creation for the updated_at field.
	fiatcurrency.DefaultUpdatedAt = fiatcurrencyDescUpdatedAt.Default.(func() time.Time)
	// fiatcurrency.UpdateDefaultUpdatedAt holds the default value on update for the updated_at field.
	fiatcurrency.UpdateDefaultUpdatedAt = fiatcurrencyDescUpdatedAt.UpdateDefault.(func() time.Time)
	// fiatcurrencyDescDecimals is the schema descriptor for decimals field.
	fiatcurrencyDescDecimals := fiatcurrencyFields[3].Descriptor()
	// fiatcurrency.DefaultDecimals holds the default value on creation for the decimals field.
	fiatcurrency.DefaultDecimals = fiatcurrencyDescDecimals.Default.(int)
	// fiatcurrencyDescIsEnabled is the schema descriptor for is_enabled field.
	fiatcurrencyDescIsEnabled := fiatcurrencyFields[7].Descriptor()
	// fiatcurrency.DefaultIsEnabled holds the default value on creation for the is_enabled field.
	fiatcurrency.DefaultIsEnabled = fiatcurrencyDescIsEnabled.Default.(bool)
	// fiatcurrencyDescID is the schema descriptor for id field.
	fiatcurrencyDescID := fiatcurrencyFields[0].Descriptor()
	// fiatcurrency.DefaultID holds the default value on creation for the id field.
	fiatcurrency.DefaultID = fiatcurrencyDescID.Default.(func() uuid.UUID)
	identityverificationrequestFields := schema.IdentityVerificationRequest{}.Fields()
	_ = identityverificationrequestFields
	// identityverificationrequestDescFeeReclaimed is the schema descriptor for fee_reclaimed field.
	identityverificationrequestDescFeeReclaimed := identityverificationrequestFields[7].Descriptor()
	// identityverificationrequest.DefaultFeeReclaimed holds the default value on creation for the fee_reclaimed field.
	identityverificationrequest.DefaultFeeReclaimed = identityverificationrequestDescFeeReclaimed.Default.(bool)
	// identityverificationrequestDescUpdatedAt is the schema descriptor for updated_at field.
	identityverificationrequestDescUpdatedAt := identityverificationrequestFields[8].Descriptor()
	// identityverificationrequest.DefaultUpdatedAt holds the default value on creation for the updated_at field.
	identityverificationrequest.DefaultUpdatedAt = identityverificationrequestDescUpdatedAt.Default.(func() time.Time)
	// identityverificationrequest.UpdateDefaultUpdatedAt holds the default value on update for the updated_at field.
	identityverificationrequest.UpdateDefaultUpdatedAt = identityverificationrequestDescUpdatedAt.UpdateDefault.(func() time.Time)
	// identityverificationrequestDescLastURLCreatedAt is the schema descriptor for last_url_created_at field.
	identityverificationrequestDescLastURLCreatedAt := identityverificationrequestFields[9].Descriptor()
	// identityverificationrequest.DefaultLastURLCreatedAt holds the default value on creation for the last_url_created_at field.
	identityverificationrequest.DefaultLastURLCreatedAt = identityverificationrequestDescLastURLCreatedAt.Default.(func() time.Time)
	// identityverificationrequestDescID is the schema descriptor for id field.
	identityverificationrequestDescID := identityverificationrequestFields[0].Descriptor()
	// identityverificationrequest.DefaultID holds the default value on creation for the id field.
	identityverificationrequest.DefaultID = identityverificationrequestDescID.Default.(func() uuid.UUID)
	institutionMixin := schema.Institution{}.Mixin()
	institutionMixinFields0 := institutionMixin[0].Fields()
	_ = institutionMixinFields0
	institutionFields := schema.Institution{}.Fields()
	_ = institutionFields
	// institutionDescCreatedAt is the schema descriptor for created_at field.
	institutionDescCreatedAt := institutionMixinFields0[0].Descriptor()
	// institution.DefaultCreatedAt holds the default value on creation for the created_at field.
	institution.DefaultCreatedAt = institutionDescCreatedAt.Default.(func() time.Time)
	// institutionDescUpdatedAt is the schema descriptor for updated_at field.
	institutionDescUpdatedAt := institutionMixinFields0[1].Descriptor()
	// institution.DefaultUpdatedAt holds the default value on creation for the updated_at field.
	institution.DefaultUpdatedAt = institutionDescUpdatedAt.Default.(func() time.Time)
	// institution.UpdateDefaultUpdatedAt holds the default value on update for the updated_at field.
	institution.UpdateDefaultUpdatedAt = institutionDescUpdatedAt.UpdateDefault.(func() time.Time)
	linkedaddressMixin := schema.LinkedAddress{}.Mixin()
	linkedaddressMixinFields0 := linkedaddressMixin[0].Fields()
	_ = linkedaddressMixinFields0
	linkedaddressFields := schema.LinkedAddress{}.Fields()
	_ = linkedaddressFields
	// linkedaddressDescCreatedAt is the schema descriptor for created_at field.
	linkedaddressDescCreatedAt := linkedaddressMixinFields0[0].Descriptor()
	// linkedaddress.DefaultCreatedAt holds the default value on creation for the created_at field.
	linkedaddress.DefaultCreatedAt = linkedaddressDescCreatedAt.Default.(func() time.Time)
	// linkedaddressDescUpdatedAt is the schema descriptor for updated_at field.
	linkedaddressDescUpdatedAt := linkedaddressMixinFields0[1].Descriptor()
	// linkedaddress.DefaultUpdatedAt holds the default value on creation for the updated_at field.
	linkedaddress.DefaultUpdatedAt = linkedaddressDescUpdatedAt.Default.(func() time.Time)
	// linkedaddress.UpdateDefaultUpdatedAt holds the default value on update for the updated_at field.
	linkedaddress.UpdateDefaultUpdatedAt = linkedaddressDescUpdatedAt.UpdateDefault.(func() time.Time)
	// linkedaddressDescTxHash is the schema descriptor for tx_hash field.
	linkedaddressDescTxHash := linkedaddressFields[7].Descriptor()
	// linkedaddress.TxHashValidator is a validator for the "tx_hash" field. It is called by the builders before save.
	linkedaddress.TxHashValidator = linkedaddressDescTxHash.Validators[0].(func(string) error)
	lockorderfulfillmentMixin := schema.LockOrderFulfillment{}.Mixin()
	lockorderfulfillmentMixinFields0 := lockorderfulfillmentMixin[0].Fields()
	_ = lockorderfulfillmentMixinFields0
	lockorderfulfillmentFields := schema.LockOrderFulfillment{}.Fields()
	_ = lockorderfulfillmentFields
	// lockorderfulfillmentDescCreatedAt is the schema descriptor for created_at field.
	lockorderfulfillmentDescCreatedAt := lockorderfulfillmentMixinFields0[0].Descriptor()
	// lockorderfulfillment.DefaultCreatedAt holds the default value on creation for the created_at field.
	lockorderfulfillment.DefaultCreatedAt = lockorderfulfillmentDescCreatedAt.Default.(func() time.Time)
	// lockorderfulfillmentDescUpdatedAt is the schema descriptor for updated_at field.
	lockorderfulfillmentDescUpdatedAt := lockorderfulfillmentMixinFields0[1].Descriptor()
	// lockorderfulfillment.DefaultUpdatedAt holds the default value on creation for the updated_at field.
	lockorderfulfillment.DefaultUpdatedAt = lockorderfulfillmentDescUpdatedAt.Default.(func() time.Time)
	// lockorderfulfillment.UpdateDefaultUpdatedAt holds the default value on update for the updated_at field.
	lockorderfulfillment.UpdateDefaultUpdatedAt = lockorderfulfillmentDescUpdatedAt.UpdateDefault.(func() time.Time)
	// lockorderfulfillmentDescID is the schema descriptor for id field.
	lockorderfulfillmentDescID := lockorderfulfillmentFields[0].Descriptor()
	// lockorderfulfillment.DefaultID holds the default value on creation for the id field.
	lockorderfulfillment.DefaultID = lockorderfulfillmentDescID.Default.(func() uuid.UUID)
	lockpaymentorderMixin := schema.LockPaymentOrder{}.Mixin()
	lockpaymentorderMixinHooks1 := lockpaymentorderMixin[1].Hooks()
	lockpaymentorder.Hooks[0] = lockpaymentorderMixinHooks1[0]
	lockpaymentorderMixinInters1 := lockpaymentorderMixin[1].Interceptors()
	lockpaymentorder.Interceptors[0] = lockpaymentorderMixinInters1[0]
	lockpaymentorderMixinFields0 := lockpaymentorderMixin[0].Fields()
	_ = lockpaymentorderMixinFields0
	lockpaymentorderFields := schema.LockPaymentOrder{}.Fields()
	_ = lockpaymentorderFields
	// lockpaymentorderDescCreatedAt is the schema descriptor for created_at field.
	lockpaymentorderDescCreatedAt := lockpaymentorderMixinFields0[0].Descriptor()
	// lockpaymentorder.DefaultCreatedAt holds the default value on creation for the created_at field.
	lockpaymentorder.DefaultCreatedAt = lockpaymentorderDescCreatedAt.Default.(func() time.Time)
	// lockpaymentorderDescUpdatedAt is the schema descriptor for updated_at field.
	lockpaymentorderDescUpdatedAt := lockpaymentorderMixinFields0[1].Descriptor()
	// lockpaymentorder.DefaultUpdatedAt holds the default value on creation for the updated_at field.
	lockpaymentorder.DefaultUpdatedAt = lockpaymentorderDescUpdatedAt.Default.(func() time.Time)
	// lockpaymentorder.UpdateDefaultUpdatedAt holds the default value on update for the updated_at field.
	lockpaymentorder.UpdateDefaultUpdatedAt = lockpaymentorderDescUpdatedAt.UpdateDefault.(func() time.Time)
	// lockpaymentorderDescTxHash is the schema descriptor for tx_hash field.
	lockpaymentorderDescTxHash := lockpaymentorderFields[5].Descriptor()
	// lockpaymentorder.TxHashValidator is a validator for the "tx_hash" field. It is called by the builders before save.
	lockpaymentorder.TxHashValidator = lockpaymentorderDescTxHash.Validators[0].(func(string) error)
	// lockpaymentorderDescCancellationCount is the schema descriptor for cancellation_count field.
	lockpaymentorderDescCancellationCount := lockpaymentorderFields[12].Descriptor()
	// lockpaymentorder.DefaultCancellationCount holds the default value on creation for the cancellation_count field.
	lockpaymentorder.DefaultCancellationCount = lockpaymentorderDescCancellationCount.Default.(int)
	// lockpaymentorderDescCancellationReasons is the schema descriptor for cancellation_reasons field.
	lockpaymentorderDescCancellationReasons := lockpaymentorderFields[13].Descriptor()
	// lockpaymentorder.DefaultCancellationReasons holds the default value on creation for the cancellation_reasons field.
	lockpaymentorder.DefaultCancellationReasons = lockpaymentorderDescCancellationReasons.Default.([]string)
	// lockpaymentorderDescID is the schema descriptor for id field.
	lockpaymentorderDescID := lockpaymentorderFields[0].Descriptor()
	// lockpaymentorder.DefaultID holds the default value on creation for the id field.
	lockpaymentorder.DefaultID = lockpaymentorderDescID.Default.(func() uuid.UUID)
	networkMixin := schema.Network{}.Mixin()
	networkMixinFields0 := networkMixin[0].Fields()
	_ = networkMixinFields0
	networkFields := schema.Network{}.Fields()
	_ = networkFields
	// networkDescCreatedAt is the schema descriptor for created_at field.
	networkDescCreatedAt := networkMixinFields0[0].Descriptor()
	// network.DefaultCreatedAt holds the default value on creation for the created_at field.
	network.DefaultCreatedAt = networkDescCreatedAt.Default.(func() time.Time)
	// networkDescUpdatedAt is the schema descriptor for updated_at field.
	networkDescUpdatedAt := networkMixinFields0[1].Descriptor()
	// network.DefaultUpdatedAt holds the default value on creation for the updated_at field.
	network.DefaultUpdatedAt = networkDescUpdatedAt.Default.(func() time.Time)
	// network.UpdateDefaultUpdatedAt holds the default value on update for the updated_at field.
	network.UpdateDefaultUpdatedAt = networkDescUpdatedAt.UpdateDefault.(func() time.Time)
	// networkDescGatewayContractAddress is the schema descriptor for gateway_contract_address field.
	networkDescGatewayContractAddress := networkFields[4].Descriptor()
	// network.DefaultGatewayContractAddress holds the default value on creation for the gateway_contract_address field.
	network.DefaultGatewayContractAddress = networkDescGatewayContractAddress.Default.(string)
	paymentorderMixin := schema.PaymentOrder{}.Mixin()
	paymentorderMixinHooks1 := paymentorderMixin[1].Hooks()
	paymentorder.Hooks[0] = paymentorderMixinHooks1[0]
	paymentorderMixinInters1 := paymentorderMixin[1].Interceptors()
	paymentorder.Interceptors[0] = paymentorderMixinInters1[0]
	paymentorderMixinFields0 := paymentorderMixin[0].Fields()
	_ = paymentorderMixinFields0
	paymentorderFields := schema.PaymentOrder{}.Fields()
	_ = paymentorderFields
	// paymentorderDescCreatedAt is the schema descriptor for created_at field.
	paymentorderDescCreatedAt := paymentorderMixinFields0[0].Descriptor()
	// paymentorder.DefaultCreatedAt holds the default value on creation for the created_at field.
	paymentorder.DefaultCreatedAt = paymentorderDescCreatedAt.Default.(func() time.Time)
	// paymentorderDescUpdatedAt is the schema descriptor for updated_at field.
	paymentorderDescUpdatedAt := paymentorderMixinFields0[1].Descriptor()
	// paymentorder.DefaultUpdatedAt holds the default value on creation for the updated_at field.
	paymentorder.DefaultUpdatedAt = paymentorderDescUpdatedAt.Default.(func() time.Time)
	// paymentorder.UpdateDefaultUpdatedAt holds the default value on update for the updated_at field.
	paymentorder.UpdateDefaultUpdatedAt = paymentorderDescUpdatedAt.UpdateDefault.(func() time.Time)
	// paymentorderDescTxHash is the schema descriptor for tx_hash field.
	paymentorderDescTxHash := paymentorderFields[9].Descriptor()
	// paymentorder.TxHashValidator is a validator for the "tx_hash" field. It is called by the builders before save.
	paymentorder.TxHashValidator = paymentorderDescTxHash.Validators[0].(func(string) error)
	// paymentorderDescBlockNumber is the schema descriptor for block_number field.
	paymentorderDescBlockNumber := paymentorderFields[10].Descriptor()
	// paymentorder.DefaultBlockNumber holds the default value on creation for the block_number field.
	paymentorder.DefaultBlockNumber = paymentorderDescBlockNumber.Default.(int64)
	// paymentorderDescFromAddress is the schema descriptor for from_address field.
	paymentorderDescFromAddress := paymentorderFields[11].Descriptor()
	// paymentorder.FromAddressValidator is a validator for the "from_address" field. It is called by the builders before save.
	paymentorder.FromAddressValidator = paymentorderDescFromAddress.Validators[0].(func(string) error)
	// paymentorderDescReturnAddress is the schema descriptor for return_address field.
	paymentorderDescReturnAddress := paymentorderFields[12].Descriptor()
	// paymentorder.ReturnAddressValidator is a validator for the "return_address" field. It is called by the builders before save.
	paymentorder.ReturnAddressValidator = paymentorderDescReturnAddress.Validators[0].(func(string) error)
	// paymentorderDescReceiveAddressText is the schema descriptor for receive_address_text field.
	paymentorderDescReceiveAddressText := paymentorderFields[13].Descriptor()
	// paymentorder.ReceiveAddressTextValidator is a validator for the "receive_address_text" field. It is called by the builders before save.
	paymentorder.ReceiveAddressTextValidator = paymentorderDescReceiveAddressText.Validators[0].(func(string) error)
	// paymentorderDescFeeAddress is the schema descriptor for fee_address field.
	paymentorderDescFeeAddress := paymentorderFields[15].Descriptor()
	// paymentorder.FeeAddressValidator is a validator for the "fee_address" field. It is called by the builders before save.
	paymentorder.FeeAddressValidator = paymentorderDescFeeAddress.Validators[0].(func(string) error)
	// paymentorderDescGatewayID is the schema descriptor for gateway_id field.
	paymentorderDescGatewayID := paymentorderFields[16].Descriptor()
	// paymentorder.GatewayIDValidator is a validator for the "gateway_id" field. It is called by the builders before save.
	paymentorder.GatewayIDValidator = paymentorderDescGatewayID.Validators[0].(func(string) error)
	// paymentorderDescReference is the schema descriptor for reference field.
	paymentorderDescReference := paymentorderFields[17].Descriptor()
	// paymentorder.ReferenceValidator is a validator for the "reference" field. It is called by the builders before save.
	paymentorder.ReferenceValidator = paymentorderDescReference.Validators[0].(func(string) error)
	// paymentorderDescID is the schema descriptor for id field.
	paymentorderDescID := paymentorderFields[0].Descriptor()
	// paymentorder.DefaultID holds the default value on creation for the id field.
	paymentorder.DefaultID = paymentorderDescID.Default.(func() uuid.UUID)
	providerordertokenMixin := schema.ProviderOrderToken{}.Mixin()
	providerordertokenMixinFields0 := providerordertokenMixin[0].Fields()
	_ = providerordertokenMixinFields0
	providerordertokenFields := schema.ProviderOrderToken{}.Fields()
	_ = providerordertokenFields
	// providerordertokenDescCreatedAt is the schema descriptor for created_at field.
	providerordertokenDescCreatedAt := providerordertokenMixinFields0[0].Descriptor()
	// providerordertoken.DefaultCreatedAt holds the default value on creation for the created_at field.
	providerordertoken.DefaultCreatedAt = providerordertokenDescCreatedAt.Default.(func() time.Time)
	// providerordertokenDescUpdatedAt is the schema descriptor for updated_at field.
	providerordertokenDescUpdatedAt := providerordertokenMixinFields0[1].Descriptor()
	// providerordertoken.DefaultUpdatedAt holds the default value on creation for the updated_at field.
	providerordertoken.DefaultUpdatedAt = providerordertokenDescUpdatedAt.Default.(func() time.Time)
	// providerordertoken.UpdateDefaultUpdatedAt holds the default value on update for the updated_at field.
	providerordertoken.UpdateDefaultUpdatedAt = providerordertokenDescUpdatedAt.UpdateDefault.(func() time.Time)
	providerprofileFields := schema.ProviderProfile{}.Fields()
	_ = providerprofileFields
	// providerprofileDescTradingName is the schema descriptor for trading_name field.
	providerprofileDescTradingName := providerprofileFields[1].Descriptor()
	// providerprofile.TradingNameValidator is a validator for the "trading_name" field. It is called by the builders before save.
	providerprofile.TradingNameValidator = providerprofileDescTradingName.Validators[0].(func(string) error)
	// providerprofileDescIsActive is the schema descriptor for is_active field.
	providerprofileDescIsActive := providerprofileFields[4].Descriptor()
	// providerprofile.DefaultIsActive holds the default value on creation for the is_active field.
	providerprofile.DefaultIsActive = providerprofileDescIsActive.Default.(bool)
	// providerprofileDescIsAvailable is the schema descriptor for is_available field.
	providerprofileDescIsAvailable := providerprofileFields[5].Descriptor()
	// providerprofile.DefaultIsAvailable holds the default value on creation for the is_available field.
	providerprofile.DefaultIsAvailable = providerprofileDescIsAvailable.Default.(bool)
	// providerprofileDescUpdatedAt is the schema descriptor for updated_at field.
	providerprofileDescUpdatedAt := providerprofileFields[6].Descriptor()
	// providerprofile.DefaultUpdatedAt holds the default value on creation for the updated_at field.
	providerprofile.DefaultUpdatedAt = providerprofileDescUpdatedAt.Default.(func() time.Time)
	// providerprofile.UpdateDefaultUpdatedAt holds the default value on update for the updated_at field.
	providerprofile.UpdateDefaultUpdatedAt = providerprofileDescUpdatedAt.UpdateDefault.(func() time.Time)
	// providerprofileDescIsKybVerified is the schema descriptor for is_kyb_verified field.
	providerprofileDescIsKybVerified := providerprofileFields[15].Descriptor()
	// providerprofile.DefaultIsKybVerified holds the default value on creation for the is_kyb_verified field.
	providerprofile.DefaultIsKybVerified = providerprofileDescIsKybVerified.Default.(bool)
	// providerprofileDescID is the schema descriptor for id field.
	providerprofileDescID := providerprofileFields[0].Descriptor()
	// providerprofile.DefaultID holds the default value on creation for the id field.
	providerprofile.DefaultID = providerprofileDescID.Default.(func() string)
	providerratingMixin := schema.ProviderRating{}.Mixin()
	providerratingMixinFields0 := providerratingMixin[0].Fields()
	_ = providerratingMixinFields0
	providerratingFields := schema.ProviderRating{}.Fields()
	_ = providerratingFields
	// providerratingDescCreatedAt is the schema descriptor for created_at field.
	providerratingDescCreatedAt := providerratingMixinFields0[0].Descriptor()
	// providerrating.DefaultCreatedAt holds the default value on creation for the created_at field.
	providerrating.DefaultCreatedAt = providerratingDescCreatedAt.Default.(func() time.Time)
	// providerratingDescUpdatedAt is the schema descriptor for updated_at field.
	providerratingDescUpdatedAt := providerratingMixinFields0[1].Descriptor()
	// providerrating.DefaultUpdatedAt holds the default value on creation for the updated_at field.
	providerrating.DefaultUpdatedAt = providerratingDescUpdatedAt.Default.(func() time.Time)
	// providerrating.UpdateDefaultUpdatedAt holds the default value on update for the updated_at field.
	providerrating.UpdateDefaultUpdatedAt = providerratingDescUpdatedAt.UpdateDefault.(func() time.Time)
	provisionbucketFields := schema.ProvisionBucket{}.Fields()
	_ = provisionbucketFields
	// provisionbucketDescCreatedAt is the schema descriptor for created_at field.
	provisionbucketDescCreatedAt := provisionbucketFields[2].Descriptor()
	// provisionbucket.DefaultCreatedAt holds the default value on creation for the created_at field.
	provisionbucket.DefaultCreatedAt = provisionbucketDescCreatedAt.Default.(func() time.Time)
	receiveaddressMixin := schema.ReceiveAddress{}.Mixin()
	receiveaddressMixinFields0 := receiveaddressMixin[0].Fields()
	_ = receiveaddressMixinFields0
	receiveaddressFields := schema.ReceiveAddress{}.Fields()
	_ = receiveaddressFields
	// receiveaddressDescCreatedAt is the schema descriptor for created_at field.
	receiveaddressDescCreatedAt := receiveaddressMixinFields0[0].Descriptor()
	// receiveaddress.DefaultCreatedAt holds the default value on creation for the created_at field.
	receiveaddress.DefaultCreatedAt = receiveaddressDescCreatedAt.Default.(func() time.Time)
	// receiveaddressDescUpdatedAt is the schema descriptor for updated_at field.
	receiveaddressDescUpdatedAt := receiveaddressMixinFields0[1].Descriptor()
	// receiveaddress.DefaultUpdatedAt holds the default value on creation for the updated_at field.
	receiveaddress.DefaultUpdatedAt = receiveaddressDescUpdatedAt.Default.(func() time.Time)
	// receiveaddress.UpdateDefaultUpdatedAt holds the default value on update for the updated_at field.
	receiveaddress.UpdateDefaultUpdatedAt = receiveaddressDescUpdatedAt.UpdateDefault.(func() time.Time)
	// receiveaddressDescTxHash is the schema descriptor for tx_hash field.
	receiveaddressDescTxHash := receiveaddressFields[5].Descriptor()
	// receiveaddress.TxHashValidator is a validator for the "tx_hash" field. It is called by the builders before save.
	receiveaddress.TxHashValidator = receiveaddressDescTxHash.Validators[0].(func(string) error)
	senderordertokenMixin := schema.SenderOrderToken{}.Mixin()
	senderordertokenMixinFields0 := senderordertokenMixin[0].Fields()
	_ = senderordertokenMixinFields0
	senderordertokenFields := schema.SenderOrderToken{}.Fields()
	_ = senderordertokenFields
	// senderordertokenDescCreatedAt is the schema descriptor for created_at field.
	senderordertokenDescCreatedAt := senderordertokenMixinFields0[0].Descriptor()
	// senderordertoken.DefaultCreatedAt holds the default value on creation for the created_at field.
	senderordertoken.DefaultCreatedAt = senderordertokenDescCreatedAt.Default.(func() time.Time)
	// senderordertokenDescUpdatedAt is the schema descriptor for updated_at field.
	senderordertokenDescUpdatedAt := senderordertokenMixinFields0[1].Descriptor()
	// senderordertoken.DefaultUpdatedAt holds the default value on creation for the updated_at field.
	senderordertoken.DefaultUpdatedAt = senderordertokenDescUpdatedAt.Default.(func() time.Time)
	// senderordertoken.UpdateDefaultUpdatedAt holds the default value on update for the updated_at field.
	senderordertoken.UpdateDefaultUpdatedAt = senderordertokenDescUpdatedAt.UpdateDefault.(func() time.Time)
	// senderordertokenDescFeeAddress is the schema descriptor for fee_address field.
	senderordertokenDescFeeAddress := senderordertokenFields[1].Descriptor()
	// senderordertoken.FeeAddressValidator is a validator for the "fee_address" field. It is called by the builders before save.
	senderordertoken.FeeAddressValidator = senderordertokenDescFeeAddress.Validators[0].(func(string) error)
	// senderordertokenDescRefundAddress is the schema descriptor for refund_address field.
	senderordertokenDescRefundAddress := senderordertokenFields[2].Descriptor()
	// senderordertoken.RefundAddressValidator is a validator for the "refund_address" field. It is called by the builders before save.
	senderordertoken.RefundAddressValidator = senderordertokenDescRefundAddress.Validators[0].(func(string) error)
	senderprofileFields := schema.SenderProfile{}.Fields()
	_ = senderprofileFields
	// senderprofileDescDomainWhitelist is the schema descriptor for domain_whitelist field.
	senderprofileDescDomainWhitelist := senderprofileFields[2].Descriptor()
	// senderprofile.DefaultDomainWhitelist holds the default value on creation for the domain_whitelist field.
	senderprofile.DefaultDomainWhitelist = senderprofileDescDomainWhitelist.Default.([]string)
	// senderprofileDescIsPartner is the schema descriptor for is_partner field.
	senderprofileDescIsPartner := senderprofileFields[4].Descriptor()
	// senderprofile.DefaultIsPartner holds the default value on creation for the is_partner field.
	senderprofile.DefaultIsPartner = senderprofileDescIsPartner.Default.(bool)
	// senderprofileDescIsActive is the schema descriptor for is_active field.
	senderprofileDescIsActive := senderprofileFields[5].Descriptor()
	// senderprofile.DefaultIsActive holds the default value on creation for the is_active field.
	senderprofile.DefaultIsActive = senderprofileDescIsActive.Default.(bool)
	// senderprofileDescUpdatedAt is the schema descriptor for updated_at field.
	senderprofileDescUpdatedAt := senderprofileFields[6].Descriptor()
	// senderprofile.DefaultUpdatedAt holds the default value on creation for the updated_at field.
	senderprofile.DefaultUpdatedAt = senderprofileDescUpdatedAt.Default.(func() time.Time)
	// senderprofile.UpdateDefaultUpdatedAt holds the default value on update for the updated_at field.
	senderprofile.UpdateDefaultUpdatedAt = senderprofileDescUpdatedAt.UpdateDefault.(func() time.Time)
	// senderprofileDescID is the schema descriptor for id field.
	senderprofileDescID := senderprofileFields[0].Descriptor()
	// senderprofile.DefaultID holds the default value on creation for the id field.
	senderprofile.DefaultID = senderprofileDescID.Default.(func() uuid.UUID)
	tokenMixin := schema.Token{}.Mixin()
	tokenMixinFields0 := tokenMixin[0].Fields()
	_ = tokenMixinFields0
	tokenFields := schema.Token{}.Fields()
	_ = tokenFields
	// tokenDescCreatedAt is the schema descriptor for created_at field.
	tokenDescCreatedAt := tokenMixinFields0[0].Descriptor()
	// token.DefaultCreatedAt holds the default value on creation for the created_at field.
	token.DefaultCreatedAt = tokenDescCreatedAt.Default.(func() time.Time)
	// tokenDescUpdatedAt is the schema descriptor for updated_at field.
	tokenDescUpdatedAt := tokenMixinFields0[1].Descriptor()
	// token.DefaultUpdatedAt holds the default value on creation for the updated_at field.
	token.DefaultUpdatedAt = tokenDescUpdatedAt.Default.(func() time.Time)
	// token.UpdateDefaultUpdatedAt holds the default value on update for the updated_at field.
	token.UpdateDefaultUpdatedAt = tokenDescUpdatedAt.UpdateDefault.(func() time.Time)
	// tokenDescSymbol is the schema descriptor for symbol field.
	tokenDescSymbol := tokenFields[0].Descriptor()
	// token.SymbolValidator is a validator for the "symbol" field. It is called by the builders before save.
	token.SymbolValidator = tokenDescSymbol.Validators[0].(func(string) error)
	// tokenDescContractAddress is the schema descriptor for contract_address field.
	tokenDescContractAddress := tokenFields[1].Descriptor()
	// token.ContractAddressValidator is a validator for the "contract_address" field. It is called by the builders before save.
	token.ContractAddressValidator = tokenDescContractAddress.Validators[0].(func(string) error)
	// tokenDescIsEnabled is the schema descriptor for is_enabled field.
	tokenDescIsEnabled := tokenFields[3].Descriptor()
	// token.DefaultIsEnabled holds the default value on creation for the is_enabled field.
	token.DefaultIsEnabled = tokenDescIsEnabled.Default.(bool)
	// tokenDescBaseCurrency is the schema descriptor for base_currency field.
	tokenDescBaseCurrency := tokenFields[4].Descriptor()
	// token.DefaultBaseCurrency holds the default value on creation for the base_currency field.
	token.DefaultBaseCurrency = tokenDescBaseCurrency.Default.(string)
	transactionlogFields := schema.TransactionLog{}.Fields()
	_ = transactionlogFields
	// transactionlogDescCreatedAt is the schema descriptor for created_at field.
	transactionlogDescCreatedAt := transactionlogFields[6].Descriptor()
	// transactionlog.DefaultCreatedAt holds the default value on creation for the created_at field.
	transactionlog.DefaultCreatedAt = transactionlogDescCreatedAt.Default.(func() time.Time)
	// transactionlogDescID is the schema descriptor for id field.
	transactionlogDescID := transactionlogFields[0].Descriptor()
	// transactionlog.DefaultID holds the default value on creation for the id field.
	transactionlog.DefaultID = transactionlogDescID.Default.(func() uuid.UUID)
	userMixin := schema.User{}.Mixin()
	userHooks := schema.User{}.Hooks()
	user.Hooks[0] = userHooks[0]
	userMixinFields0 := userMixin[0].Fields()
	_ = userMixinFields0
	userFields := schema.User{}.Fields()
	_ = userFields
	// userDescCreatedAt is the schema descriptor for created_at field.
	userDescCreatedAt := userMixinFields0[0].Descriptor()
	// user.DefaultCreatedAt holds the default value on creation for the created_at field.
	user.DefaultCreatedAt = userDescCreatedAt.Default.(func() time.Time)
	// userDescUpdatedAt is the schema descriptor for updated_at field.
	userDescUpdatedAt := userMixinFields0[1].Descriptor()
	// user.DefaultUpdatedAt holds the default value on creation for the updated_at field.
	user.DefaultUpdatedAt = userDescUpdatedAt.Default.(func() time.Time)
	// user.UpdateDefaultUpdatedAt holds the default value on update for the updated_at field.
	user.UpdateDefaultUpdatedAt = userDescUpdatedAt.UpdateDefault.(func() time.Time)
	// userDescFirstName is the schema descriptor for first_name field.
	userDescFirstName := userFields[1].Descriptor()
	// user.FirstNameValidator is a validator for the "first_name" field. It is called by the builders before save.
	user.FirstNameValidator = userDescFirstName.Validators[0].(func(string) error)
	// userDescLastName is the schema descriptor for last_name field.
	userDescLastName := userFields[2].Descriptor()
	// user.LastNameValidator is a validator for the "last_name" field. It is called by the builders before save.
	user.LastNameValidator = userDescLastName.Validators[0].(func(string) error)
	// userDescIsEmailVerified is the schema descriptor for is_email_verified field.
	userDescIsEmailVerified := userFields[6].Descriptor()
	// user.DefaultIsEmailVerified holds the default value on creation for the is_email_verified field.
	user.DefaultIsEmailVerified = userDescIsEmailVerified.Default.(bool)
	// userDescHasEarlyAccess is the schema descriptor for has_early_access field.
	userDescHasEarlyAccess := userFields[7].Descriptor()
	// user.DefaultHasEarlyAccess holds the default value on creation for the has_early_access field.
	user.DefaultHasEarlyAccess = userDescHasEarlyAccess.Default.(bool)
	// userDescID is the schema descriptor for id field.
	userDescID := userFields[0].Descriptor()
	// user.DefaultID holds the default value on creation for the id field.
	user.DefaultID = userDescID.Default.(func() uuid.UUID)
	verificationtokenMixin := schema.VerificationToken{}.Mixin()
	verificationtokenHooks := schema.VerificationToken{}.Hooks()
	verificationtoken.Hooks[0] = verificationtokenHooks[0]
	verificationtokenMixinFields0 := verificationtokenMixin[0].Fields()
	_ = verificationtokenMixinFields0
	verificationtokenFields := schema.VerificationToken{}.Fields()
	_ = verificationtokenFields
	// verificationtokenDescCreatedAt is the schema descriptor for created_at field.
	verificationtokenDescCreatedAt := verificationtokenMixinFields0[0].Descriptor()
	// verificationtoken.DefaultCreatedAt holds the default value on creation for the created_at field.
	verificationtoken.DefaultCreatedAt = verificationtokenDescCreatedAt.Default.(func() time.Time)
	// verificationtokenDescUpdatedAt is the schema descriptor for updated_at field.
	verificationtokenDescUpdatedAt := verificationtokenMixinFields0[1].Descriptor()
	// verificationtoken.DefaultUpdatedAt holds the default value on creation for the updated_at field.
	verificationtoken.DefaultUpdatedAt = verificationtokenDescUpdatedAt.Default.(func() time.Time)
	// verificationtoken.UpdateDefaultUpdatedAt holds the default value on update for the updated_at field.
	verificationtoken.UpdateDefaultUpdatedAt = verificationtokenDescUpdatedAt.UpdateDefault.(func() time.Time)
	// verificationtokenDescExpiryAt is the schema descriptor for expiry_at field.
	verificationtokenDescExpiryAt := verificationtokenFields[3].Descriptor()
	// verificationtoken.DefaultExpiryAt holds the default value on creation for the expiry_at field.
	verificationtoken.DefaultExpiryAt = verificationtokenDescExpiryAt.Default.(time.Time)
	// verificationtokenDescID is the schema descriptor for id field.
	verificationtokenDescID := verificationtokenFields[0].Descriptor()
	// verificationtoken.DefaultID holds the default value on creation for the id field.
	verificationtoken.DefaultID = verificationtokenDescID.Default.(func() uuid.UUID)
	webhookretryattemptMixin := schema.WebhookRetryAttempt{}.Mixin()
	webhookretryattemptMixinFields0 := webhookretryattemptMixin[0].Fields()
	_ = webhookretryattemptMixinFields0
	webhookretryattemptFields := schema.WebhookRetryAttempt{}.Fields()
	_ = webhookretryattemptFields
	// webhookretryattemptDescCreatedAt is the schema descriptor for created_at field.
	webhookretryattemptDescCreatedAt := webhookretryattemptMixinFields0[0].Descriptor()
	// webhookretryattempt.DefaultCreatedAt holds the default value on creation for the created_at field.
	webhookretryattempt.DefaultCreatedAt = webhookretryattemptDescCreatedAt.Default.(func() time.Time)
	// webhookretryattemptDescUpdatedAt is the schema descriptor for updated_at field.
	webhookretryattemptDescUpdatedAt := webhookretryattemptMixinFields0[1].Descriptor()
	// webhookretryattempt.DefaultUpdatedAt holds the default value on creation for the updated_at field.
	webhookretryattempt.DefaultUpdatedAt = webhookretryattemptDescUpdatedAt.Default.(func() time.Time)
	// webhookretryattempt.UpdateDefaultUpdatedAt holds the default value on update for the updated_at field.
	webhookretryattempt.UpdateDefaultUpdatedAt = webhookretryattemptDescUpdatedAt.UpdateDefault.(func() time.Time)
	// webhookretryattemptDescNextRetryTime is the schema descriptor for next_retry_time field.
	webhookretryattemptDescNextRetryTime := webhookretryattemptFields[1].Descriptor()
	// webhookretryattempt.DefaultNextRetryTime holds the default value on creation for the next_retry_time field.
	webhookretryattempt.DefaultNextRetryTime = webhookretryattemptDescNextRetryTime.Default.(func() time.Time)
}

const (
<<<<<<< HEAD
	Version = "v0.14.4"                                         // Version of ent codegen.
	Sum     = "h1:/DhDraSLXIkBhyiVoJeSshr4ZYi7femzhj6/TckzZuI=" // Sum of ent codegen.
=======
	Version = "v0.14.3"                                         // Version of ent codegen.
	Sum     = "h1:wokAV/kIlH9TeklJWGGS7AYJdVckr0DloWjIcO9iIIQ=" // Sum of ent codegen.
>>>>>>> 53a5efd5
)<|MERGE_RESOLUTION|>--- conflicted
+++ resolved
@@ -508,11 +508,6 @@
 }
 
 const (
-<<<<<<< HEAD
-	Version = "v0.14.4"                                         // Version of ent codegen.
-	Sum     = "h1:/DhDraSLXIkBhyiVoJeSshr4ZYi7femzhj6/TckzZuI=" // Sum of ent codegen.
-=======
 	Version = "v0.14.3"                                         // Version of ent codegen.
 	Sum     = "h1:wokAV/kIlH9TeklJWGGS7AYJdVckr0DloWjIcO9iIIQ=" // Sum of ent codegen.
->>>>>>> 53a5efd5
 )