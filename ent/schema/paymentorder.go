package schema

import (
	"entgo.io/ent"
	"entgo.io/ent/dialect/entsql"
	"entgo.io/ent/schema/edge"
	"entgo.io/ent/schema/field"
	"entgo.io/ent/schema/index"
	"github.com/google/uuid"
	"github.com/shopspring/decimal"
)

// PaymentOrder holds the schema definition for the PaymentOrder entity.
type PaymentOrder struct {
	ent.Schema
}

// Mixin of the PaymentOrder.
func (PaymentOrder) Mixin() []ent.Mixin {
	return []ent.Mixin{
		TimeMixin{},
	}
}

// Fields of the PaymentOrder.
func (PaymentOrder) Fields() []ent.Field {
	return []ent.Field{
		field.UUID("id", uuid.UUID{}).Default(uuid.New),
		// Amounts & fees
		field.Float("amount").GoType(decimal.Decimal{}),
		field.Float("rate").GoType(decimal.Decimal{}),
		field.Float("amount_in_usd").GoType(decimal.Decimal{}),
		field.Float("amount_paid").
			GoType(decimal.Decimal{}).
			DefaultFunc(func() decimal.Decimal { return decimal.Zero }),
		field.Float("amount_returned").
			GoType(decimal.Decimal{}).
			DefaultFunc(func() decimal.Decimal { return decimal.Zero }),
		field.Float("percent_settled").
			GoType(decimal.Decimal{}).
			DefaultFunc(func() decimal.Decimal { return decimal.Zero }),
		field.Float("sender_fee").
			GoType(decimal.Decimal{}).
			DefaultFunc(func() decimal.Decimal { return decimal.Zero }),
		field.Float("network_fee").
			GoType(decimal.Decimal{}).
			DefaultFunc(func() decimal.Decimal { return decimal.Zero }),
		field.Float("protocol_fee").
			GoType(decimal.Decimal{}).
			DefaultFunc(func() decimal.Decimal { return decimal.Zero }),
		field.Float("order_percent").
			GoType(decimal.Decimal{}).
			DefaultFunc(func() decimal.Decimal { return decimal.Zero }),
		field.Float("fee_percent").
			GoType(decimal.Decimal{}).
			DefaultFunc(func() decimal.Decimal { return decimal.Zero }),
		// Transaction details
		field.String("tx_hash").
			MaxLen(70).
			Optional(),
		field.Int64("block_number").Default(0),
		field.String("message_hash").
			Optional(),
		field.String("gateway_id").
			MaxLen(255).
			Optional(),
		// Addresses
		field.String("from_address").
			MaxLen(70).
			Optional(),
		field.String("return_address").
			MaxLen(70).
			Optional(),
<<<<<<< HEAD
		field.String("receive_address").
			MaxLen(60).
			Optional().
			Unique(),
		field.Bytes("receive_address_salt").
			Optional(),
		field.Time("receive_address_expiry").
			Optional(),
=======
		field.String("receive_address_text").
			MaxLen(70),
		field.Float("fee_percent").GoType(decimal.Decimal{}),
>>>>>>> 865ccfb3
		field.String("fee_address").
			MaxLen(70).
			Optional(),
		// Recipient info
		field.String("institution").
			MaxLen(255),
		field.String("account_identifier").
			MaxLen(255),
		field.String("account_name").
			MaxLen(255),
		field.String("memo").
			MaxLen(255).
			Optional(),
		field.JSON("metadata", map[string]interface{}{}).
			Optional(),
		// Order management
		field.String("sender").
			MaxLen(255).
			Optional(),
		field.String("reference").
			MaxLen(70).
			Optional(),
		field.Int("cancellation_count").
			Default(0).
			Optional(),
		field.Strings("cancellation_reasons").
			Default([]string{}).
			Optional(),
		// Status & type
		field.Enum("status").
			Values("initiated", "pending", "processing", "cancelled", "fulfilled", "validated", "expired", "settled", "refunded").
			Default("initiated"),
		field.Enum("order_type").
			Values("otc", "regular").
			Default("regular"),
	}
}

// Edges of the PaymentOrder.
func (PaymentOrder) Edges() []ent.Edge {
	return []ent.Edge{
		edge.From("token", Token.Type).
			Ref("payment_orders").
			Unique().
			Required(),
		edge.From("sender_profile", SenderProfile.Type).
			Ref("payment_orders").
			Unique(),
		edge.To("payment_webhook", PaymentWebhook.Type).
			Unique(),
		edge.From("provider", ProviderProfile.Type).
			Ref("assigned_orders").
			Unique(),
		edge.From("provision_bucket", ProvisionBucket.Type).
			Ref("payment_orders").
			Unique(),
		edge.To("fulfillments", PaymentOrderFulfillment.Type).
			Annotations(entsql.OnDelete(entsql.Cascade)),
		edge.To("transactions", TransactionLog.Type),
	}
}

// Indexes of the PaymentOrder.
func (PaymentOrder) Indexes() []ent.Index {
	return []ent.Index{
		index.Fields("gateway_id", "rate", "tx_hash", "block_number", "institution", "account_identifier", "account_name", "memo").
			Edges("token").
			Unique(),
	}
}<|MERGE_RESOLUTION|>--- conflicted
+++ resolved
@@ -71,20 +71,14 @@
 		field.String("return_address").
 			MaxLen(70).
 			Optional(),
-<<<<<<< HEAD
 		field.String("receive_address").
-			MaxLen(60).
+			MaxLen(70).
 			Optional().
 			Unique(),
 		field.Bytes("receive_address_salt").
 			Optional(),
 		field.Time("receive_address_expiry").
 			Optional(),
-=======
-		field.String("receive_address_text").
-			MaxLen(70),
-		field.Float("fee_percent").GoType(decimal.Decimal{}),
->>>>>>> 865ccfb3
 		field.String("fee_address").
 			MaxLen(70).
 			Optional(),
