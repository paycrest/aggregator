// Code generated by ent, DO NOT EDIT.

package ent

import (
	"context"
	"errors"
	"fmt"
	"time"

	"entgo.io/ent/dialect/sql/sqlgraph"
	"entgo.io/ent/schema/field"
	"github.com/google/uuid"
	"github.com/paycrest/aggregator/ent/fiatcurrency"
	"github.com/paycrest/aggregator/ent/providerordertoken"
	"github.com/paycrest/aggregator/ent/providerprofile"
	"github.com/paycrest/aggregator/ent/token"
	"github.com/shopspring/decimal"
)

// ProviderOrderTokenCreate is the builder for creating a ProviderOrderToken entity.
type ProviderOrderTokenCreate struct {
	config
	mutation *ProviderOrderTokenMutation
	hooks    []Hook
}

// SetCreatedAt sets the "created_at" field.
func (potc *ProviderOrderTokenCreate) SetCreatedAt(t time.Time) *ProviderOrderTokenCreate {
	potc.mutation.SetCreatedAt(t)
	return potc
}

// SetNillableCreatedAt sets the "created_at" field if the given value is not nil.
func (potc *ProviderOrderTokenCreate) SetNillableCreatedAt(t *time.Time) *ProviderOrderTokenCreate {
	if t != nil {
		potc.SetCreatedAt(*t)
	}
	return potc
}

// SetUpdatedAt sets the "updated_at" field.
func (potc *ProviderOrderTokenCreate) SetUpdatedAt(t time.Time) *ProviderOrderTokenCreate {
	potc.mutation.SetUpdatedAt(t)
	return potc
}

// SetNillableUpdatedAt sets the "updated_at" field if the given value is not nil.
func (potc *ProviderOrderTokenCreate) SetNillableUpdatedAt(t *time.Time) *ProviderOrderTokenCreate {
	if t != nil {
		potc.SetUpdatedAt(*t)
	}
	return potc
}

// SetFixedConversionRate sets the "fixed_conversion_rate" field.
func (potc *ProviderOrderTokenCreate) SetFixedConversionRate(d decimal.Decimal) *ProviderOrderTokenCreate {
	potc.mutation.SetFixedConversionRate(d)
	return potc
}

// SetFloatingConversionRate sets the "floating_conversion_rate" field.
func (potc *ProviderOrderTokenCreate) SetFloatingConversionRate(d decimal.Decimal) *ProviderOrderTokenCreate {
	potc.mutation.SetFloatingConversionRate(d)
	return potc
}

// SetConversionRateType sets the "conversion_rate_type" field.
func (potc *ProviderOrderTokenCreate) SetConversionRateType(prt providerordertoken.ConversionRateType) *ProviderOrderTokenCreate {
	potc.mutation.SetConversionRateType(prt)
	return potc
}

// SetMaxOrderAmount sets the "max_order_amount" field.
func (potc *ProviderOrderTokenCreate) SetMaxOrderAmount(d decimal.Decimal) *ProviderOrderTokenCreate {
	potc.mutation.SetMaxOrderAmount(d)
	return potc
}

// SetMinOrderAmount sets the "min_order_amount" field.
func (potc *ProviderOrderTokenCreate) SetMinOrderAmount(d decimal.Decimal) *ProviderOrderTokenCreate {
	potc.mutation.SetMinOrderAmount(d)
	return potc
}

// SetAddress sets the "address" field.
func (potc *ProviderOrderTokenCreate) SetAddress(s string) *ProviderOrderTokenCreate {
	potc.mutation.SetAddress(s)
	return potc
}

// SetNillableAddress sets the "address" field if the given value is not nil.
func (potc *ProviderOrderTokenCreate) SetNillableAddress(s *string) *ProviderOrderTokenCreate {
	if s != nil {
		potc.SetAddress(*s)
	}
<<<<<<< HEAD
	return potc
}

// SetNetwork sets the "network" field.
func (potc *ProviderOrderTokenCreate) SetNetwork(s string) *ProviderOrderTokenCreate {
	potc.mutation.SetNetwork(s)
	return potc
}

=======
	return potc
}

// SetNetwork sets the "network" field.
func (potc *ProviderOrderTokenCreate) SetNetwork(s string) *ProviderOrderTokenCreate {
	potc.mutation.SetNetwork(s)
	return potc
}

>>>>>>> 53a5efd5
// SetNillableNetwork sets the "network" field if the given value is not nil.
func (potc *ProviderOrderTokenCreate) SetNillableNetwork(s *string) *ProviderOrderTokenCreate {
	if s != nil {
		potc.SetNetwork(*s)
	}
	return potc
}

// SetProviderID sets the "provider" edge to the ProviderProfile entity by ID.
func (potc *ProviderOrderTokenCreate) SetProviderID(id string) *ProviderOrderTokenCreate {
	potc.mutation.SetProviderID(id)
	return potc
}

// SetProvider sets the "provider" edge to the ProviderProfile entity.
func (potc *ProviderOrderTokenCreate) SetProvider(p *ProviderProfile) *ProviderOrderTokenCreate {
	return potc.SetProviderID(p.ID)
}

// SetTokenID sets the "token" edge to the Token entity by ID.
func (potc *ProviderOrderTokenCreate) SetTokenID(id int) *ProviderOrderTokenCreate {
	potc.mutation.SetTokenID(id)
	return potc
}

// SetToken sets the "token" edge to the Token entity.
func (potc *ProviderOrderTokenCreate) SetToken(t *Token) *ProviderOrderTokenCreate {
	return potc.SetTokenID(t.ID)
}

// SetCurrencyID sets the "currency" edge to the FiatCurrency entity by ID.
func (potc *ProviderOrderTokenCreate) SetCurrencyID(id uuid.UUID) *ProviderOrderTokenCreate {
	potc.mutation.SetCurrencyID(id)
	return potc
}

// SetCurrency sets the "currency" edge to the FiatCurrency entity.
func (potc *ProviderOrderTokenCreate) SetCurrency(f *FiatCurrency) *ProviderOrderTokenCreate {
	return potc.SetCurrencyID(f.ID)
}

// Mutation returns the ProviderOrderTokenMutation object of the builder.
func (potc *ProviderOrderTokenCreate) Mutation() *ProviderOrderTokenMutation {
	return potc.mutation
}

// Save creates the ProviderOrderToken in the database.
func (potc *ProviderOrderTokenCreate) Save(ctx context.Context) (*ProviderOrderToken, error) {
	potc.defaults()
	return withHooks(ctx, potc.sqlSave, potc.mutation, potc.hooks)
}

// SaveX calls Save and panics if Save returns an error.
func (potc *ProviderOrderTokenCreate) SaveX(ctx context.Context) *ProviderOrderToken {
	v, err := potc.Save(ctx)
	if err != nil {
		panic(err)
	}
	return v
}

// Exec executes the query.
func (potc *ProviderOrderTokenCreate) Exec(ctx context.Context) error {
	_, err := potc.Save(ctx)
	return err
}

// ExecX is like Exec, but panics if an error occurs.
func (potc *ProviderOrderTokenCreate) ExecX(ctx context.Context) {
	if err := potc.Exec(ctx); err != nil {
		panic(err)
	}
}

// defaults sets the default values of the builder before save.
func (potc *ProviderOrderTokenCreate) defaults() {
	if _, ok := potc.mutation.CreatedAt(); !ok {
		v := providerordertoken.DefaultCreatedAt()
		potc.mutation.SetCreatedAt(v)
	}
	if _, ok := potc.mutation.UpdatedAt(); !ok {
		v := providerordertoken.DefaultUpdatedAt()
		potc.mutation.SetUpdatedAt(v)
	}
}

// check runs all checks and user-defined validators on the builder.
func (potc *ProviderOrderTokenCreate) check() error {
	if _, ok := potc.mutation.CreatedAt(); !ok {
		return &ValidationError{Name: "created_at", err: errors.New(`ent: missing required field "ProviderOrderToken.created_at"`)}
	}
	if _, ok := potc.mutation.UpdatedAt(); !ok {
		return &ValidationError{Name: "updated_at", err: errors.New(`ent: missing required field "ProviderOrderToken.updated_at"`)}
	}
	if _, ok := potc.mutation.FixedConversionRate(); !ok {
		return &ValidationError{Name: "fixed_conversion_rate", err: errors.New(`ent: missing required field "ProviderOrderToken.fixed_conversion_rate"`)}
	}
	if _, ok := potc.mutation.FloatingConversionRate(); !ok {
		return &ValidationError{Name: "floating_conversion_rate", err: errors.New(`ent: missing required field "ProviderOrderToken.floating_conversion_rate"`)}
	}
	if _, ok := potc.mutation.ConversionRateType(); !ok {
		return &ValidationError{Name: "conversion_rate_type", err: errors.New(`ent: missing required field "ProviderOrderToken.conversion_rate_type"`)}
	}
	if v, ok := potc.mutation.ConversionRateType(); ok {
		if err := providerordertoken.ConversionRateTypeValidator(v); err != nil {
			return &ValidationError{Name: "conversion_rate_type", err: fmt.Errorf(`ent: validator failed for field "ProviderOrderToken.conversion_rate_type": %w`, err)}
		}
	}
	if _, ok := potc.mutation.MaxOrderAmount(); !ok {
		return &ValidationError{Name: "max_order_amount", err: errors.New(`ent: missing required field "ProviderOrderToken.max_order_amount"`)}
	}
	if _, ok := potc.mutation.MinOrderAmount(); !ok {
		return &ValidationError{Name: "min_order_amount", err: errors.New(`ent: missing required field "ProviderOrderToken.min_order_amount"`)}
	}
	if len(potc.mutation.ProviderIDs()) == 0 {
		return &ValidationError{Name: "provider", err: errors.New(`ent: missing required edge "ProviderOrderToken.provider"`)}
	}
	if len(potc.mutation.TokenIDs()) == 0 {
		return &ValidationError{Name: "token", err: errors.New(`ent: missing required edge "ProviderOrderToken.token"`)}
	}
	if len(potc.mutation.CurrencyIDs()) == 0 {
		return &ValidationError{Name: "currency", err: errors.New(`ent: missing required edge "ProviderOrderToken.currency"`)}
	}
	return nil
}

func (potc *ProviderOrderTokenCreate) sqlSave(ctx context.Context) (*ProviderOrderToken, error) {
	if err := potc.check(); err != nil {
		return nil, err
	}
	_node, _spec := potc.createSpec()
	if err := sqlgraph.CreateNode(ctx, potc.driver, _spec); err != nil {
		if sqlgraph.IsConstraintError(err) {
			err = &ConstraintError{msg: err.Error(), wrap: err}
		}
		return nil, err
	}
	id := _spec.ID.Value.(int64)
	_node.ID = int(id)
	potc.mutation.id = &_node.ID
	potc.mutation.done = true
	return _node, nil
}

func (potc *ProviderOrderTokenCreate) createSpec() (*ProviderOrderToken, *sqlgraph.CreateSpec) {
	var (
		_node = &ProviderOrderToken{config: potc.config}
		_spec = sqlgraph.NewCreateSpec(providerordertoken.Table, sqlgraph.NewFieldSpec(providerordertoken.FieldID, field.TypeInt))
	)
	if value, ok := potc.mutation.CreatedAt(); ok {
		_spec.SetField(providerordertoken.FieldCreatedAt, field.TypeTime, value)
		_node.CreatedAt = value
	}
	if value, ok := potc.mutation.UpdatedAt(); ok {
		_spec.SetField(providerordertoken.FieldUpdatedAt, field.TypeTime, value)
		_node.UpdatedAt = value
	}
	if value, ok := potc.mutation.FixedConversionRate(); ok {
		_spec.SetField(providerordertoken.FieldFixedConversionRate, field.TypeFloat64, value)
		_node.FixedConversionRate = value
	}
	if value, ok := potc.mutation.FloatingConversionRate(); ok {
		_spec.SetField(providerordertoken.FieldFloatingConversionRate, field.TypeFloat64, value)
		_node.FloatingConversionRate = value
	}
	if value, ok := potc.mutation.ConversionRateType(); ok {
		_spec.SetField(providerordertoken.FieldConversionRateType, field.TypeEnum, value)
		_node.ConversionRateType = value
	}
	if value, ok := potc.mutation.MaxOrderAmount(); ok {
		_spec.SetField(providerordertoken.FieldMaxOrderAmount, field.TypeFloat64, value)
		_node.MaxOrderAmount = value
	}
	if value, ok := potc.mutation.MinOrderAmount(); ok {
		_spec.SetField(providerordertoken.FieldMinOrderAmount, field.TypeFloat64, value)
		_node.MinOrderAmount = value
	}
	if value, ok := potc.mutation.Address(); ok {
		_spec.SetField(providerordertoken.FieldAddress, field.TypeString, value)
		_node.Address = value
	}
	if value, ok := potc.mutation.Network(); ok {
		_spec.SetField(providerordertoken.FieldNetwork, field.TypeString, value)
		_node.Network = value
	}
	if nodes := potc.mutation.ProviderIDs(); len(nodes) > 0 {
		edge := &sqlgraph.EdgeSpec{
			Rel:     sqlgraph.M2O,
			Inverse: true,
			Table:   providerordertoken.ProviderTable,
			Columns: []string{providerordertoken.ProviderColumn},
			Bidi:    false,
			Target: &sqlgraph.EdgeTarget{
				IDSpec: sqlgraph.NewFieldSpec(providerprofile.FieldID, field.TypeString),
			},
		}
		for _, k := range nodes {
			edge.Target.Nodes = append(edge.Target.Nodes, k)
		}
		_node.provider_profile_order_tokens = &nodes[0]
		_spec.Edges = append(_spec.Edges, edge)
	}
	if nodes := potc.mutation.TokenIDs(); len(nodes) > 0 {
		edge := &sqlgraph.EdgeSpec{
			Rel:     sqlgraph.M2O,
			Inverse: true,
			Table:   providerordertoken.TokenTable,
			Columns: []string{providerordertoken.TokenColumn},
			Bidi:    false,
			Target: &sqlgraph.EdgeTarget{
				IDSpec: sqlgraph.NewFieldSpec(token.FieldID, field.TypeInt),
			},
<<<<<<< HEAD
		}
		for _, k := range nodes {
			edge.Target.Nodes = append(edge.Target.Nodes, k)
		}
		_node.token_provider_order_tokens = &nodes[0]
		_spec.Edges = append(_spec.Edges, edge)
=======
		}
		for _, k := range nodes {
			edge.Target.Nodes = append(edge.Target.Nodes, k)
		}
		_node.token_provider_order_tokens = &nodes[0]
		_spec.Edges = append(_spec.Edges, edge)
	}
	if nodes := potc.mutation.CurrencyIDs(); len(nodes) > 0 {
		edge := &sqlgraph.EdgeSpec{
			Rel:     sqlgraph.M2O,
			Inverse: true,
			Table:   providerordertoken.CurrencyTable,
			Columns: []string{providerordertoken.CurrencyColumn},
			Bidi:    false,
			Target: &sqlgraph.EdgeTarget{
				IDSpec: sqlgraph.NewFieldSpec(fiatcurrency.FieldID, field.TypeUUID),
			},
		}
		for _, k := range nodes {
			edge.Target.Nodes = append(edge.Target.Nodes, k)
		}
		_node.fiat_currency_provider_order_tokens = &nodes[0]
		_spec.Edges = append(_spec.Edges, edge)
	}
	return _node, _spec
}

// OnConflict allows configuring the `ON CONFLICT` / `ON DUPLICATE KEY` clause
// of the `INSERT` statement. For example:
//
//	client.ProviderOrderToken.Create().
//		SetCreatedAt(v).
//		OnConflict(
//			// Update the row with the new values
//			// the was proposed for insertion.
//			sql.ResolveWithNewValues(),
//		).
//		// Override some of the fields with custom
//		// update values.
//		Update(func(u *ent.ProviderOrderTokenUpsert) {
//			SetCreatedAt(v+v).
//		}).
//		Exec(ctx)
func (potc *ProviderOrderTokenCreate) OnConflict(opts ...sql.ConflictOption) *ProviderOrderTokenUpsertOne {
	potc.conflict = opts
	return &ProviderOrderTokenUpsertOne{
		create: potc,
	}
}

// OnConflictColumns calls `OnConflict` and configures the columns
// as conflict target. Using this option is equivalent to using:
//
//	client.ProviderOrderToken.Create().
//		OnConflict(sql.ConflictColumns(columns...)).
//		Exec(ctx)
func (potc *ProviderOrderTokenCreate) OnConflictColumns(columns ...string) *ProviderOrderTokenUpsertOne {
	potc.conflict = append(potc.conflict, sql.ConflictColumns(columns...))
	return &ProviderOrderTokenUpsertOne{
		create: potc,
	}
}

type (
	// ProviderOrderTokenUpsertOne is the builder for "upsert"-ing
	//  one ProviderOrderToken node.
	ProviderOrderTokenUpsertOne struct {
		create *ProviderOrderTokenCreate
	}

	// ProviderOrderTokenUpsert is the "OnConflict" setter.
	ProviderOrderTokenUpsert struct {
		*sql.UpdateSet
	}
)

// SetUpdatedAt sets the "updated_at" field.
func (u *ProviderOrderTokenUpsert) SetUpdatedAt(v time.Time) *ProviderOrderTokenUpsert {
	u.Set(providerordertoken.FieldUpdatedAt, v)
	return u
}

// UpdateUpdatedAt sets the "updated_at" field to the value that was provided on create.
func (u *ProviderOrderTokenUpsert) UpdateUpdatedAt() *ProviderOrderTokenUpsert {
	u.SetExcluded(providerordertoken.FieldUpdatedAt)
	return u
}

// SetFixedConversionRate sets the "fixed_conversion_rate" field.
func (u *ProviderOrderTokenUpsert) SetFixedConversionRate(v decimal.Decimal) *ProviderOrderTokenUpsert {
	u.Set(providerordertoken.FieldFixedConversionRate, v)
	return u
}

// UpdateFixedConversionRate sets the "fixed_conversion_rate" field to the value that was provided on create.
func (u *ProviderOrderTokenUpsert) UpdateFixedConversionRate() *ProviderOrderTokenUpsert {
	u.SetExcluded(providerordertoken.FieldFixedConversionRate)
	return u
}

// AddFixedConversionRate adds v to the "fixed_conversion_rate" field.
func (u *ProviderOrderTokenUpsert) AddFixedConversionRate(v decimal.Decimal) *ProviderOrderTokenUpsert {
	u.Add(providerordertoken.FieldFixedConversionRate, v)
	return u
}

// SetFloatingConversionRate sets the "floating_conversion_rate" field.
func (u *ProviderOrderTokenUpsert) SetFloatingConversionRate(v decimal.Decimal) *ProviderOrderTokenUpsert {
	u.Set(providerordertoken.FieldFloatingConversionRate, v)
	return u
}

// UpdateFloatingConversionRate sets the "floating_conversion_rate" field to the value that was provided on create.
func (u *ProviderOrderTokenUpsert) UpdateFloatingConversionRate() *ProviderOrderTokenUpsert {
	u.SetExcluded(providerordertoken.FieldFloatingConversionRate)
	return u
}

// AddFloatingConversionRate adds v to the "floating_conversion_rate" field.
func (u *ProviderOrderTokenUpsert) AddFloatingConversionRate(v decimal.Decimal) *ProviderOrderTokenUpsert {
	u.Add(providerordertoken.FieldFloatingConversionRate, v)
	return u
}

// SetConversionRateType sets the "conversion_rate_type" field.
func (u *ProviderOrderTokenUpsert) SetConversionRateType(v providerordertoken.ConversionRateType) *ProviderOrderTokenUpsert {
	u.Set(providerordertoken.FieldConversionRateType, v)
	return u
}

// UpdateConversionRateType sets the "conversion_rate_type" field to the value that was provided on create.
func (u *ProviderOrderTokenUpsert) UpdateConversionRateType() *ProviderOrderTokenUpsert {
	u.SetExcluded(providerordertoken.FieldConversionRateType)
	return u
}

// SetMaxOrderAmount sets the "max_order_amount" field.
func (u *ProviderOrderTokenUpsert) SetMaxOrderAmount(v decimal.Decimal) *ProviderOrderTokenUpsert {
	u.Set(providerordertoken.FieldMaxOrderAmount, v)
	return u
}

// UpdateMaxOrderAmount sets the "max_order_amount" field to the value that was provided on create.
func (u *ProviderOrderTokenUpsert) UpdateMaxOrderAmount() *ProviderOrderTokenUpsert {
	u.SetExcluded(providerordertoken.FieldMaxOrderAmount)
	return u
}

// AddMaxOrderAmount adds v to the "max_order_amount" field.
func (u *ProviderOrderTokenUpsert) AddMaxOrderAmount(v decimal.Decimal) *ProviderOrderTokenUpsert {
	u.Add(providerordertoken.FieldMaxOrderAmount, v)
	return u
}

// SetMinOrderAmount sets the "min_order_amount" field.
func (u *ProviderOrderTokenUpsert) SetMinOrderAmount(v decimal.Decimal) *ProviderOrderTokenUpsert {
	u.Set(providerordertoken.FieldMinOrderAmount, v)
	return u
}

// UpdateMinOrderAmount sets the "min_order_amount" field to the value that was provided on create.
func (u *ProviderOrderTokenUpsert) UpdateMinOrderAmount() *ProviderOrderTokenUpsert {
	u.SetExcluded(providerordertoken.FieldMinOrderAmount)
	return u
}

// AddMinOrderAmount adds v to the "min_order_amount" field.
func (u *ProviderOrderTokenUpsert) AddMinOrderAmount(v decimal.Decimal) *ProviderOrderTokenUpsert {
	u.Add(providerordertoken.FieldMinOrderAmount, v)
	return u
}

// SetAddress sets the "address" field.
func (u *ProviderOrderTokenUpsert) SetAddress(v string) *ProviderOrderTokenUpsert {
	u.Set(providerordertoken.FieldAddress, v)
	return u
}

// UpdateAddress sets the "address" field to the value that was provided on create.
func (u *ProviderOrderTokenUpsert) UpdateAddress() *ProviderOrderTokenUpsert {
	u.SetExcluded(providerordertoken.FieldAddress)
	return u
}

// ClearAddress clears the value of the "address" field.
func (u *ProviderOrderTokenUpsert) ClearAddress() *ProviderOrderTokenUpsert {
	u.SetNull(providerordertoken.FieldAddress)
	return u
}

// SetNetwork sets the "network" field.
func (u *ProviderOrderTokenUpsert) SetNetwork(v string) *ProviderOrderTokenUpsert {
	u.Set(providerordertoken.FieldNetwork, v)
	return u
}

// UpdateNetwork sets the "network" field to the value that was provided on create.
func (u *ProviderOrderTokenUpsert) UpdateNetwork() *ProviderOrderTokenUpsert {
	u.SetExcluded(providerordertoken.FieldNetwork)
	return u
}

// ClearNetwork clears the value of the "network" field.
func (u *ProviderOrderTokenUpsert) ClearNetwork() *ProviderOrderTokenUpsert {
	u.SetNull(providerordertoken.FieldNetwork)
	return u
}

// UpdateNewValues updates the mutable fields using the new values that were set on create.
// Using this option is equivalent to using:
//
//	client.ProviderOrderToken.Create().
//		OnConflict(
//			sql.ResolveWithNewValues(),
//		).
//		Exec(ctx)
func (u *ProviderOrderTokenUpsertOne) UpdateNewValues() *ProviderOrderTokenUpsertOne {
	u.create.conflict = append(u.create.conflict, sql.ResolveWithNewValues())
	u.create.conflict = append(u.create.conflict, sql.ResolveWith(func(s *sql.UpdateSet) {
		if _, exists := u.create.mutation.CreatedAt(); exists {
			s.SetIgnore(providerordertoken.FieldCreatedAt)
		}
	}))
	return u
}

// Ignore sets each column to itself in case of conflict.
// Using this option is equivalent to using:
//
//	client.ProviderOrderToken.Create().
//	    OnConflict(sql.ResolveWithIgnore()).
//	    Exec(ctx)
func (u *ProviderOrderTokenUpsertOne) Ignore() *ProviderOrderTokenUpsertOne {
	u.create.conflict = append(u.create.conflict, sql.ResolveWithIgnore())
	return u
}

// DoNothing configures the conflict_action to `DO NOTHING`.
// Supported only by SQLite and PostgreSQL.
func (u *ProviderOrderTokenUpsertOne) DoNothing() *ProviderOrderTokenUpsertOne {
	u.create.conflict = append(u.create.conflict, sql.DoNothing())
	return u
}

// Update allows overriding fields `UPDATE` values. See the ProviderOrderTokenCreate.OnConflict
// documentation for more info.
func (u *ProviderOrderTokenUpsertOne) Update(set func(*ProviderOrderTokenUpsert)) *ProviderOrderTokenUpsertOne {
	u.create.conflict = append(u.create.conflict, sql.ResolveWith(func(update *sql.UpdateSet) {
		set(&ProviderOrderTokenUpsert{UpdateSet: update})
	}))
	return u
}

// SetUpdatedAt sets the "updated_at" field.
func (u *ProviderOrderTokenUpsertOne) SetUpdatedAt(v time.Time) *ProviderOrderTokenUpsertOne {
	return u.Update(func(s *ProviderOrderTokenUpsert) {
		s.SetUpdatedAt(v)
	})
}

// UpdateUpdatedAt sets the "updated_at" field to the value that was provided on create.
func (u *ProviderOrderTokenUpsertOne) UpdateUpdatedAt() *ProviderOrderTokenUpsertOne {
	return u.Update(func(s *ProviderOrderTokenUpsert) {
		s.UpdateUpdatedAt()
	})
}

// SetFixedConversionRate sets the "fixed_conversion_rate" field.
func (u *ProviderOrderTokenUpsertOne) SetFixedConversionRate(v decimal.Decimal) *ProviderOrderTokenUpsertOne {
	return u.Update(func(s *ProviderOrderTokenUpsert) {
		s.SetFixedConversionRate(v)
	})
}

// AddFixedConversionRate adds v to the "fixed_conversion_rate" field.
func (u *ProviderOrderTokenUpsertOne) AddFixedConversionRate(v decimal.Decimal) *ProviderOrderTokenUpsertOne {
	return u.Update(func(s *ProviderOrderTokenUpsert) {
		s.AddFixedConversionRate(v)
	})
}

// UpdateFixedConversionRate sets the "fixed_conversion_rate" field to the value that was provided on create.
func (u *ProviderOrderTokenUpsertOne) UpdateFixedConversionRate() *ProviderOrderTokenUpsertOne {
	return u.Update(func(s *ProviderOrderTokenUpsert) {
		s.UpdateFixedConversionRate()
	})
}

// SetFloatingConversionRate sets the "floating_conversion_rate" field.
func (u *ProviderOrderTokenUpsertOne) SetFloatingConversionRate(v decimal.Decimal) *ProviderOrderTokenUpsertOne {
	return u.Update(func(s *ProviderOrderTokenUpsert) {
		s.SetFloatingConversionRate(v)
	})
}

// AddFloatingConversionRate adds v to the "floating_conversion_rate" field.
func (u *ProviderOrderTokenUpsertOne) AddFloatingConversionRate(v decimal.Decimal) *ProviderOrderTokenUpsertOne {
	return u.Update(func(s *ProviderOrderTokenUpsert) {
		s.AddFloatingConversionRate(v)
	})
}

// UpdateFloatingConversionRate sets the "floating_conversion_rate" field to the value that was provided on create.
func (u *ProviderOrderTokenUpsertOne) UpdateFloatingConversionRate() *ProviderOrderTokenUpsertOne {
	return u.Update(func(s *ProviderOrderTokenUpsert) {
		s.UpdateFloatingConversionRate()
	})
}

// SetConversionRateType sets the "conversion_rate_type" field.
func (u *ProviderOrderTokenUpsertOne) SetConversionRateType(v providerordertoken.ConversionRateType) *ProviderOrderTokenUpsertOne {
	return u.Update(func(s *ProviderOrderTokenUpsert) {
		s.SetConversionRateType(v)
	})
}

// UpdateConversionRateType sets the "conversion_rate_type" field to the value that was provided on create.
func (u *ProviderOrderTokenUpsertOne) UpdateConversionRateType() *ProviderOrderTokenUpsertOne {
	return u.Update(func(s *ProviderOrderTokenUpsert) {
		s.UpdateConversionRateType()
	})
}

// SetMaxOrderAmount sets the "max_order_amount" field.
func (u *ProviderOrderTokenUpsertOne) SetMaxOrderAmount(v decimal.Decimal) *ProviderOrderTokenUpsertOne {
	return u.Update(func(s *ProviderOrderTokenUpsert) {
		s.SetMaxOrderAmount(v)
	})
}

// AddMaxOrderAmount adds v to the "max_order_amount" field.
func (u *ProviderOrderTokenUpsertOne) AddMaxOrderAmount(v decimal.Decimal) *ProviderOrderTokenUpsertOne {
	return u.Update(func(s *ProviderOrderTokenUpsert) {
		s.AddMaxOrderAmount(v)
	})
}

// UpdateMaxOrderAmount sets the "max_order_amount" field to the value that was provided on create.
func (u *ProviderOrderTokenUpsertOne) UpdateMaxOrderAmount() *ProviderOrderTokenUpsertOne {
	return u.Update(func(s *ProviderOrderTokenUpsert) {
		s.UpdateMaxOrderAmount()
	})
}

// SetMinOrderAmount sets the "min_order_amount" field.
func (u *ProviderOrderTokenUpsertOne) SetMinOrderAmount(v decimal.Decimal) *ProviderOrderTokenUpsertOne {
	return u.Update(func(s *ProviderOrderTokenUpsert) {
		s.SetMinOrderAmount(v)
	})
}

// AddMinOrderAmount adds v to the "min_order_amount" field.
func (u *ProviderOrderTokenUpsertOne) AddMinOrderAmount(v decimal.Decimal) *ProviderOrderTokenUpsertOne {
	return u.Update(func(s *ProviderOrderTokenUpsert) {
		s.AddMinOrderAmount(v)
	})
}

// UpdateMinOrderAmount sets the "min_order_amount" field to the value that was provided on create.
func (u *ProviderOrderTokenUpsertOne) UpdateMinOrderAmount() *ProviderOrderTokenUpsertOne {
	return u.Update(func(s *ProviderOrderTokenUpsert) {
		s.UpdateMinOrderAmount()
	})
}

// SetAddress sets the "address" field.
func (u *ProviderOrderTokenUpsertOne) SetAddress(v string) *ProviderOrderTokenUpsertOne {
	return u.Update(func(s *ProviderOrderTokenUpsert) {
		s.SetAddress(v)
	})
}

// UpdateAddress sets the "address" field to the value that was provided on create.
func (u *ProviderOrderTokenUpsertOne) UpdateAddress() *ProviderOrderTokenUpsertOne {
	return u.Update(func(s *ProviderOrderTokenUpsert) {
		s.UpdateAddress()
	})
}

// ClearAddress clears the value of the "address" field.
func (u *ProviderOrderTokenUpsertOne) ClearAddress() *ProviderOrderTokenUpsertOne {
	return u.Update(func(s *ProviderOrderTokenUpsert) {
		s.ClearAddress()
	})
}

// SetNetwork sets the "network" field.
func (u *ProviderOrderTokenUpsertOne) SetNetwork(v string) *ProviderOrderTokenUpsertOne {
	return u.Update(func(s *ProviderOrderTokenUpsert) {
		s.SetNetwork(v)
	})
}

// UpdateNetwork sets the "network" field to the value that was provided on create.
func (u *ProviderOrderTokenUpsertOne) UpdateNetwork() *ProviderOrderTokenUpsertOne {
	return u.Update(func(s *ProviderOrderTokenUpsert) {
		s.UpdateNetwork()
	})
}

// ClearNetwork clears the value of the "network" field.
func (u *ProviderOrderTokenUpsertOne) ClearNetwork() *ProviderOrderTokenUpsertOne {
	return u.Update(func(s *ProviderOrderTokenUpsert) {
		s.ClearNetwork()
	})
}

// Exec executes the query.
func (u *ProviderOrderTokenUpsertOne) Exec(ctx context.Context) error {
	if len(u.create.conflict) == 0 {
		return errors.New("ent: missing options for ProviderOrderTokenCreate.OnConflict")
	}
	return u.create.Exec(ctx)
}

// ExecX is like Exec, but panics if an error occurs.
func (u *ProviderOrderTokenUpsertOne) ExecX(ctx context.Context) {
	if err := u.create.Exec(ctx); err != nil {
		panic(err)
	}
}

// Exec executes the UPSERT query and returns the inserted/updated ID.
func (u *ProviderOrderTokenUpsertOne) ID(ctx context.Context) (id int, err error) {
	node, err := u.create.Save(ctx)
	if err != nil {
		return id, err
>>>>>>> 53a5efd5
	}
	if nodes := potc.mutation.CurrencyIDs(); len(nodes) > 0 {
		edge := &sqlgraph.EdgeSpec{
			Rel:     sqlgraph.M2O,
			Inverse: true,
			Table:   providerordertoken.CurrencyTable,
			Columns: []string{providerordertoken.CurrencyColumn},
			Bidi:    false,
			Target: &sqlgraph.EdgeTarget{
				IDSpec: sqlgraph.NewFieldSpec(fiatcurrency.FieldID, field.TypeUUID),
			},
		}
		for _, k := range nodes {
			edge.Target.Nodes = append(edge.Target.Nodes, k)
		}
		_node.fiat_currency_provider_order_tokens = &nodes[0]
		_spec.Edges = append(_spec.Edges, edge)
	}
	return _node, _spec
}

// ProviderOrderTokenCreateBulk is the builder for creating many ProviderOrderToken entities in bulk.
type ProviderOrderTokenCreateBulk struct {
	config
	err      error
	builders []*ProviderOrderTokenCreate
}

// Save creates the ProviderOrderToken entities in the database.
func (potcb *ProviderOrderTokenCreateBulk) Save(ctx context.Context) ([]*ProviderOrderToken, error) {
	if potcb.err != nil {
		return nil, potcb.err
	}
	specs := make([]*sqlgraph.CreateSpec, len(potcb.builders))
	nodes := make([]*ProviderOrderToken, len(potcb.builders))
	mutators := make([]Mutator, len(potcb.builders))
	for i := range potcb.builders {
		func(i int, root context.Context) {
			builder := potcb.builders[i]
			builder.defaults()
			var mut Mutator = MutateFunc(func(ctx context.Context, m Mutation) (Value, error) {
				mutation, ok := m.(*ProviderOrderTokenMutation)
				if !ok {
					return nil, fmt.Errorf("unexpected mutation type %T", m)
				}
				if err := builder.check(); err != nil {
					return nil, err
				}
				builder.mutation = mutation
				var err error
				nodes[i], specs[i] = builder.createSpec()
				if i < len(mutators)-1 {
					_, err = mutators[i+1].Mutate(root, potcb.builders[i+1].mutation)
				} else {
					spec := &sqlgraph.BatchCreateSpec{Nodes: specs}
					// Invoke the actual operation on the latest mutation in the chain.
					if err = sqlgraph.BatchCreate(ctx, potcb.driver, spec); err != nil {
						if sqlgraph.IsConstraintError(err) {
							err = &ConstraintError{msg: err.Error(), wrap: err}
						}
					}
				}
				if err != nil {
					return nil, err
				}
				mutation.id = &nodes[i].ID
				if specs[i].ID.Value != nil {
					id := specs[i].ID.Value.(int64)
					nodes[i].ID = int(id)
				}
				mutation.done = true
				return nodes[i], nil
			})
			for i := len(builder.hooks) - 1; i >= 0; i-- {
				mut = builder.hooks[i](mut)
			}
			mutators[i] = mut
		}(i, ctx)
	}
	if len(mutators) > 0 {
		if _, err := mutators[0].Mutate(ctx, potcb.builders[0].mutation); err != nil {
			return nil, err
		}
	}
	return nodes, nil
}

// SaveX is like Save, but panics if an error occurs.
func (potcb *ProviderOrderTokenCreateBulk) SaveX(ctx context.Context) []*ProviderOrderToken {
	v, err := potcb.Save(ctx)
	if err != nil {
		panic(err)
	}
	return v
}

// Exec executes the query.
func (potcb *ProviderOrderTokenCreateBulk) Exec(ctx context.Context) error {
	_, err := potcb.Save(ctx)
	return err
}

// ExecX is like Exec, but panics if an error occurs.
func (potcb *ProviderOrderTokenCreateBulk) ExecX(ctx context.Context) {
	if err := potcb.Exec(ctx); err != nil {
		panic(err)
	}
<<<<<<< HEAD
=======
}

// OnConflict allows configuring the `ON CONFLICT` / `ON DUPLICATE KEY` clause
// of the `INSERT` statement. For example:
//
//	client.ProviderOrderToken.CreateBulk(builders...).
//		OnConflict(
//			// Update the row with the new values
//			// the was proposed for insertion.
//			sql.ResolveWithNewValues(),
//		).
//		// Override some of the fields with custom
//		// update values.
//		Update(func(u *ent.ProviderOrderTokenUpsert) {
//			SetCreatedAt(v+v).
//		}).
//		Exec(ctx)
func (potcb *ProviderOrderTokenCreateBulk) OnConflict(opts ...sql.ConflictOption) *ProviderOrderTokenUpsertBulk {
	potcb.conflict = opts
	return &ProviderOrderTokenUpsertBulk{
		create: potcb,
	}
}

// OnConflictColumns calls `OnConflict` and configures the columns
// as conflict target. Using this option is equivalent to using:
//
//	client.ProviderOrderToken.Create().
//		OnConflict(sql.ConflictColumns(columns...)).
//		Exec(ctx)
func (potcb *ProviderOrderTokenCreateBulk) OnConflictColumns(columns ...string) *ProviderOrderTokenUpsertBulk {
	potcb.conflict = append(potcb.conflict, sql.ConflictColumns(columns...))
	return &ProviderOrderTokenUpsertBulk{
		create: potcb,
	}
}

// ProviderOrderTokenUpsertBulk is the builder for "upsert"-ing
// a bulk of ProviderOrderToken nodes.
type ProviderOrderTokenUpsertBulk struct {
	create *ProviderOrderTokenCreateBulk
}

// UpdateNewValues updates the mutable fields using the new values that
// were set on create. Using this option is equivalent to using:
//
//	client.ProviderOrderToken.Create().
//		OnConflict(
//			sql.ResolveWithNewValues(),
//		).
//		Exec(ctx)
func (u *ProviderOrderTokenUpsertBulk) UpdateNewValues() *ProviderOrderTokenUpsertBulk {
	u.create.conflict = append(u.create.conflict, sql.ResolveWithNewValues())
	u.create.conflict = append(u.create.conflict, sql.ResolveWith(func(s *sql.UpdateSet) {
		for _, b := range u.create.builders {
			if _, exists := b.mutation.CreatedAt(); exists {
				s.SetIgnore(providerordertoken.FieldCreatedAt)
			}
		}
	}))
	return u
}

// Ignore sets each column to itself in case of conflict.
// Using this option is equivalent to using:
//
//	client.ProviderOrderToken.Create().
//		OnConflict(sql.ResolveWithIgnore()).
//		Exec(ctx)
func (u *ProviderOrderTokenUpsertBulk) Ignore() *ProviderOrderTokenUpsertBulk {
	u.create.conflict = append(u.create.conflict, sql.ResolveWithIgnore())
	return u
}

// DoNothing configures the conflict_action to `DO NOTHING`.
// Supported only by SQLite and PostgreSQL.
func (u *ProviderOrderTokenUpsertBulk) DoNothing() *ProviderOrderTokenUpsertBulk {
	u.create.conflict = append(u.create.conflict, sql.DoNothing())
	return u
}

// Update allows overriding fields `UPDATE` values. See the ProviderOrderTokenCreateBulk.OnConflict
// documentation for more info.
func (u *ProviderOrderTokenUpsertBulk) Update(set func(*ProviderOrderTokenUpsert)) *ProviderOrderTokenUpsertBulk {
	u.create.conflict = append(u.create.conflict, sql.ResolveWith(func(update *sql.UpdateSet) {
		set(&ProviderOrderTokenUpsert{UpdateSet: update})
	}))
	return u
}

// SetUpdatedAt sets the "updated_at" field.
func (u *ProviderOrderTokenUpsertBulk) SetUpdatedAt(v time.Time) *ProviderOrderTokenUpsertBulk {
	return u.Update(func(s *ProviderOrderTokenUpsert) {
		s.SetUpdatedAt(v)
	})
}

// UpdateUpdatedAt sets the "updated_at" field to the value that was provided on create.
func (u *ProviderOrderTokenUpsertBulk) UpdateUpdatedAt() *ProviderOrderTokenUpsertBulk {
	return u.Update(func(s *ProviderOrderTokenUpsert) {
		s.UpdateUpdatedAt()
	})
}

// SetFixedConversionRate sets the "fixed_conversion_rate" field.
func (u *ProviderOrderTokenUpsertBulk) SetFixedConversionRate(v decimal.Decimal) *ProviderOrderTokenUpsertBulk {
	return u.Update(func(s *ProviderOrderTokenUpsert) {
		s.SetFixedConversionRate(v)
	})
}

// AddFixedConversionRate adds v to the "fixed_conversion_rate" field.
func (u *ProviderOrderTokenUpsertBulk) AddFixedConversionRate(v decimal.Decimal) *ProviderOrderTokenUpsertBulk {
	return u.Update(func(s *ProviderOrderTokenUpsert) {
		s.AddFixedConversionRate(v)
	})
}

// UpdateFixedConversionRate sets the "fixed_conversion_rate" field to the value that was provided on create.
func (u *ProviderOrderTokenUpsertBulk) UpdateFixedConversionRate() *ProviderOrderTokenUpsertBulk {
	return u.Update(func(s *ProviderOrderTokenUpsert) {
		s.UpdateFixedConversionRate()
	})
}

// SetFloatingConversionRate sets the "floating_conversion_rate" field.
func (u *ProviderOrderTokenUpsertBulk) SetFloatingConversionRate(v decimal.Decimal) *ProviderOrderTokenUpsertBulk {
	return u.Update(func(s *ProviderOrderTokenUpsert) {
		s.SetFloatingConversionRate(v)
	})
}

// AddFloatingConversionRate adds v to the "floating_conversion_rate" field.
func (u *ProviderOrderTokenUpsertBulk) AddFloatingConversionRate(v decimal.Decimal) *ProviderOrderTokenUpsertBulk {
	return u.Update(func(s *ProviderOrderTokenUpsert) {
		s.AddFloatingConversionRate(v)
	})
}

// UpdateFloatingConversionRate sets the "floating_conversion_rate" field to the value that was provided on create.
func (u *ProviderOrderTokenUpsertBulk) UpdateFloatingConversionRate() *ProviderOrderTokenUpsertBulk {
	return u.Update(func(s *ProviderOrderTokenUpsert) {
		s.UpdateFloatingConversionRate()
	})
}

// SetConversionRateType sets the "conversion_rate_type" field.
func (u *ProviderOrderTokenUpsertBulk) SetConversionRateType(v providerordertoken.ConversionRateType) *ProviderOrderTokenUpsertBulk {
	return u.Update(func(s *ProviderOrderTokenUpsert) {
		s.SetConversionRateType(v)
	})
}

// UpdateConversionRateType sets the "conversion_rate_type" field to the value that was provided on create.
func (u *ProviderOrderTokenUpsertBulk) UpdateConversionRateType() *ProviderOrderTokenUpsertBulk {
	return u.Update(func(s *ProviderOrderTokenUpsert) {
		s.UpdateConversionRateType()
	})
}

// SetMaxOrderAmount sets the "max_order_amount" field.
func (u *ProviderOrderTokenUpsertBulk) SetMaxOrderAmount(v decimal.Decimal) *ProviderOrderTokenUpsertBulk {
	return u.Update(func(s *ProviderOrderTokenUpsert) {
		s.SetMaxOrderAmount(v)
	})
}

// AddMaxOrderAmount adds v to the "max_order_amount" field.
func (u *ProviderOrderTokenUpsertBulk) AddMaxOrderAmount(v decimal.Decimal) *ProviderOrderTokenUpsertBulk {
	return u.Update(func(s *ProviderOrderTokenUpsert) {
		s.AddMaxOrderAmount(v)
	})
}

// UpdateMaxOrderAmount sets the "max_order_amount" field to the value that was provided on create.
func (u *ProviderOrderTokenUpsertBulk) UpdateMaxOrderAmount() *ProviderOrderTokenUpsertBulk {
	return u.Update(func(s *ProviderOrderTokenUpsert) {
		s.UpdateMaxOrderAmount()
	})
}

// SetMinOrderAmount sets the "min_order_amount" field.
func (u *ProviderOrderTokenUpsertBulk) SetMinOrderAmount(v decimal.Decimal) *ProviderOrderTokenUpsertBulk {
	return u.Update(func(s *ProviderOrderTokenUpsert) {
		s.SetMinOrderAmount(v)
	})
}

// AddMinOrderAmount adds v to the "min_order_amount" field.
func (u *ProviderOrderTokenUpsertBulk) AddMinOrderAmount(v decimal.Decimal) *ProviderOrderTokenUpsertBulk {
	return u.Update(func(s *ProviderOrderTokenUpsert) {
		s.AddMinOrderAmount(v)
	})
}

// UpdateMinOrderAmount sets the "min_order_amount" field to the value that was provided on create.
func (u *ProviderOrderTokenUpsertBulk) UpdateMinOrderAmount() *ProviderOrderTokenUpsertBulk {
	return u.Update(func(s *ProviderOrderTokenUpsert) {
		s.UpdateMinOrderAmount()
	})
}

// SetAddress sets the "address" field.
func (u *ProviderOrderTokenUpsertBulk) SetAddress(v string) *ProviderOrderTokenUpsertBulk {
	return u.Update(func(s *ProviderOrderTokenUpsert) {
		s.SetAddress(v)
	})
}

// UpdateAddress sets the "address" field to the value that was provided on create.
func (u *ProviderOrderTokenUpsertBulk) UpdateAddress() *ProviderOrderTokenUpsertBulk {
	return u.Update(func(s *ProviderOrderTokenUpsert) {
		s.UpdateAddress()
	})
}

// ClearAddress clears the value of the "address" field.
func (u *ProviderOrderTokenUpsertBulk) ClearAddress() *ProviderOrderTokenUpsertBulk {
	return u.Update(func(s *ProviderOrderTokenUpsert) {
		s.ClearAddress()
	})
}

// SetNetwork sets the "network" field.
func (u *ProviderOrderTokenUpsertBulk) SetNetwork(v string) *ProviderOrderTokenUpsertBulk {
	return u.Update(func(s *ProviderOrderTokenUpsert) {
		s.SetNetwork(v)
	})
}

// UpdateNetwork sets the "network" field to the value that was provided on create.
func (u *ProviderOrderTokenUpsertBulk) UpdateNetwork() *ProviderOrderTokenUpsertBulk {
	return u.Update(func(s *ProviderOrderTokenUpsert) {
		s.UpdateNetwork()
	})
}

// ClearNetwork clears the value of the "network" field.
func (u *ProviderOrderTokenUpsertBulk) ClearNetwork() *ProviderOrderTokenUpsertBulk {
	return u.Update(func(s *ProviderOrderTokenUpsert) {
		s.ClearNetwork()
	})
}

// Exec executes the query.
func (u *ProviderOrderTokenUpsertBulk) Exec(ctx context.Context) error {
	if u.create.err != nil {
		return u.create.err
	}
	for i, b := range u.create.builders {
		if len(b.conflict) != 0 {
			return fmt.Errorf("ent: OnConflict was set for builder %d. Set it on the ProviderOrderTokenCreateBulk instead", i)
		}
	}
	if len(u.create.conflict) == 0 {
		return errors.New("ent: missing options for ProviderOrderTokenCreateBulk.OnConflict")
	}
	return u.create.Exec(ctx)
}

// ExecX is like Exec, but panics if an error occurs.
func (u *ProviderOrderTokenUpsertBulk) ExecX(ctx context.Context) {
	if err := u.create.Exec(ctx); err != nil {
		panic(err)
	}
>>>>>>> 53a5efd5
}<|MERGE_RESOLUTION|>--- conflicted
+++ resolved
@@ -94,7 +94,6 @@
 	if s != nil {
 		potc.SetAddress(*s)
 	}
-<<<<<<< HEAD
 	return potc
 }
 
@@ -104,17 +103,6 @@
 	return potc
 }
 
-=======
-	return potc
-}
-
-// SetNetwork sets the "network" field.
-func (potc *ProviderOrderTokenCreate) SetNetwork(s string) *ProviderOrderTokenCreate {
-	potc.mutation.SetNetwork(s)
-	return potc
-}
-
->>>>>>> 53a5efd5
 // SetNillableNetwork sets the "network" field if the given value is not nil.
 func (potc *ProviderOrderTokenCreate) SetNillableNetwork(s *string) *ProviderOrderTokenCreate {
 	if s != nil {
@@ -327,14 +315,6 @@
 			Target: &sqlgraph.EdgeTarget{
 				IDSpec: sqlgraph.NewFieldSpec(token.FieldID, field.TypeInt),
 			},
-<<<<<<< HEAD
-		}
-		for _, k := range nodes {
-			edge.Target.Nodes = append(edge.Target.Nodes, k)
-		}
-		_node.token_provider_order_tokens = &nodes[0]
-		_spec.Edges = append(_spec.Edges, edge)
-=======
 		}
 		for _, k := range nodes {
 			edge.Target.Nodes = append(edge.Target.Nodes, k)
@@ -762,7 +742,6 @@
 	node, err := u.create.Save(ctx)
 	if err != nil {
 		return id, err
->>>>>>> 53a5efd5
 	}
 	if nodes := potc.mutation.CurrencyIDs(); len(nodes) > 0 {
 		edge := &sqlgraph.EdgeSpec{
@@ -870,8 +849,6 @@
 	if err := potcb.Exec(ctx); err != nil {
 		panic(err)
 	}
-<<<<<<< HEAD
-=======
 }
 
 // OnConflict allows configuring the `ON CONFLICT` / `ON DUPLICATE KEY` clause
@@ -1137,5 +1114,4 @@
 	if err := u.create.Exec(ctx); err != nil {
 		panic(err)
 	}
->>>>>>> 53a5efd5
 }