--- conflicted
+++ resolved
@@ -66,6 +66,11 @@
 	return predicate.ProviderOrderToken(sql.FieldEQ(FieldUpdatedAt, v))
 }
 
+// Symbol applies equality check predicate on the "symbol" field. It's identical to SymbolEQ.
+func Symbol(v string) predicate.ProviderOrderToken {
+	return predicate.ProviderOrderToken(sql.FieldEQ(FieldSymbol, v))
+}
+
 // FixedConversionRate applies equality check predicate on the "fixed_conversion_rate" field. It's identical to FixedConversionRateEQ.
 func FixedConversionRate(v decimal.Decimal) predicate.ProviderOrderToken {
 	return predicate.ProviderOrderToken(sql.FieldEQ(FieldFixedConversionRate, v))
@@ -86,11 +91,11 @@
 	return predicate.ProviderOrderToken(sql.FieldEQ(FieldMinOrderAmount, v))
 }
 
-<<<<<<< HEAD
 // RateSlippage applies equality check predicate on the "rate_slippage" field. It's identical to RateSlippageEQ.
 func RateSlippage(v decimal.Decimal) predicate.ProviderOrderToken {
 	return predicate.ProviderOrderToken(sql.FieldEQ(FieldRateSlippage, v))
-=======
+}
+
 // Address applies equality check predicate on the "address" field. It's identical to AddressEQ.
 func Address(v string) predicate.ProviderOrderToken {
 	return predicate.ProviderOrderToken(sql.FieldEQ(FieldAddress, v))
@@ -99,7 +104,6 @@
 // Network applies equality check predicate on the "network" field. It's identical to NetworkEQ.
 func Network(v string) predicate.ProviderOrderToken {
 	return predicate.ProviderOrderToken(sql.FieldEQ(FieldNetwork, v))
->>>>>>> a612117c
 }
 
 // CreatedAtEQ applies the EQ predicate on the "created_at" field.
@@ -182,6 +186,71 @@
 	return predicate.ProviderOrderToken(sql.FieldLTE(FieldUpdatedAt, v))
 }
 
+// SymbolEQ applies the EQ predicate on the "symbol" field.
+func SymbolEQ(v string) predicate.ProviderOrderToken {
+	return predicate.ProviderOrderToken(sql.FieldEQ(FieldSymbol, v))
+}
+
+// SymbolNEQ applies the NEQ predicate on the "symbol" field.
+func SymbolNEQ(v string) predicate.ProviderOrderToken {
+	return predicate.ProviderOrderToken(sql.FieldNEQ(FieldSymbol, v))
+}
+
+// SymbolIn applies the In predicate on the "symbol" field.
+func SymbolIn(vs ...string) predicate.ProviderOrderToken {
+	return predicate.ProviderOrderToken(sql.FieldIn(FieldSymbol, vs...))
+}
+
+// SymbolNotIn applies the NotIn predicate on the "symbol" field.
+func SymbolNotIn(vs ...string) predicate.ProviderOrderToken {
+	return predicate.ProviderOrderToken(sql.FieldNotIn(FieldSymbol, vs...))
+}
+
+// SymbolGT applies the GT predicate on the "symbol" field.
+func SymbolGT(v string) predicate.ProviderOrderToken {
+	return predicate.ProviderOrderToken(sql.FieldGT(FieldSymbol, v))
+}
+
+// SymbolGTE applies the GTE predicate on the "symbol" field.
+func SymbolGTE(v string) predicate.ProviderOrderToken {
+	return predicate.ProviderOrderToken(sql.FieldGTE(FieldSymbol, v))
+}
+
+// SymbolLT applies the LT predicate on the "symbol" field.
+func SymbolLT(v string) predicate.ProviderOrderToken {
+	return predicate.ProviderOrderToken(sql.FieldLT(FieldSymbol, v))
+}
+
+// SymbolLTE applies the LTE predicate on the "symbol" field.
+func SymbolLTE(v string) predicate.ProviderOrderToken {
+	return predicate.ProviderOrderToken(sql.FieldLTE(FieldSymbol, v))
+}
+
+// SymbolContains applies the Contains predicate on the "symbol" field.
+func SymbolContains(v string) predicate.ProviderOrderToken {
+	return predicate.ProviderOrderToken(sql.FieldContains(FieldSymbol, v))
+}
+
+// SymbolHasPrefix applies the HasPrefix predicate on the "symbol" field.
+func SymbolHasPrefix(v string) predicate.ProviderOrderToken {
+	return predicate.ProviderOrderToken(sql.FieldHasPrefix(FieldSymbol, v))
+}
+
+// SymbolHasSuffix applies the HasSuffix predicate on the "symbol" field.
+func SymbolHasSuffix(v string) predicate.ProviderOrderToken {
+	return predicate.ProviderOrderToken(sql.FieldHasSuffix(FieldSymbol, v))
+}
+
+// SymbolEqualFold applies the EqualFold predicate on the "symbol" field.
+func SymbolEqualFold(v string) predicate.ProviderOrderToken {
+	return predicate.ProviderOrderToken(sql.FieldEqualFold(FieldSymbol, v))
+}
+
+// SymbolContainsFold applies the ContainsFold predicate on the "symbol" field.
+func SymbolContainsFold(v string) predicate.ProviderOrderToken {
+	return predicate.ProviderOrderToken(sql.FieldContainsFold(FieldSymbol, v))
+}
+
 // FixedConversionRateEQ applies the EQ predicate on the "fixed_conversion_rate" field.
 func FixedConversionRateEQ(v decimal.Decimal) predicate.ProviderOrderToken {
 	return predicate.ProviderOrderToken(sql.FieldEQ(FieldFixedConversionRate, v))
@@ -362,7 +431,6 @@
 	return predicate.ProviderOrderToken(sql.FieldLTE(FieldMinOrderAmount, v))
 }
 
-<<<<<<< HEAD
 // RateSlippageEQ applies the EQ predicate on the "rate_slippage" field.
 func RateSlippageEQ(v decimal.Decimal) predicate.ProviderOrderToken {
 	return predicate.ProviderOrderToken(sql.FieldEQ(FieldRateSlippage, v))
@@ -411,7 +479,8 @@
 // RateSlippageNotNil applies the NotNil predicate on the "rate_slippage" field.
 func RateSlippageNotNil() predicate.ProviderOrderToken {
 	return predicate.ProviderOrderToken(sql.FieldNotNull(FieldRateSlippage))
-=======
+}
+
 // AddressEQ applies the EQ predicate on the "address" field.
 func AddressEQ(v string) predicate.ProviderOrderToken {
 	return predicate.ProviderOrderToken(sql.FieldEQ(FieldAddress, v))
@@ -560,7 +629,6 @@
 // NetworkContainsFold applies the ContainsFold predicate on the "network" field.
 func NetworkContainsFold(v string) predicate.ProviderOrderToken {
 	return predicate.ProviderOrderToken(sql.FieldContainsFold(FieldNetwork, v))
->>>>>>> a612117c
 }
 
 // HasProvider applies the HasEdge predicate on the "provider" edge.
